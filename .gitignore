--- conflicted
+++ resolved
@@ -6,11 +6,7 @@
 lib/
 
 # JetBrains
-<<<<<<< HEAD
-.idea
-=======
 .idea
 
 # Vscode
-.vscode
->>>>>>> 3172e72c
+.vscode