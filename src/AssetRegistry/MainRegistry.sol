/**
 * Created by Arcadia Finance
 * https://www.arcadia.finance
 *
 * SPDX-License-Identifier: BUSL-1.1
 */
pragma solidity >=0.4.22 <0.9.0;

import "../../lib/openzeppelin-contracts/contracts/access/Ownable.sol";
import "../interfaces/IChainLinkData.sol";
import "../interfaces/IOraclesHub.sol";
import "../interfaces/IFactory.sol";
import "../interfaces/IPricingModule.sol";

import {FixedPointMathLib} from "../utils/FixedPointMathLib.sol";
import {RiskModule} from "../RiskModule.sol";

/**
 * @title Main Asset registry
 * @author Arcadia Finance
 * @notice The Main-registry stores basic information for each token that can, or could at some point, be deposited in the vaults
 * @dev No end-user should directly interact with the Main-registry, only vaults, Sub-Registries or the contract owner
 */
contract MainRegistry is Ownable {
    using FixedPointMathLib for uint256;

    address immutable _this;

    bool public assetsUpdatable = true;

    uint256 public baseCurrencyCounter;

    address public factoryAddress;

    address[] private pricingModules;
    address[] public assetsInMainRegistry;
    address[] public baseCurrencies;

    mapping(address => bool) public inMainRegistry;
    mapping(address => bool) public isPricingModule;
    mapping(address => bool) public isBaseCurrency;
    mapping(address => uint256) public assetToBaseCurrency;
    mapping(address => address) public assetToPricingModule;
    mapping(uint256 => BaseCurrencyInformation) public baseCurrencyToInformation;

    mapping(address => bool) public isActionAllowed;

    struct BaseCurrencyInformation {
        uint64 baseCurrencyToUsdOracleUnit;
        uint64 baseCurrencyUnitCorrection;
        address assetAddress;
        address baseCurrencyToUsdOracle;
        string baseCurrencyLabel;
    }

    /**
     * @dev Only Sub-registries can call functions marked by this modifier.
     *
     */
    modifier onlyPricingModule() {
        require(isPricingModule[msg.sender], "Caller is not a Price Module.");
        _;
    }

    modifier onlyVault() {
        require(IFactory(factoryAddress).isVault(msg.sender), "Caller is not a Vault.");
        _;
    }

    modifier noDelegate() {
        require(address(this) == _this, "Delegate calls not allowed.");
        _;
    }

    /**
     * @notice The Main Registry must always be initialised with the BaseCurrency USD
     * @dev Since the BaseCurrency USD has no native token, baseCurrencyDecimals should be set to 0 and assetAddress to the null address.
     * @param baseCurrencyInformation A Struct with information about the BaseCurrency USD
     * - baseCurrencyToUsdOracleUnit: Since there is no price oracle for usd to USD, this is 0 by default for USD
     * - baseCurrencyUnit: Since there is no native token for USD, this is 0 by default for USD
     * - assetAddress: Since there is no native token for usd, this is 0 address by default for USD
     * - baseCurrencyToUsdOracle: Since there is no price oracle for usd to USD, this is 0 address by default for USD
     * - baseCurrencyLabel: The symbol of the baseCurrency (only used for readability purpose)
     */
    constructor(BaseCurrencyInformation memory baseCurrencyInformation) {
        _this = address(this);
        //Main registry must be initialised with usd
        baseCurrencyToInformation[baseCurrencyCounter] = baseCurrencyInformation;
        assetToBaseCurrency[baseCurrencyInformation.assetAddress] = baseCurrencyCounter;
        baseCurrencies.push(baseCurrencyInformation.assetAddress);
        unchecked {
            ++baseCurrencyCounter;
        }
    }

    /* ///////////////////////////////////////////////////////////////
                        EXTERNAL CONTRACTS
    /////////////////////////////////////////////////////////////// */

    /**
     * @notice Sets the Factory address
     * @param _factoryAddress The address of the Factory
     */
    function setFactory(address _factoryAddress) external onlyOwner {
        factoryAddress = _factoryAddress;
    }

    /**
     * @notice Sets an allowed action handler
     * @param action The address of the action handler
     * @param allowed Bool to indicate its status
     * @dev Can only be called by owner.
     */
    function setAllowedAction(address action, bool allowed) public onlyOwner {
        isActionAllowed[action] = allowed;
    }

    /* ///////////////////////////////////////////////////////////////
                        BASE CURRENCY MANAGEMENT
    /////////////////////////////////////////////////////////////// */

    /**
     * @notice Add a new baseCurrency (a unit in which price is measured, like USD or ETH) to the Main Registry, or overwrite an existing one
     * @param baseCurrencyInformation A Struct with information about the BaseCurrency
     * - baseCurrencyToUsdOracleUnit: The unit of the oracle, equal to 10 to the power of the number of decimals of the oracle
     * - baseCurrencyUnit: The unit of the baseCurrency, equal to 10 to the power of the number of decimals of the baseCurrency
     * - assetAddress: The contract address of the baseCurrency,
     * - baseCurrencyToUsdOracle: The contract address of the price oracle of the baseCurrency in USD
     * - baseCurrencyLabel: The symbol of the baseCurrency (only used for readability purpose)
     * @dev If the BaseCurrency has no native token, baseCurrencyDecimals should be set to 0 and assetAddress to the null address.
     * Tokens pegged to the native token do not count as native tokens
     * - USDC is not a native token for USD as BaseCurrency
     * - WETH is a native token for ETH as BaseCurrency
     * @dev The list of Risk Variables (Collateral Factor and Liquidation Threshold) should either be set through the pricing modules!
     * @dev Risk variable have 2 decimals precision
     */
    function addBaseCurrency(BaseCurrencyInformation calldata baseCurrencyInformation) external onlyOwner {
        baseCurrencyToInformation[baseCurrencyCounter] = baseCurrencyInformation;
        assetToBaseCurrency[baseCurrencyInformation.assetAddress] = baseCurrencyCounter;
        isBaseCurrency[baseCurrencyInformation.assetAddress] = true;
        baseCurrencies.push(baseCurrencyInformation.assetAddress);

        unchecked {
            ++baseCurrencyCounter;
        }
    }

    /* ///////////////////////////////////////////////////////////////
                        PRICE MODULE MANAGEMENT
    /////////////////////////////////////////////////////////////// */

    /**
     * @notice Add a Sub-registry Address to the list of Sub-Registries
     * @param subAssetRegistryAddress Address of the Sub-Registry
     */
    function addPricingModule(address subAssetRegistryAddress) external onlyOwner {
        require(!isPricingModule[subAssetRegistryAddress], "MR_APM: PriceMod. not unique");
        isPricingModule[subAssetRegistryAddress] = true;
        pricingModules.push(subAssetRegistryAddress);
    }

    /* ///////////////////////////////////////////////////////////////
                        ASSET MANAGEMENT
    /////////////////////////////////////////////////////////////// */

    /**
     * @notice Disables the updatability of assets. In the disabled states, asset properties become immutable
     *
     */
    function setAssetsToNonUpdatable() external onlyOwner {
        assetsUpdatable = false;
    }

    /**
     * @notice Add a new asset to the Main Registry, or overwrite an existing one (if assetsUpdatable is True)
     * @param assetAddress The address of the asset
     * @dev The list of Risk Variables (Collateral Factor and Liquidation Threshold) should either be as long as
     * the number of assets added to the Main Registry,or the list must have length 0.
     * If the list has length zero, the risk variables of the baseCurrency for all assets
     * is initiated as default (safest lowest rating).
     * @dev Risk variable are variables with 2 decimals precision
     * @dev By overwriting existing assets, the contract owner can temper with the value of assets already used as collateral
     * (for instance by changing the oracle address to a fake price feed) and poses a security risk towards protocol users.
     * This risk can be mitigated by setting the boolean "assetsUpdatable" in the MainRegistry to false, after which
     * assets are no longer updatable.
     */
    function addAsset(address assetAddress) external onlyPricingModule returns (bool) {
        if (inMainRegistry[assetAddress]) {
            require(assetsUpdatable, "MR_AA: Asset not updatable");
        } else {
            inMainRegistry[assetAddress] = true;
            assetsInMainRegistry.push(assetAddress);
        }
        assetToPricingModule[assetAddress] = msg.sender;

        return true;
    }

    /**
     * @notice Batch process multiple assets
     * @param assetAddresses An array of addresses of the assets
     * @param assetIds An array of asset ids
     * @param amounts An array of amounts to be deposited
     * @dev processDeposit in the pricing module checks whehter
     *    it's allowlisted and updates the maxExposure
     */
    function batchProcessDeposit(
        address[] calldata assetAddresses,
        uint256[] calldata assetIds,
        uint256[] calldata amounts
    ) public onlyVault noDelegate {
        uint256 addressesLength = assetAddresses.length;
        require(addressesLength == assetIds.length && addressesLength == amounts.length, "MR_BPD: LENGTH_MISMATCH");

        address assetAddress;
        for (uint256 i; i < addressesLength;) {
            assetAddress = assetAddresses[i];

            require(inMainRegistry[assetAddress], "MR_BPD: Asset not in mainreg");
            IPricingModule(assetToPricingModule[assetAddress]).processDeposit(assetAddress, assetIds[i], amounts[i]);

            unchecked {
                ++i;
            }
        }
    }

    /**
     * @notice Process a withdrawal for different assets
     * @param assetAddresses An array of addresses of the assets
     * @param amounts An array of amounts to be withdrawn
     * @dev batchProcessWithdrawal in the pricing module updates the maxExposure
     */
    function batchProcessWithdrawal(address[] calldata assetAddresses, uint256[] calldata amounts)
        public
        onlyVault
        noDelegate
    {
        uint256 addressesLength = assetAddresses.length;
        require(addressesLength == amounts.length, "MR_BPW: LENGTH_MISMATCH");

        address assetAddress;
        for (uint256 i; i < addressesLength;) {
            assetAddress = assetAddresses[i];

            IPricingModule(assetToPricingModule[assetAddress]).processWithdrawal(assetAddress, amounts[i]);

            unchecked {
                ++i;
            }
        }
    }

    /* ///////////////////////////////////////////////////////////////
                          PRICING LOGIC
    /////////////////////////////////////////////////////////////// */

    /**
     * @notice Calculate the total value of a list of assets denominated in a given BaseCurrency
     * @param assetAddresses The List of token addresses of the assets
     * @param assetIds The list of corresponding token Ids that needs to be checked
     * @dev For each token address, a corresponding id at the same index should be present,
     * for tokens without Id (ERC20 for instance), the Id should be set to 0
     * @param assetAmounts The list of corresponding amounts of each Token-Id combination
     * @param baseCurrency The contract address of the BaseCurrency
     * @return valueInBaseCurrency The total value of the list of assets denominated in BaseCurrency
     */
    function getTotalValue(
        address[] calldata assetAddresses,
        uint256[] calldata assetIds,
        uint256[] calldata assetAmounts,
        address baseCurrency
    ) public view returns (uint256 valueInBaseCurrency) {
        valueInBaseCurrency = getTotalValue(assetAddresses, assetIds, assetAmounts, assetToBaseCurrency[baseCurrency]);
    }

    /**
     * @notice Calculate the total value of a list of assets denominated in a given BaseCurrency
     * @param assetAddresses The List of token addresses of the assets
     * @param assetIds The list of corresponding token Ids that needs to be checked
     * @dev For each token address, a corresponding id at the same index should be present,
     * for tokens without Id (ERC20 for instance), the Id should be set to 0
     * @param assetAmounts The list of corresponding amounts of each Token-Id combination
     * @param baseCurrency An identifier (uint256) of the BaseCurrency
     * @return valueInBaseCurrency The total value of the list of assets denominated in BaseCurrency
     * @dev ToDo: value sum unchecked. Cannot overflow on 1e18 decimals
     */
    function getTotalValue(
        address[] calldata assetAddresses,
        uint256[] calldata assetIds,
        uint256[] calldata assetAmounts,
        uint256 baseCurrency
    ) public view returns (uint256 valueInBaseCurrency) {
        uint256 valueInUsd;

        require(baseCurrency <= baseCurrencyCounter - 1, "MR_GTV: Unknown BaseCurrency");

        uint256 assetAddressesLength = assetAddresses.length;
        require(
            assetAddressesLength == assetIds.length && assetAddressesLength == assetAmounts.length,
            "MR_GTV: LENGTH_MISMATCH"
        );
        IPricingModule.GetValueInput memory getValueInput;
        getValueInput.baseCurrency = baseCurrency;

        address assetAddress;
        uint256 tempValueInUsd;
        uint256 tempValueInBaseCurrency;
        for (uint256 i; i < assetAddressesLength;) {
            assetAddress = assetAddresses[i];
            require(inMainRegistry[assetAddress], "MR_GTV: Unknown asset");

            getValueInput.assetAddress = assetAddress;
            getValueInput.assetId = assetIds[i];
            getValueInput.assetAmount = assetAmounts[i];

            if (assetAddress == baseCurrencyToInformation[baseCurrency].assetAddress) {
                //Should only be allowed if the baseCurrency is ETH, not for stablecoins or wrapped tokens
                valueInBaseCurrency = valueInBaseCurrency
                    + assetAmounts[i] * baseCurrencyToInformation[baseCurrency].baseCurrencyUnitCorrection; //assetAmounts can have a variable decimal precision -> bring to 18 decimals
            } else {
                //Calculate value of the next asset and add it to the total value of the vault, both tempValueInUsd and tempValueInBaseCurrency can be non-zero
                (tempValueInUsd, tempValueInBaseCurrency,,) =
                    IPricingModule(assetToPricingModule[assetAddress]).getValue(getValueInput);
                valueInUsd = valueInUsd + tempValueInUsd;
                valueInBaseCurrency = valueInBaseCurrency + tempValueInBaseCurrency;
            }
            unchecked {
                ++i;
            }
        }
        //Check if baseCurrency is USD
        if (baseCurrency == 0) {
            //Bring from internal 18 decimals to the number of decimals of baseCurrency
            return valueInUsd / baseCurrencyToInformation[baseCurrency].baseCurrencyUnitCorrection;
        } else if (valueInUsd > 0) {
            //Get the BaseCurrency-USD rate
            (, int256 rate,,,) =
                IChainLinkData(baseCurrencyToInformation[baseCurrency].baseCurrencyToUsdOracle).latestRoundData();
            //Add valueInUsd to valueInBaseCurrency
            valueInBaseCurrency = valueInBaseCurrency
                + valueInUsd.mulDivDown(baseCurrencyToInformation[baseCurrency].baseCurrencyToUsdOracleUnit, uint256(rate));
        }
        //Bring from internal 18 decimals to the number of decimals of baseCurrency
        return valueInBaseCurrency / baseCurrencyToInformation[baseCurrency].baseCurrencyUnitCorrection;
    }

    /**
     * @notice Calculate the value per asset of a list of assets denominated in a given BaseCurrency
     * @param assetAddresses The List of token addresses of the assets
     * @param assetIds The list of corresponding token Ids that needs to be checked
     * @dev For each token address, a corresponding id at the same index should be present,
     * for tokens without Id (ERC20 for instance), the Id should be set to 0
     * @param assetAmounts The list of corresponding amounts of each Token-Id combination
     * @param baseCurrency The contract address of the BaseCurrency
     * @return valuesAndRiskVarPerAsset The list of values per assets denominated in BaseCurrency
     */
    function getListOfValuesPerAsset(
        address[] calldata assetAddresses,
        uint256[] calldata assetIds,
        uint256[] calldata assetAmounts,
        address baseCurrency
    ) public view returns (RiskModule.AssetValueAndRiskVariables[] memory valuesAndRiskVarPerAsset) {
        valuesAndRiskVarPerAsset =
            getListOfValuesPerAsset(assetAddresses, assetIds, assetAmounts, assetToBaseCurrency[baseCurrency]);
    }

    /**
     * @notice Calculate the value per asset of a list of assets denominated in a given BaseCurrency
     * @param assetAddresses The List of token addresses of the assets
     * @param assetIds The list of corresponding token Ids that needs to be checked
     * @dev For each token address, a corresponding id at the same index should be present,
     * for tokens without Id (ERC20 for instance), the Id should be set to 0
     * @param assetAmounts The list of corresponding amounts of each Token-Id combination
     * @param baseCurrency An identifier (uint256) of the BaseCurrency
     * @return valuesAndRiskVarPerAsset The list of values per assets denominated in BaseCurrency
     */
    function getListOfValuesPerAsset(
        address[] calldata assetAddresses,
        uint256[] calldata assetIds,
        uint256[] calldata assetAmounts,
        uint256 baseCurrency
    ) public view returns (RiskModule.AssetValueAndRiskVariables[] memory) {
        require(baseCurrency <= baseCurrencyCounter - 1, "MR_GLV: Unknown BaseCurrency");

        uint256 assetAddressesLength = assetAddresses.length;
        require(
            assetAddressesLength == assetIds.length && assetAddressesLength == assetAmounts.length,
            "MR_GLV: LENGTH_MISMATCH"
        );
        IPricingModule.GetValueInput memory getValueInput;
        getValueInput.baseCurrency = baseCurrency;

        int256 rateBaseCurrencyToUsd;
        address assetAddress;
        uint256 tempValueInUsd;
        uint256 tempValueInBaseCurrency;
        RiskModule.AssetValueAndRiskVariables[] memory valuesAndRiskVarPerAsset =
            new RiskModule.AssetValueAndRiskVariables[](assetAddressesLength);
        for (uint256 i; i < assetAddressesLength;) {
            assetAddress = assetAddresses[i];
            require(inMainRegistry[assetAddress], "MR_GLV: Unknown asset");

            getValueInput.assetAddress = assetAddress;
            getValueInput.assetId = assetIds[i];
            getValueInput.assetAmount = assetAmounts[i];

            if (assetAddress == baseCurrencyToInformation[baseCurrency].assetAddress) {
                //Should only be allowed if the baseCurrency is ETH, not for stablecoins or wrapped tokens
                valuesAndRiskVarPerAsset[i].valueInBaseCurrency = assetAmounts[i];
            } else {
                (
                    tempValueInUsd,
                    tempValueInBaseCurrency,
                    valuesAndRiskVarPerAsset[i].collateralFactor,
                    valuesAndRiskVarPerAsset[i].liquidationFactor
                ) = IPricingModule(assetToPricingModule[assetAddress]).getValue(getValueInput);
                //Check if baseCurrency is USD
                if (baseCurrency == 0) {
                    //Bring from internal 18 decimals to the number of decimals of baseCurrency
                    valuesAndRiskVarPerAsset[i].valueInBaseCurrency =
                        tempValueInUsd / baseCurrencyToInformation[baseCurrency].baseCurrencyUnitCorrection;
                } else if (tempValueInBaseCurrency > 0) {
                    //Bring from internal 18 decimals to the number of decimals of baseCurrency
                    valuesAndRiskVarPerAsset[i].valueInBaseCurrency =
                        tempValueInBaseCurrency / baseCurrencyToInformation[baseCurrency].baseCurrencyUnitCorrection;
                } else {
                    //Check if the BaseCurrency-USD rate is already fetched
                    if (rateBaseCurrencyToUsd == 0) {
                        //Get the BaseCurrency-USD rate ToDo: Ask via the OracleHub?
                        (, rateBaseCurrencyToUsd,,,) = IChainLinkData(
                            baseCurrencyToInformation[baseCurrency].baseCurrencyToUsdOracle
                        ).latestRoundData();
                    }
                    valuesAndRiskVarPerAsset[i].valueInBaseCurrency = tempValueInUsd.mulDivDown(
                        baseCurrencyToInformation[baseCurrency].baseCurrencyToUsdOracleUnit,
                        uint256(rateBaseCurrencyToUsd)
                    ) / baseCurrencyToInformation[baseCurrency].baseCurrencyUnitCorrection; //Bring from internal 18 decimals to the number of decimals of baseCurrency
                }
            }
            unchecked {
                ++i;
            }
        }
        return valuesAndRiskVarPerAsset;
    }

    /**
     * @notice Calculate the collateralValue given the asset details in given baseCurrency
     * @param assetAddresses The List of token addresses of the assets
     * @param assetIds The list of corresponding token Ids that needs to be checked
     * @dev For each token address, a corresponding id at the same index should be present,
     * for tokens without Id (ERC20 for instance), the Id should be set to 0
     * @param assetAmounts The list of corresponding amounts of each Token-Id combination
     * @param baseCurrency An address of the BaseCurrency contract
     * @return collateralValue Collateral value of the given assets denominated in BaseCurrency.
     */

    function getCollateralValue(
        address[] calldata assetAddresses,
        uint256[] calldata assetIds,
        uint256[] calldata assetAmounts,
        address baseCurrency
    ) public view returns (uint256 collateralValue) {
        //No need to heck that all arrays are of equal length, already done in getListOfValuesPerAsset()
        RiskModule.AssetValueAndRiskVariables[] memory valuesAndRiskVarPerAsset =
            getListOfValuesPerAsset(assetAddresses, assetIds, assetAmounts, baseCurrency);

        collateralValue = RiskModule.calculateCollateralValue(valuesAndRiskVarPerAsset);
    }

    /**
<<<<<<< HEAD
     * @notice Calculate the collateralValue given the asset details in given baseCurrency
=======
     * @notice Calculate the getLiquidationValue given the asset details in given baseCurrency
>>>>>>> f3754dda
     * @param assetAddresses The List of token addresses of the assets
     * @param assetIds The list of corresponding token Ids that needs to be checked
     * @dev For each token address, a corresponding id at the same index should be present,
     * for tokens without Id (ERC20 for instance), the Id should be set to 0
     * @param assetAmounts The list of corresponding amounts of each Token-Id combination
     * @param baseCurrency An address of the BaseCurrency contract
     * @return liquidationValue Liquidation value of the given assets denominated in BaseCurrency.
     */

    function getLiquidationValue(
        address[] calldata assetAddresses,
        uint256[] calldata assetIds,
        uint256[] calldata assetAmounts,
        address baseCurrency
    ) public view returns (uint256 liquidationValue) {
<<<<<<< HEAD
        //No need to heck that all arrays are of equal length, already done in getListOfValuesPerAsset()
=======
        //No need to Check that all arrays are of equal length, already done in getListOfValuesPerAsset()
>>>>>>> f3754dda
        RiskModule.AssetValueAndRiskVariables[] memory valuesAndRiskVarPerAsset =
            getListOfValuesPerAsset(assetAddresses, assetIds, assetAmounts, baseCurrency);

        liquidationValue = RiskModule.calculateLiquidationValue(valuesAndRiskVarPerAsset);
    }
}<|MERGE_RESOLUTION|>--- conflicted
+++ resolved
@@ -470,11 +470,7 @@
     }
 
     /**
-<<<<<<< HEAD
-     * @notice Calculate the collateralValue given the asset details in given baseCurrency
-=======
      * @notice Calculate the getLiquidationValue given the asset details in given baseCurrency
->>>>>>> f3754dda
      * @param assetAddresses The List of token addresses of the assets
      * @param assetIds The list of corresponding token Ids that needs to be checked
      * @dev For each token address, a corresponding id at the same index should be present,
@@ -490,11 +486,7 @@
         uint256[] calldata assetAmounts,
         address baseCurrency
     ) public view returns (uint256 liquidationValue) {
-<<<<<<< HEAD
-        //No need to heck that all arrays are of equal length, already done in getListOfValuesPerAsset()
-=======
         //No need to Check that all arrays are of equal length, already done in getListOfValuesPerAsset()
->>>>>>> f3754dda
         RiskModule.AssetValueAndRiskVariables[] memory valuesAndRiskVarPerAsset =
             getListOfValuesPerAsset(assetAddresses, assetIds, assetAmounts, baseCurrency);
 
