--- conflicted
+++ resolved
@@ -397,15 +397,9 @@
             }
         }
 
-<<<<<<< HEAD
-        if (numeraire == 0) {
-            //Check if numeraire is USD
-            return valueInUsd + valueInNumeraire;
-=======
         if (baseCurrency == 0) {
             //Check if baseCurrency is USD
-            return valueInUsd;
->>>>>>> 5901637c
+            return valueInUsd + valueInBaseCurrency;
         } else if (valueInUsd > 0) {
             //Get the BaseCurrency-USD rate
             (, int256 rate, , , ) = IChainLinkData(
@@ -474,19 +468,12 @@
                 (uint256 valueInUsd, uint256 valueInBaseCurrency) = ISubRegistry(
                     assetToSubRegistry[assetAddress]
                 ).getValue(getValueInput);
-<<<<<<< HEAD
-                if (numeraire == 0) {
-                    //Check if numeraire is USD
-                    valuesPerAsset[i] = valueInUsd + valueInNumeraire;
-                } else if (valueInNumeraire > 0) {
-                    valuesPerAsset[i] = valueInNumeraire;
-=======
+                
                 if (baseCurrency == 0) {
                     //Check if baseCurrency is USD
-                    valuesPerAsset[i] = valueInUsd;
+                    valuesPerAsset[i] = valueInUsd + valueInBaseCurrency;
                 } else if (valueInBaseCurrency > 0) {
                     valuesPerAsset[i] = valueInBaseCurrency;
->>>>>>> 5901637c
                 } else {
                     //Check if the BaseCurrency-USD rate is already fetched
                     if (rateBaseCurrencyToUsd == 0) {
