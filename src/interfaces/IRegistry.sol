--- conflicted
+++ resolved
@@ -22,7 +22,6 @@
         view
         returns (uint256);
 
-<<<<<<< HEAD
     function getCollateralValue(
         address[] calldata _assetAddresses,
         uint256[] calldata _assetIds,
@@ -59,13 +58,20 @@
         uint256[] calldata _assetIds,
         uint256[] calldata _assetAmounts,
         uint256 baseCurrency
-=======
+    )
+        external
+        view
+        returns (uint256);
+    )
+        external
+        view
+        returns (uint256);
+
     function getTotalValue(
         address[] calldata _assetAddresses,
         uint256[] calldata _assetIds,
         uint256[] calldata _assetAmounts,
         address baseCurrency
->>>>>>> 70944462
     )
         external
         view
@@ -80,9 +86,6 @@
         external
         view
         returns (uint256[] memory);
-<<<<<<< HEAD
-=======
 
     function assetToBaseCurrency(address baseCurrency) external view returns (uint8 baseCurrencyIdentifier);
->>>>>>> 70944462
 }