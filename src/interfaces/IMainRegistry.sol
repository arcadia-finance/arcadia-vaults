--- conflicted
+++ resolved
@@ -41,11 +41,5 @@
 
     function isBaseCurrency(address) external view returns (bool);
 
-<<<<<<< HEAD
-
-    function assetToSubRegistry(address) external view returns (address);
-
-=======
     function baseCurrencies(uint256) external view returns (address);
->>>>>>> d1db5e45
 }