--- conflicted
+++ resolved
@@ -31,9 +31,5 @@
 
     function baseCurrencies(uint256) external view returns (address);
 
-<<<<<<< HEAD
-    function isActionAllowlisted(address) external view returns (bool);
-=======
     function isActionAllowed(address) external view returns (bool);
->>>>>>> f3754dda
 }