--- conflicted
+++ resolved
@@ -31,14 +31,11 @@
         );
 
     function baseCurrencyCounter() external view returns (uint256);
-
-<<<<<<< HEAD
-=======
+    
     function batchIsWhiteListed(
         address[] calldata assetAddresses,
         uint256[] calldata assetIds
     ) external view returns (bool);
 
->>>>>>> 5901637c
     function assetToSubRegistry(address) external view returns (address);
 }