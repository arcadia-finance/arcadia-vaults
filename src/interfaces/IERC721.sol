// SPDX-License-Identifier: MIT
pragma solidity >=0.4.22 <0.9.0;

interface IERC721 {
  function safeTransferFrom(address from, address to, uint256 tokenId) external;
  function ownerOf(uint256 tokenId) external view returns (address owner);
<<<<<<< HEAD
  function mint(address to, uint256 id) external; //function only added for the paper trading competition
  function burn(uint256 id) external; //function only added for the paper trading competition
=======
  function transferFrom(address from, address to, uint256 id) external;
>>>>>>> e4f68e24
}<|MERGE_RESOLUTION|>--- conflicted
+++ resolved
@@ -4,10 +4,7 @@
 interface IERC721 {
   function safeTransferFrom(address from, address to, uint256 tokenId) external;
   function ownerOf(uint256 tokenId) external view returns (address owner);
-<<<<<<< HEAD
   function mint(address to, uint256 id) external; //function only added for the paper trading competition
   function burn(uint256 id) external; //function only added for the paper trading competition
-=======
   function transferFrom(address from, address to, uint256 id) external;
->>>>>>> e4f68e24
 }