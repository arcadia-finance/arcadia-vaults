--- conflicted
+++ resolved
@@ -46,7 +46,7 @@
 
     constructor() ERC721("Arcadia Vault", "ARCADIA") {}
 
-    /** 
+    /**
     @notice Function returns the total number of vaults
     @return numberOfVaults The total number of vaults 
   */
@@ -54,7 +54,7 @@
         numberOfVaults = allVaults.length;
     }
 
-    /** 
+    /**
     @notice Function to set a new contract for the liquidation logic
     @dev Since vaults to be liquidated, together with the open debt, are transferred to the protocol,
          New logic can be set without needing to increment the vault version.
@@ -64,7 +64,7 @@
         liquidatorAddress = _newLiquidator;
     }
 
-    /** 
+    /**
     @notice Function confirms the new contracts to be used for new deployed vaults
     @dev Two step function to confirm new logic to be used for new deployed vaults.
          Changing any of the contracts does NOT change the contracts for already deployed vaults,
@@ -85,7 +85,7 @@
         }
     }
 
-    /** 
+    /**
     @notice Function to set new contracts to be used for new deployed vaults
     @dev Two step function to confirm new logic to be used for new deployed vaults.
          Changing any of the contracts does NOT change the contracts for already deployed vaults,
@@ -133,7 +133,7 @@
         }
     }
 
-    /** 
+    /**
   @notice Function adds numeraire and corresponding stable contract to the factory
   @dev Numeraires can only be added by the latest Main Registry
   @param numeraire An identifier (uint256) of the Numeraire
@@ -150,7 +150,7 @@
         }
     }
 
-    /** 
+    /**
   @notice Returns address of the most recent Main Registry
   @return registry The contract addres of the Main Registry of the latest Vault Version
   */
@@ -158,25 +158,13 @@
         registry = vaultDetails[currentVaultVersion].registryAddress;
     }
 
-    /** 
+    /**
   @notice Function used to create a Vault
   @dev This is the starting point of the Vault creation process. 
   @param salt A salt to be used to generate the hash.
   @param numeraire An identifier (uint256) of the Numeraire
   */
-<<<<<<< HEAD
-  function createVault(uint256 salt, uint256 numeraire) external virtual returns (address vault) {
-    require(numeraire <= numeraireCounter - 1, "FTRY_CV: Unknown Numeraire");
-
-    bytes memory initCode = type(Proxy).creationCode;
-    bytes memory byteCode = abi.encodePacked(initCode, abi.encode(vaultDetails[currentVaultVersion].logic));
-
-    assembly {
-      vault := create2(0, add(byteCode, 32), mload(byteCode), salt)
-=======
-    function createVault(uint256 salt, uint256 numeraire)
-        external
-        returns (address vault)
+  function createVault(uint256 salt, uint256 numeraire) external virtual returns (address vault)
     {
         require(
             numeraire <= numeraireCounter - 1,
@@ -206,7 +194,21 @@
 
         _mint(msg.sender, allVaults.length - 1);
         emit VaultCreated(vault, msg.sender, allVaults.length - 1);
->>>>>>> 74b41306
+    }
+
+    /**
+    @notice Function used to transfer a vault between users
+    @dev This method overwrites the safeTransferFrom function in ERC721.sol to also transfer the vault proxy contract to the new owner.
+    @param from sender.
+    @param to target.
+    @param id of the vault that is about to be transfered.
+  */
+    function safeTransferFrom(
+        address from,
+        address to,
+        uint256 id
+    ) public override {
+        _safeTransferFrom(from, to, id);
     }
 
     /** 
@@ -216,21 +218,6 @@
     @param to target.
     @param id of the vault that is about to be transfered.
   */
-    function safeTransferFrom(
-        address from,
-        address to,
-        uint256 id
-    ) public override {
-        _safeTransferFrom(from, to, id);
-    }
-
-    /** 
-    @notice Function used to transfer a vault between users
-    @dev This method overwrites the safeTransferFrom function in ERC721.sol to also transfer the vault proxy contract to the new owner.
-    @param from sender.
-    @param to target.
-    @param id of the vault that is about to be transfered.
-  */
     function transferFrom(
         address from,
         address to,
@@ -239,7 +226,7 @@
         _transferFrom(from, to, id);
     }
 
-    /** 
+    /**
     @notice Internal function used to transfer a vault between users
     @dev This function is used to transfer a vault between users.
          Overriding to transfer ownership of linked vault.
@@ -267,7 +254,7 @@
         );
     }
 
-    /** 
+    /**
     @notice Internal function used to transfer a vault between users
     @dev This function is used to transfer a vault between users.
          Overriding to transfer ownership of linked vault.
@@ -284,24 +271,17 @@
         super.transferFrom(from, to, id);
     }
 
-    /** 
+    /**
     @notice Function used by a keeper to start the liquidation of a vault.
     @dev This function is called by an external user or a bbot to start the liquidation process of a vault.
     @param vault Vault that needs to get liquidated.
   */
-<<<<<<< HEAD
-  function liquidate(address vault) external virtual {
-    require(isVault[vault], "FTRY: Not a vault");
-    _liquidate(vault, msg.sender);
-  }
-=======
-    function liquidate(address vault) external {
+    function liquidate(address vault) external virtual {
         require(isVault[vault], "FTRY: Not a vault");
         _liquidate(vault, msg.sender);
     }
->>>>>>> 74b41306
-
-    /** 
+
+    /**
     @notice Internal function used to start the liquidation of a vault.
     @dev 
     @param vault Vault that needs to get liquidated.
@@ -317,7 +297,7 @@
         _liquidateTransfer(vault);
     }
 
-    /** 
+    /**
     @notice Helper transfer function that allows the contract to transfer ownership of the erc721.
     @dev This function is called by the contract when a vault is liquidated. 
          This includes a transfer of ownership of the vault.
@@ -337,7 +317,7 @@
         emit Transfer(from, liquidatorAddress, vaultIndex[vault]);
     }
 
-    /** 
+    /**
     @notice Function that stores a new base URI.
     @dev tokenURI's of Arcadia Vaults are not meant to be immutable
         and might be updated later to allow users to
@@ -349,26 +329,12 @@
         baseURI = newBaseURI;
     }
 
-    /** 
+    /**
     @notice Function that returns the token URI as defined in the erc721 standard.
     @param tokenId The id if the vault
     @return uri The token uri.
   */
-<<<<<<< HEAD
-  function tokenURI(uint256 tokenId) public view virtual override returns (string memory uri) {
-
-    require(ownerOf[tokenId] != address(0), "ERC721Metadata: URI query for nonexistent token");
-    return bytes(baseURI).length > 0 ? string(abi.encodePacked(baseURI, tokenId.toString())) : "";
-  }
-
-  function onERC721Received(address, address, uint256, bytes calldata ) public pure returns (bytes4) {
-    return this.onERC721Received.selector;
-  }
-=======
-    function tokenURI(uint256 tokenId)
-        public
-        view
-        override
+  function tokenURI(uint256 tokenId) public view virtual override
         returns (string memory uri)
     {
         require(
@@ -380,7 +346,6 @@
                 ? string(abi.encodePacked(baseURI, tokenId.toString()))
                 : "";
     }
->>>>>>> 74b41306
 
     function onERC721Received(
         address,
