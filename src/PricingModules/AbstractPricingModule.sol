--- conflicted
+++ resolved
@@ -213,11 +213,7 @@
      * @param amount The amount of tokens
      * @dev Unsafe cast to uint128, meaning it is assumed no more than 10**(20+decimals) tokens can be deposited
      */
-<<<<<<< HEAD
-    function processDeposit(address vault, address asset, uint256, uint256 amount) external virtual onlyMainReg {
-=======
     function processDeposit(address, address asset, uint256, uint256 amount) external virtual onlyMainReg {
->>>>>>> 82f0d31b
         require(
             exposure[asset].exposure + uint128(amount) <= exposure[asset].maxExposure, "APM_PD: Exposure not in limits"
         );
@@ -230,11 +226,7 @@
      * @param amount the amount of tokens
      * @dev Unsafe cast to uint128, meaning it is assumed no more than 10**(20+decimals) tokens will ever be deposited
      */
-<<<<<<< HEAD
-    function processWithdrawal(address vault, address asset, uint256, uint256 amount) external virtual onlyMainReg {
-=======
     function processWithdrawal(address, address asset, uint256, uint256 amount) external virtual onlyMainReg {
->>>>>>> 82f0d31b
         exposure[asset].exposure -= uint128(amount);
     }
 }