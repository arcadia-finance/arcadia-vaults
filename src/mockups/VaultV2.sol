/**
 * Created by Arcadia Finance
 * https://www.arcadia.finance
 *
 * SPDX-License-Identifier: BUSL-1.1
 */
pragma solidity ^0.8.13;

import "../utils/LogExpMath.sol";
import "../interfaces/IERC721.sol";
import "../interfaces/IERC1155.sol";
import "../interfaces/IERC4626.sol";
import "../interfaces/IMainRegistry.sol";
import "../interfaces/ITrustedCreditor.sol";
import "../interfaces/IActionBase.sol";
import { IFactory } from "../interfaces/IFactory.sol";
import { ActionData } from "../actions/utils/ActionData.sol";
import { ERC20, SafeTransferLib } from "../../lib/solmate/src/utils/SafeTransferLib.sol";

/**
 * @title An Arcadia Vault used to deposit a combination of all kinds of assets
 * @author Arcadia Finance
 * @notice Users can use this vault to deposit assets (ERC20, ERC721, ERC1155, ...).
 * The vault will denominate all the pooled assets into one baseCurrency (one unit of account, like usd or eth).
 * An increase of value of one asset will offset a decrease in value of another asset.
 * Users can take out a credit line against the single denominated value.
 * Ensure your total value denomination remains above the liquidation threshold, or risk being liquidated!
 * @dev A vault is a smart contract that will contain multiple assets.
 * Using getValue(<baseCurrency>), the vault returns the combined total value of all (whitelisted) assets the vault contains.
 * Integrating this vault as means of collateral management for your own protocol that requires collateral is encouraged.
 * Arcadia's vault functions will guarantee you a certain value of the vault.
 * For whitelists or liquidation strategies specific to your protocol, contact: dev at arcadia.finance
 */
contract VaultV2 {
    using SafeTransferLib for ERC20;
    /**
     * @dev Storage slot with the address of the current implementation.
     * This is the keccak-256 hash of "eip1967.proxy.implementation" subtracted by 1.
     */

    bytes32 internal constant _IMPLEMENTATION_SLOT = 0x360894a13ba1a3210667c828492db98dca3e2076cc3735a920a3ca505d382bbc;
    uint256 public constant ASSET_LIMIT = 15;

    bool public isTrustedCreditorSet;

    uint16 public vaultVersion;

    address public liquidator;
    address public owner;
    address public registry;
    address public trustedCreditor;
    address public baseCurrency;

    address[] public erc20Stored;
    address[] public erc721Stored;
    address[] public erc1155Stored;

    mapping(address => uint256) public erc20Balances;
    mapping(address => mapping(uint256 => uint256)) public erc1155Balances;

    uint256[] public erc721TokenIds;
    uint256[] public erc1155TokenIds;

    mapping(address => mapping(address => bool)) public isAssetManager;

    struct AddressSlot {
        address value;
    }

    event Upgraded(address oldImplementation, address newImplementation, uint16 oldVersion, uint16 indexed newVersion);
    event OwnershipTransferred(address indexed previousOwner, address indexed newOwner);

    /**
     * @dev Throws if called by any account other than the factory address.
     */
    modifier onlyFactory() {
        require(msg.sender == IMainRegistry(registry).factory(), "V: Only Factory");
        _;
    }

    /**
     * @dev Throws if called by any account other than the owner.
     */
    modifier onlyOwner() {
        require(msg.sender == owner, "V: Only Owner");
        _;
    }

    /**
     * @dev Throws if called by any account other than an asset manager or the owner.
     */
    modifier onlyAssetManager() {
        require(
            msg.sender == owner || msg.sender == trustedCreditor || isAssetManager[owner][msg.sender],
            "V: Only Asset Manager"
        );
        _;
    }

    constructor(address registry_, uint16 vaultVersion_) {
        // This will only be the owner of the vault logic implementation
        // and will not affect any subsequent proxy implementation using this vault logic
        owner = msg.sender;
        registry = registry_;
        vaultVersion = vaultVersion_;
    }

    /* ///////////////////////////////////////////////////////////////
                          VAULT MANAGEMENT
    /////////////////////////////////////////////////////////////// */

    /**
     * @notice Initiates the variables of the vault
     * @dev A proxy will be used to interact with the vault logic.
     * Therefore everything is initialised through an init function.
     * This function will only be called (once) in the same transaction as the proxy vault creation through the factory.
     * @param owner_ The sender of the 'createVault' on the factory
     * @param registry_ The 'beacon' contract to which should be looked at for external logic.
     * @param vaultVersion_ The version of the vault logic.
     * @param baseCurrency_ The Base-currency in which the vault is denominated.
     */
    function initialize(address owner_, address registry_, uint16 vaultVersion_, address baseCurrency_) external {
        require(vaultVersion == 0 && owner == address(0), "V_I: Already initialized!");
        require(vaultVersion_ != 0, "V_I: Invalid vault version");
        owner = owner_;
        registry = registry_;
        vaultVersion = vaultVersion_;
        baseCurrency = baseCurrency_;
    }

    /**
     * @notice Updates the vault version and stores a new address in the EIP1967 implementation slot.
     * @param newImplementation The contract with the new vault logic.
     * @param newRegistry The MainRegistry for this specific implementation (might be identical as the old registry)
     * @param data Arbitrary data, can contain instructions to execute on the new logic
     * @param newVersion The new version of the vault logic.
     */
    function upgradeVault(address newImplementation, address newRegistry, uint16 newVersion, bytes calldata data)
        external
        onlyFactory
    {
        if (isTrustedCreditorSet) {
            //If a trustedCreditor is set, new version should be compatible.
            //openMarginAccount() is a view function, cannot modify state.
            (bool success,,) = ITrustedCreditor(trustedCreditor).openMarginAccount(newVersion);
            require(success, "V_UV: Invalid vault version");
        }

        //Cache old parameters
        address oldImplementation = _getAddressSlot(_IMPLEMENTATION_SLOT).value;
        address oldRegistry = registry;
        uint16 oldVersion = vaultVersion;
        _getAddressSlot(_IMPLEMENTATION_SLOT).value = newImplementation;
        registry = newRegistry;
        vaultVersion = newVersion;

        //Hook on the new logic to finalize upgrade.
        //Used to eg. Remove exposure from old Registry and Add exposure to the new Registry.
        //Data can be added by the factory for complex instructions.
        this.upgradeHook(oldImplementation, oldRegistry, oldVersion, data);

        emit Upgraded(oldImplementation, newImplementation, oldVersion, newVersion);
    }

    /**
     * @notice Returns an `AddressSlot` with member `value` located at `slot`.
     */
    function _getAddressSlot(bytes32 slot) internal pure returns (AddressSlot storage r) {
        assembly {
            r.slot := slot
        }
    }

    /* ///////////////////////////////////////////////////////////////
                        OWNERSHIP MANAGEMENT
    /////////////////////////////////////////////////////////////// */

    /**
     * @notice Transfers ownership of the contract to a new account.
     * @param newOwner The new owner of the Vault
     * @dev Can only be called by the current owner via the factory.
     * A transfer of ownership of the vault is triggered by a transfer
     * of ownership of the accompanying ERC721 Vault NFT issued by the factory.
     * Owner of Vault NFT = owner of vault
     */
    function transferOwnership(address newOwner) external onlyFactory {
        if (newOwner == address(0)) {
            revert("V_TO: INVALID_RECIPIENT");
        }
        _transferOwnership(newOwner);
    }

    /**
     * @notice Transfers ownership of the contract to a new account (`newOwner`).
     * Internal function without access restriction.
     */
    function _transferOwnership(address newOwner) internal {
        address oldOwner = owner;
        owner = newOwner;
        emit OwnershipTransferred(oldOwner, newOwner);
    }

    /* ///////////////////////////////////////////////////////////////
                        BASE CURRENCY LOGIC
    /////////////////////////////////////////////////////////////// */

    /**
     * @notice Sets the baseCurrency of a vault.
     * @param baseCurrency_ the new baseCurrency for the vault.
     * @dev First checks if there is no locked value. If there is no value locked then a new baseCurrency is set.
     */
    function setBaseCurrency(address baseCurrency_) external onlyOwner {
        require(getUsedMargin() == 0, "V_SBC: Non-zero open position");
        _setBaseCurrency(baseCurrency_);
    }

    /**
     * @notice Internal function: sets baseCurrency.
     * @param baseCurrency_ the new baseCurrency for the vault.
     */
    function _setBaseCurrency(address baseCurrency_) internal {
        require(IMainRegistry(registry).isBaseCurrency(baseCurrency_), "V_SBC: baseCurrency not found");
        baseCurrency = baseCurrency_;
    }

    /* ///////////////////////////////////////////////////////////////
                    MARGIN ACCOUNT SETTINGS
    /////////////////////////////////////////////////////////////// */

    /**
     * @notice Initiates a margin account on the vault for a trusted Creditor.
     * @param creditor The contract address of the trusted Creditor.
     * @dev Currently only one trusted Creditor can be set.
     * @dev Only open margin accounts for protocols you trust!
     * The Creditor should be trusted by the Vault Owner, but not by any of the Arcadia-vault smart contracts.
     * TrustedProtocol and Liquidator will never be called from an Arcadia Contract with a function that can modify state.
     * @dev The creditor has significant authorisation: use margin, trigger liquidation, and manage assets.
     */
    function openTrustedMarginAccount(address creditor) external onlyOwner {
        require(!isTrustedCreditorSet, "V_OTMA: ALREADY SET");

        //openMarginAccount() is a view function, cannot modify state.
        (bool success, address baseCurrency_, address liquidator_) =
            ITrustedCreditor(creditor).openMarginAccount(vaultVersion);
        require(success, "V_OTMA: Invalid Version");

        liquidator = liquidator_;
        trustedCreditor = creditor;
        if (baseCurrency != baseCurrency_) {
            _setBaseCurrency(baseCurrency_);
        }
        isTrustedCreditorSet = true;
    }

    /**
     * @notice Closes the margin account on the vault of the trusted application..
     * @dev Currently only one trusted creditor can be set.
     */
    function closeTrustedMarginAccount() external onlyOwner {
        require(isTrustedCreditorSet, "V_CTMA: NOT SET");
        //getOpenPosition() is a view function, cannot modify state.
        require(ITrustedCreditor(trustedCreditor).getOpenPosition(address(this)) == 0, "V_CTMA: NON-ZERO OPEN POSITION");

        isTrustedCreditorSet = false;
        trustedCreditor = address(0);
<<<<<<< HEAD
=======
        liquidator = address(0);
>>>>>>> 29d1b512
    }

    /* ///////////////////////////////////////////////////////////////
                          MARGIN REQUIREMENTS
    /////////////////////////////////////////////////////////////// */

    /**
     * @notice Checks if the Vault is healthy and still has free margin.
     * @param debtIncrease The amount with which the debt is increased.
     * @param totalOpenDebt The total open Debt against the Vault.
     * @return success Boolean indicating if there is sufficient margin to back a certain amount of Debt.
     * @dev Only one of the values can be non-zero, or we check on a certain increase of debt, or we check on a total amount of debt.
     * @dev If both values are zero, we check if the vault is currently healthy.
     */
    function isVaultHealthy(uint256 debtIncrease, uint256 totalOpenDebt)
        external
        view
        returns (bool success, address trustedCreditor_)
    {
        if (totalOpenDebt != 0) {
            //Check if vault is healthy for a given amount of openDebt.
            success = getCollateralValue() >= totalOpenDebt;
        } else {
            //Check if vault is still healthy after an increase of debt.
            success = getCollateralValue() >= getUsedMargin() + debtIncrease;
        }

        return (success, trustedCreditor);
    }

    /**
     * @notice Returns the total value of the vault in a specific baseCurrency
     * @dev Fetches all stored assets with their amounts on the proxy vault.
     * Using a specified baseCurrency, fetches the value of all assets on the proxy vault in said baseCurrency.
     * @param baseCurrency_ The basecurrency to return the value in.
     * @return vaultValue Total value stored on the vault, expressed in baseCurrency.
     */
    function getVaultValue(address baseCurrency_) external view returns (uint256 vaultValue) {
        (address[] memory assetAddresses, uint256[] memory assetIds, uint256[] memory assetAmounts) =
            generateAssetData();
        vaultValue = IMainRegistry(registry).getTotalValue(assetAddresses, assetIds, assetAmounts, baseCurrency_);
    }

    /**
     * @notice Calculates the total collateral value of the vault.
     * @return collateralValue The collateral value, returned in the decimals of the base currency.
     * @dev Returns the value denominated in the baseCurrency of the Vault.
     * @dev The collateral value of the vault is equal to the spot value of the underlying assets,
     * discounted by a haircut (the collateral factor). Since the value of
     * collateralised assets can fluctuate, the haircut guarantees that the vault
     * remains over-collateralised with a high confidence level (99,9%+). The size of the
     * haircut depends on the underlying risk of the assets in the vault, the bigger the volatility
     * or the smaller the on-chain liquidity, the bigger the haircut will be.
     */
    function getCollateralValue() public view returns (uint256 collateralValue) {
        (address[] memory assetAddresses, uint256[] memory assetIds, uint256[] memory assetAmounts) =
            generateAssetData();
        collateralValue =
            IMainRegistry(registry).getCollateralValue(assetAddresses, assetIds, assetAmounts, baseCurrency);
    }

    /**
     * @notice Calculates the total liquidation value of the vault.
     * @return liquidationValue The liquidation value, returned in the decimals of the base currency.
     * @dev Returns the value denominated in the baseCurrency of the Vault.
     * @dev The liquidation value of the vault is equal to the spot value of the underlying assets,
     * discounted by a haircut (the liquidation factor).
     * The liquidation value takes into account that not the full value of the assets can go towards
     * repaying the debt, but only a fraction of it, the remaining value is lost due to:
     * slippage while liquidating the assets, fees for the auction initiator, gas fees and
     * a penalty to the protocol.
     */
    function getLiquidationValue() public view returns (uint256 liquidationValue) {
        (address[] memory assetAddresses, uint256[] memory assetIds, uint256[] memory assetAmounts) =
            generateAssetData();
        liquidationValue =
            IMainRegistry(registry).getLiquidationValue(assetAddresses, assetIds, assetAmounts, baseCurrency);
    }

    /**
     * @notice Returns the used margin of the proxy vault.
     * @return usedMargin The used amount of margin a user has taken
     * @dev The used margin is denominated in the baseCurrency of the proxy vault.
     * @dev Currently only one trusted application (Arcadia Lending) can open a margin account.
     * The open position is fetched at a contract of the application -> only allow trusted audited creditors!!!
     */
    function getUsedMargin() public view returns (uint256 usedMargin) {
        if (!isTrustedCreditorSet) return 0;

        //getOpenPosition() is a view function, cannot modify state.
        usedMargin = ITrustedCreditor(trustedCreditor).getOpenPosition(address(this));
    }

    /**
     * @notice Calculates the remaining margin the owner of the proxy vault can use.
     * @return freeMargin The remaining amount of margin a user can take.
     * @dev The free margin is denominated in the baseCurrency of the proxy vault,
     * with an equal number of decimals as the base currency.
     */
    function getFreeMargin() public view returns (uint256 freeMargin) {
        uint256 collateralValue = getCollateralValue();
        uint256 usedMargin = getUsedMargin();

        //gas: explicit check is done to prevent underflow
        unchecked {
            freeMargin = collateralValue > usedMargin ? collateralValue - usedMargin : 0;
        }
    }

    /* ///////////////////////////////////////////////////////////////
                          LIQUIDATION LOGIC
    /////////////////////////////////////////////////////////////// */

    /**
     * @notice Function called by Liquidator to start liquidation of the Vault.
     * @param openDebt The open debt taken by `originalOwner` at moment of liquidation at trustedCreditor
     * @return originalOwner The original owner of this vault.
     * @return baseCurrency_ The baseCurrency in which the vault is denominated.
     * @return trustedCreditor_ The account or contract that is owed the debt.
     * @dev Requires an unhealthy vault (value / debt < liqFactor).
     * @dev Transfers ownership of the proxy vault to the liquidator!
     */
    function liquidateVault(uint256 openDebt)
        external
        returns (address originalOwner, address baseCurrency_, address trustedCreditor_)
    {
        require(msg.sender == liquidator, "V_LV: Only Liquidator");

        //If getLiquidationValue (total value discounted with liquidation factor) is smaller than openDebt,
        //the Vault is unhealthy and is succesfully liquidated.
        //Liquidations are triggered by the trustedCreditor (via Liquidator), the openDebt is
        //passed to avoid the need of another contract call back to trustedCreditor.
        require(getLiquidationValue() < openDebt, "V_LV: Vault is healthy");

        //Transfer ownership of the ERC721 in Factory of the Vault to the Liquidator.
        IFactory(IMainRegistry(registry).factory()).liquidate(msg.sender);

        //Transfer ownership of the Vault itself to the Liquidator
        originalOwner = owner;
        _transferOwnership(msg.sender);

        //Cashe trustedCreditor
        trustedCreditor_ = trustedCreditor;

        //Close margin account
        isTrustedCreditorSet = false;
        trustedCreditor = address(0);

        return (originalOwner, baseCurrency, trustedCreditor_);
    }

    /*///////////////////////////////////////////////////////////////
                    ASSET MANAGEMENT LOGIC
    ///////////////////////////////////////////////////////////////*/

    /**
     * @notice Add or remove an Asset Manager.
     * @param assetManager the address of the Asset Manager
     * @param value A boolean giving permissions to or taking permissions from an Asset manager
     * @dev Only set trusted addresses as Asset manager, Asset managers can potentially steal assets (as long as the vault position remains healthy).
     * @dev No need to set the Owner as Asset manager, owner will automattically have all permissions of an asset manager.
     * @dev Potential use-cases of the asset manager might be to:
     * - Automate actions by keeper networks,
     * - Chain interactions with the Trusted Creditor together with vault actions (eg. borrow deposit and trade in one transaction).
     */
    function setAssetManager(address assetManager, bool value) external onlyOwner {
        isAssetManager[msg.sender][assetManager] = value;
    }

    /**
     * @notice Calls external action handler to execute and interact with external logic.
     * @param actionHandler The address of the action handler.
     * @param actionData A bytes object containing two actionAssetData structs, an address array and a bytes array.
     * @dev Similar to flash loans, this function optimistically calls external logic and checks for the vault state at the very end.
     * @dev vaultManagementAction can interact with and chain together any DeFi protocol to swap, stake, claim...
     * The only requirements are that the recipient tokens of the interactions are allowlisted, deposited back into the vault and
     * that the Vault is in a healthy state at the end of the transaction.
     */
    function vaultManagementAction(address actionHandler, bytes calldata actionData)
        external
        onlyAssetManager
        returns (address)
    {
        require(IMainRegistry(registry).isActionAllowed(actionHandler), "V_VMA: Action not allowed");

        (ActionData memory outgoing,,,) = abi.decode(actionData, (ActionData, ActionData, address[], bytes[]));

        // withdraw to actionHandler
        _withdraw(outgoing.assets, outgoing.assetIds, outgoing.assetAmounts, actionHandler);

        // execute Action
        ActionData memory incoming = IActionBase(actionHandler).executeAction(actionData);

        // deposit from actionHandler into vault
        _deposit(incoming.assets, incoming.assetIds, incoming.assetAmounts, actionHandler);

        uint256 usedMargin = getUsedMargin();
        if (usedMargin > 0) {
            uint256 collValue = getCollateralValue();
            require(collValue >= usedMargin, "V_VMA: coll. value too low");
        }

        return trustedCreditor;
    }

    /* ///////////////////////////////////////////////////////////////
                    ASSET DEPOSIT/WITHDRAWN LOGIC
    /////////////////////////////////////////////////////////////// */

    /**
     * @notice Deposits assets into the proxy vault by the proxy vault owner.
     * @dev All arrays should be of same length, each index in each array corresponding
     * to the same asset that will get deposited. If multiple asset IDs of the same contract address
     * are deposited, the assetAddress must be repeated in assetAddresses.
     * The ERC20 gets deposited by transferFrom. ERC721 & ERC1155 using safeTransferFrom.
     * Can only be called by the proxy vault owner to avoid attacks where malicous actors can deposit 1 wei assets,
     * increasing gas costs upon credit issuance and withrawals.
     * Example inputs:
     * [wETH, DAI, Bayc, Interleave], [0, 0, 15, 2], [10**18, 10**18, 1, 100], [0, 0, 1, 2]
     * [Interleave, Interleave, Bayc, Bayc, wETH], [3, 5, 16, 17, 0], [123, 456, 1, 1, 10**18], [2, 2, 1, 1, 0]
     * @param assetAddresses The contract addresses of the asset. For each asset to be deposited one address,
     * even if multiple assets of the same contract address are deposited.
     * @param assetIds The asset IDs that will be deposited for ERC721 & ERC1155.
     * When depositing an ERC20, this will be disregarded, HOWEVER a value (eg. 0) must be filled!
     * @param assetAmounts The amounts of the assets to be deposited.
     */
    function deposit(address[] calldata assetAddresses, uint256[] calldata assetIds, uint256[] calldata assetAmounts)
        external
        onlyOwner
    {
        uint256 assetAddressesLength = assetAddresses.length;

        require(
            assetAddressesLength == assetIds.length && assetAddressesLength == assetAmounts.length,
            "V_D: Length mismatch"
        );

        _deposit(assetAddresses, assetIds, assetAmounts, msg.sender);
    }

    /**
     * @notice Deposits assets into the proxy vault.
     * @dev Each index in each array corresponding to the same asset that will get deposited.
     * If multiple asset IDs of the same contract address
     * are deposited, the assetAddress must be repeated in assetAddresses.
     * The ERC20 gets deposited by transferFrom. ERC721 & ERC1155 using safeTransferFrom.
     * Example inputs:
     * [wETH, DAI, Bayc, Interleave], [0, 0, 15, 2], [10**18, 10**18, 1, 100], [0, 0, 1, 2]
     * [Interleave, Interleave, Bayc, Bayc, wETH], [3, 5, 16, 17, 0], [123, 456, 1, 1, 10**18], [2, 2, 1, 1, 0]
     * @param assetAddresses The contract addresses of the asset. For each asset to be deposited one address,
     * even if multiple assets of the same contract address are deposited.
     * @param assetIds The asset IDs that will be deposited for ERC721 & ERC1155.
     * When depositing an ERC20, this will be disregarded, HOWEVER a value (eg. 0) must be filled!
     * @param assetAmounts The amounts of the assets to be deposited.
     * @param from The address to deposit from.
     */
    function _deposit(
        address[] memory assetAddresses,
        uint256[] memory assetIds,
        uint256[] memory assetAmounts,
        address from
    ) internal {
        //reverts in mainregistry if invalid input
        uint256[] memory assetTypes =
            IMainRegistry(registry).batchProcessDeposit(assetAddresses, assetIds, assetAmounts);

        uint256 assetAddressesLength = assetAddresses.length;
        for (uint256 i; i < assetAddressesLength;) {
            if (assetAmounts[i] == 0) {
                //skip if amount is 0 to prevent storing addresses that have 0 balance
                unchecked {
                    ++i;
                }
                continue;
            }

            if (assetTypes[i] == 0) {
                _depositERC20(from, assetAddresses[i], assetAmounts[i]);
            } else if (assetTypes[i] == 1) {
                _depositERC721(from, assetAddresses[i], assetIds[i]);
            } else if (assetTypes[i] == 2) {
                _depositERC1155(from, assetAddresses[i], assetIds[i], assetAmounts[i]);
            } else {
                revert("V_D: Unknown asset type");
            }
            unchecked {
                ++i;
            }
        }

        require(erc20Stored.length + erc721Stored.length + erc1155Stored.length <= ASSET_LIMIT, "V_D: Too many assets");
    }

    /**
     * @notice Processes withdrawals of assets by and to the owner of the proxy vault.
     * @dev All arrays should be of same length, each index in each array corresponding
     * to the same asset that will get withdrawn. If multiple asset IDs of the same contract address
     * are to be withdrawn, the assetAddress must be repeated in assetAddresses.
     * The ERC20 get withdrawn by transfers. ERC721 & ERC1155 using safeTransferFrom.
     * Can only be called by the proxy vault owner.
     * Will fail if balance on proxy vault is not sufficient for one of the withdrawals.
     * Will fail if "the value after withdrawal / open debt (including unrealised debt) > collateral threshold".
     * If no debt is taken yet on this proxy vault, users are free to withraw any asset at any time.
     * Example inputs:
     * [wETH, DAI, Bayc, Interleave], [0, 0, 15, 2], [10**18, 10**18, 1, 100], [0, 0, 1, 2]
     * [Interleave, Interleave, Bayc, Bayc, wETH], [3, 5, 16, 17, 0], [123, 456, 1, 1, 10**18], [2, 2, 1, 1, 0]
     * @param assetAddresses The contract addresses of the asset. For each asset to be withdrawn one address,
     * even if multiple assets of the same contract address are withdrawn.
     * @param assetIds The asset IDs that will be withdrawn for ERC721 & ERC1155.
     * When withdrawing an ERC20, this will be disregarded, HOWEVER a value (eg. 0) must be filled!
     * @param assetAmounts The amounts of the assets to be withdrawn.
     */
    function withdraw(address[] calldata assetAddresses, uint256[] calldata assetIds, uint256[] calldata assetAmounts)
        external
        onlyOwner
    {
        uint256 assetAddressesLength = assetAddresses.length;

        require(
            assetAddressesLength == assetIds.length && assetAddressesLength == assetAmounts.length,
            "V_W: Length mismatch"
        );

        _withdraw(assetAddresses, assetIds, assetAmounts, msg.sender);

        uint256 usedMargin = getUsedMargin();
        if (usedMargin != 0) {
            require(getCollateralValue() > usedMargin, "V_W: coll. value too low!");
        }
    }

    /**
     * @notice Processes withdrawals of assets
     * @dev Each index in each array corresponding to the same asset that will get withdrawn.
     * If multiple asset IDs of the same contract address
     * are to be withdrawn, the assetAddress must be repeated in assetAddresses.
     * The ERC20 get withdrawn by transfers. ERC721 & ERC1155 using safeTransferFrom.
     * Will fail if balance on proxy vault is not sufficient for one of the withdrawals.
     * Example inputs:
     * [wETH, DAI, Bayc, Interleave], [0, 0, 15, 2], [10**18, 10**18, 1, 100], [0, 0, 1, 2]
     * [Interleave, Interleave, Bayc, Bayc, wETH], [3, 5, 16, 17, 0], [123, 456, 1, 1, 10**18], [2, 2, 1, 1, 0]
     * @param assetAddresses The contract addresses of the asset. For each asset to be withdrawn one address,
     * even if multiple assets of the same contract address are withdrawn.
     * @param assetIds The asset IDs that will be withdrawn for ERC721 & ERC1155.
     * When withdrawing an ERC20, this will be disregarded, HOWEVER a value (eg. 0) must be filled!
     * @param assetAmounts The amounts of the assets to be withdrawn.
     * @param to The address to withdraw to.
     */

    function _withdraw(
        address[] memory assetAddresses,
        uint256[] memory assetIds,
        uint256[] memory assetAmounts,
        address to
    ) internal {
        uint256[] memory assetTypes =
            IMainRegistry(registry).batchProcessWithdrawal(assetAddresses, assetIds, assetAmounts); //reverts in mainregistry if invalid input

        uint256 assetAddressesLength = assetAddresses.length;
        for (uint256 i; i < assetAddressesLength;) {
            if (assetAmounts[i] == 0) {
                //skip if amount is 0 to prevent transferring 0 balances
                unchecked {
                    ++i;
                }
                continue;
            }

            if (assetTypes[i] == 0) {
                _withdrawERC20(to, assetAddresses[i], assetAmounts[i]);
            } else if (assetTypes[i] == 1) {
                _withdrawERC721(to, assetAddresses[i], assetIds[i]);
            } else if (assetTypes[i] == 2) {
                _withdrawERC1155(to, assetAddresses[i], assetIds[i], assetAmounts[i]);
            } else {
                require(false, "V_W: Unknown asset type");
            }
            unchecked {
                ++i;
            }
        }
    }

    /**
     * @notice Internal function used to deposit ERC20 tokens.
     * @dev Used for all tokens types = 0. Note the transferFrom, not the safeTransferFrom to allow legacy ERC20s.
     * If the address has not yet been deposited, the ERC20 token address is stored.
     * @param from Address the tokens should be taken from. This address must have pre-approved the proxy vault.
     * @param ERC20Address The asset address that should be transferred.
     * @param amount The amount of ERC20 tokens to be transferred.
     */
    function _depositERC20(address from, address ERC20Address, uint256 amount) internal {
        ERC20(ERC20Address).safeTransferFrom(from, address(this), amount);

        uint256 currentBalance = erc20Balances[ERC20Address];

        if (currentBalance == 0) {
            erc20Stored.push(ERC20Address);
        }

        unchecked {
            erc20Balances[ERC20Address] += amount;
        }
    }

    /**
     * @notice Internal function used to deposit ERC721 tokens.
     * @dev Used for all tokens types = 1. Note the transferFrom. No amounts are given since ERC721 are one-off's.
     * After successful transfer, the function pushes the ERC721 address to the stored token and stored ID array.
     * This may cause duplicates in the ERC721 stored addresses array, but this is intended.
     * @param from Address the tokens should be taken from. This address must have pre-approved the proxy vault.
     * @param ERC721Address The asset address that should be transferred.
     * @param id The ID of the token to be transferred.
     */
    function _depositERC721(address from, address ERC721Address, uint256 id) internal {
        IERC721(ERC721Address).safeTransferFrom(from, address(this), id);

        erc721Stored.push(ERC721Address);
        erc721TokenIds.push(id);
    }

    /**
     * @notice Internal function used to deposit ERC1155 tokens.
     * @dev Used for all tokens types = 2. Note the safeTransferFrom.
     * After successful transfer, the function checks whether the combination of address & ID has already been stored.
     * If not, the function pushes the new address and ID to the stored arrays.
     * This may cause duplicates in the ERC1155 stored addresses array, this is intended.
     * @param from The Address the tokens should be taken from. This address must have pre-approved the proxy vault.
     * @param ERC1155Address The asset address that should be transferred.
     * @param id The ID of the token to be transferred.
     * @param amount The amount of ERC1155 tokens to be transferred.
     */
    function _depositERC1155(address from, address ERC1155Address, uint256 id, uint256 amount) internal {
        IERC1155(ERC1155Address).safeTransferFrom(from, address(this), id, amount, "");

        uint256 currentBalance = erc1155Balances[ERC1155Address][id];

        if (currentBalance == 0) {
            erc1155Stored.push(ERC1155Address);
            erc1155TokenIds.push(id);
        }

        unchecked {
            erc1155Balances[ERC1155Address][id] += amount;
        }
    }

    /**
     * @notice Internal function used to withdraw ERC20 tokens.
     * @dev Used for all tokens types = 0. Note the transfer, not the safeTransfer to allow legacy ERC20s.
     * The function checks whether the proxy vault has any leftover balance of said asset.
     * If not, it will pop() the ERC20 asset address from the stored addresses array.
     * Note: this shifts the order of erc20Stored!
     * This check is done using a loop: writing it in a mapping vs extra loops is in favor of extra loops in this case.
     * @param to Address the tokens should be sent to.
     * either being the original user or the liquidator!.
     * @param ERC20Address The asset address that should be transferred.
     * @param amount The amount of ERC20 tokens to be transferred.
     */
    function _withdrawERC20(address to, address ERC20Address, uint256 amount) internal {
        erc20Balances[ERC20Address] -= amount;

        if (erc20Balances[ERC20Address] == 0) {
            uint256 erc20StoredLength = erc20Stored.length;

            if (erc20StoredLength == 1) {
                // there was only one ERC20 stored on the contract, safe to remove list
                erc20Stored.pop();
            } else {
                for (uint256 i; i < erc20StoredLength;) {
                    if (erc20Stored[i] == ERC20Address) {
                        erc20Stored[i] = erc20Stored[erc20StoredLength - 1];
                        erc20Stored.pop();
                        break;
                    }
                    unchecked {
                        ++i;
                    }
                }
            }
        }

        ERC20(ERC20Address).safeTransfer(to, amount);
    }

    /**
     * @notice Internal function used to withdraw ERC721 tokens.
     * @dev Used for all tokens types = 1. Note the safeTransferFrom. No amounts are given since ERC721 are one-off's.
     * The function checks whether any other ERC721 is deposited in the proxy vault.
     * If not, it pops the stored addresses and stored IDs (pop() of two arrs is 180 gas cheaper than deleting).
     * If there are, it loops through the stored arrays and searches the ID that's withdrawn,
     * then replaces it with the last index, followed by a pop().
     * Sensitive to ReEntrance attacks! SafeTransferFrom therefore done at the end of the function.
     * @param to Address the tokens should be transferred to.
     * @param ERC721Address The asset address that should be transferred.
     * @param id The ID of the token to be transferred.
     */
    function _withdrawERC721(address to, address ERC721Address, uint256 id) internal {
        uint256 tokenIdLength = erc721TokenIds.length;

        if (tokenIdLength == 1) {
            // there was only one ERC721 stored on the contract, safe to remove both lists
            erc721TokenIds.pop();
            erc721Stored.pop();
        } else {
            for (uint256 i; i < tokenIdLength;) {
                if (erc721TokenIds[i] == id && erc721Stored[i] == ERC721Address) {
                    erc721TokenIds[i] = erc721TokenIds[tokenIdLength - 1];
                    erc721TokenIds.pop();
                    erc721Stored[i] = erc721Stored[tokenIdLength - 1];
                    erc721Stored.pop();
                    break;
                }
                unchecked {
                    ++i;
                }
            }
        }

        IERC721(ERC721Address).safeTransferFrom(address(this), to, id);
    }

    /**
     * @notice Internal function used to withdraw ERC1155 tokens.
     * @dev Used for all tokens types = 2. Note the safeTransferFrom.
     * After successful transfer, the function checks whether there is any balance left for that ERC1155.
     * If there is, it simply transfers the tokens.
     * If not, it checks whether it can pop() (used for gas savings vs delete) the stored arrays.
     * If there are still other ERC1155's on the contract, it looks for the ID and token address to be withdrawn
     * and then replaces it with the last index, followed by a pop().
     * Sensitive to ReEntrance attacks! SafeTransferFrom therefore done at the end of the function.
     * @param to Address the tokens should be taken from. This address must have pre-approved the proxy vault.
     * @param ERC1155Address The asset address that should be transferred.
     * @param id The ID of the token to be transferred.
     * @param amount The amount of ERC1155 tokens to be transferred.
     */
    function _withdrawERC1155(address to, address ERC1155Address, uint256 id, uint256 amount) internal {
        uint256 tokenIdLength = erc1155TokenIds.length;

        erc1155Balances[ERC1155Address][id] -= amount;

        if (erc1155Balances[ERC1155Address][id] == 0) {
            if (tokenIdLength == 1) {
                erc1155TokenIds.pop();
                erc1155Stored.pop();
            } else {
                for (uint256 i; i < tokenIdLength;) {
                    if (erc1155TokenIds[i] == id) {
                        if (erc1155Stored[i] == ERC1155Address) {
                            erc1155TokenIds[i] = erc1155TokenIds[tokenIdLength - 1];
                            erc1155TokenIds.pop();
                            erc1155Stored[i] = erc1155Stored[tokenIdLength - 1];
                            erc1155Stored.pop();
                            break;
                        }
                    }
                    unchecked {
                        ++i;
                    }
                }
            }
        }

        IERC1155(ERC1155Address).safeTransferFrom(address(this), to, id, amount, "");
    }

    /* ///////////////////////////////////////////////////////////////
                        HELPER FUNCTIONS
    /////////////////////////////////////////////////////////////// */

    /**
     * @notice Generates three arrays about the stored assets in the proxy vault
     * in the format needed for vault valuation functions.
     * @dev Balances are stored on the contract to prevent working around the deposit limits.
     * Loops through the stored asset addresses and fills the arrays.
     * The vault valuation function fetches the asset type through the asset registries.
     * There is no importance of the order in the arrays, but all indexes of the arrays correspond to the same asset.
     * @return assetAddresses An array of asset addresses.
     * @return assetIds An array of asset IDs. Will be '0' for ERC20's
     * @return assetAmounts An array of the amounts/balances of the asset on the proxy vault. wil be '1' for ERC721's
     */
    function generateAssetData()
        public
        view
        returns (address[] memory assetAddresses, uint256[] memory assetIds, uint256[] memory assetAmounts)
    {
        uint256 totalLength;
        unchecked {
            totalLength = erc20Stored.length + erc721Stored.length + erc1155Stored.length;
        } //cannot practiaclly overflow. No max(uint256) contracts deployed
        assetAddresses = new address[](totalLength);
        assetIds = new uint256[](totalLength);
        assetAmounts = new uint256[](totalLength);

        uint256 i;
        uint256 erc20StoredLength = erc20Stored.length;
        address cacheAddr;
        for (; i < erc20StoredLength;) {
            cacheAddr = erc20Stored[i];
            assetAddresses[i] = cacheAddr;
            //assetIds[i] = 0; //gas: no need to store 0, index will continue anyway
            assetAmounts[i] = erc20Balances[cacheAddr];
            unchecked {
                ++i;
            }
        }

        uint256 j;
        uint256 erc721StoredLength = erc721Stored.length;
        for (; j < erc721StoredLength;) {
            cacheAddr = erc721Stored[j];
            assetAddresses[i] = cacheAddr;
            assetIds[i] = erc721TokenIds[j];
            assetAmounts[i] = 1;
            unchecked {
                ++i;
            }
            unchecked {
                ++j;
            }
        }

        uint256 k;
        uint256 erc1155StoredLength = erc1155Stored.length;
        for (; k < erc1155StoredLength;) {
            cacheAddr = erc1155Stored[k];
            assetAddresses[i] = cacheAddr;
            assetIds[i] = erc1155TokenIds[k];
            assetAmounts[i] = erc1155Balances[cacheAddr][erc1155TokenIds[k]];
            unchecked {
                ++i;
            }
            unchecked {
                ++k;
            }
        }
    }

    function skim(address token, uint256 id, uint256 type_) public {
        require(msg.sender == owner, "V_S: Only owner can skim");

        if (token == address(0)) {
            payable(owner).transfer(address(this).balance);
            return;
        }

        if (type_ == 0) {
<<<<<<< HEAD
            uint256 balance = ERC20(token).balanceOf(address(this));
            uint256 balanceStored = erc20Balances[token];
            if (balance > balanceStored) {
                ERC20(token).safeTransfer(owner, balance - balanceStored);
=======
            uint256 balance = IERC20(token).balanceOf(address(this));
            uint256 balanceStored = erc20Balances[token];
            if (balance > balanceStored) {
                require(IERC20(token).transfer(owner, balance - balanceStored), "V_S: ERC20 transfer failed");
>>>>>>> 29d1b512
            }
        } else if (type_ == 1) {
            bool isStored;
            for (uint256 i; i < erc721Stored.length;) {
                if (erc721Stored[i] == token && erc721TokenIds[i] == id) {
                    isStored = true;
                    break;
                }
                unchecked {
                    ++i;
                }
            }

            if (!isStored) {
                IERC721(token).safeTransferFrom(address(this), owner, id);
            }
        } else if (type_ == 2) {
            uint256 balance = IERC1155(token).balanceOf(address(this), id);
            uint256 balanceStored = erc1155Balances[token][id];

            if (balance > balanceStored) {
                IERC1155(token).safeTransferFrom(address(this), owner, id, balance - balanceStored, "");
            }
        }
    }

    function onERC721Received(address, address, uint256, bytes calldata) public pure returns (bytes4) {
        return this.onERC721Received.selector;
    }

    function onERC1155Received(address, address, uint256, uint256, bytes calldata) public pure returns (bytes4) {
        return this.onERC1155Received.selector;
    }

    fallback() external {
        revert();
    }

    function returnFive() public pure returns (uint256) {
        return 5;
    }

    /**
     * @notice Finalizes the Upgrade to a new vault version on the new Logic Contract.
     * param oldImplementation The contract with the new old logic.
     * @param oldRegistry The MainRegistry of the old version (might be identical as the new registry)
     * param oldVersion The old version of the vault logic.
     * param data Arbitrary data, can contain instructions to execute in thos function.
     * @dev If upgradeHook() is implemented, it MUST be verified that msg.sender == address(this)
     */
    function upgradeHook(address, address oldRegistry, uint16, bytes calldata) external {
        require(msg.sender == address(this), "Not the right address");
        IMainRegistry(oldRegistry).batchProcessWithdrawal(new address[](0), new uint256[](0), new uint256[](0));
        IMainRegistry(registry).batchProcessDeposit(new address[](0), new uint256[](0), new uint256[](0));

        check = returnFive();
    }

    uint256 public check;
}<|MERGE_RESOLUTION|>--- conflicted
+++ resolved
@@ -207,10 +207,10 @@
     /**
      * @notice Sets the baseCurrency of a vault.
      * @param baseCurrency_ the new baseCurrency for the vault.
-     * @dev First checks if there is no locked value. If there is no value locked then a new baseCurrency is set.
+     * @dev First checks if there is no trusted creditor set. If there is none set, then a new baseCurrency is set.
      */
     function setBaseCurrency(address baseCurrency_) external onlyOwner {
-        require(getUsedMargin() == 0, "V_SBC: Non-zero open position");
+        require(!isTrustedCreditorSet, "V_SBC: Trusted Creditor Set");
         _setBaseCurrency(baseCurrency_);
     }
 
@@ -263,10 +263,7 @@
 
         isTrustedCreditorSet = false;
         trustedCreditor = address(0);
-<<<<<<< HEAD
-=======
         liquidator = address(0);
->>>>>>> 29d1b512
     }
 
     /* ///////////////////////////////////////////////////////////////
@@ -395,6 +392,14 @@
     {
         require(msg.sender == liquidator, "V_LV: Only Liquidator");
 
+        //Cache trustedCreditor
+        trustedCreditor_ = trustedCreditor;
+
+        //Close margin account
+        isTrustedCreditorSet = false;
+        trustedCreditor = address(0);
+        liquidator = address(0);
+
         //If getLiquidationValue (total value discounted with liquidation factor) is smaller than openDebt,
         //the Vault is unhealthy and is succesfully liquidated.
         //Liquidations are triggered by the trustedCreditor (via Liquidator), the openDebt is
@@ -407,13 +412,6 @@
         //Transfer ownership of the Vault itself to the Liquidator
         originalOwner = owner;
         _transferOwnership(msg.sender);
-
-        //Cashe trustedCreditor
-        trustedCreditor_ = trustedCreditor;
-
-        //Close margin account
-        isTrustedCreditorSet = false;
-        trustedCreditor = address(0);
 
         return (originalOwner, baseCurrency, trustedCreditor_);
     }
@@ -497,13 +495,7 @@
         external
         onlyOwner
     {
-        uint256 assetAddressesLength = assetAddresses.length;
-
-        require(
-            assetAddressesLength == assetIds.length && assetAddressesLength == assetAmounts.length,
-            "V_D: Length mismatch"
-        );
-
+        //No need to check that all arrays have equal length, this check is already done in the MainRegistry.
         _deposit(assetAddresses, assetIds, assetAmounts, msg.sender);
     }
 
@@ -583,17 +575,11 @@
         external
         onlyOwner
     {
-        uint256 assetAddressesLength = assetAddresses.length;
-
-        require(
-            assetAddressesLength == assetIds.length && assetAddressesLength == assetAmounts.length,
-            "V_W: Length mismatch"
-        );
-
+        //No need to check that all arrays have equal length, this check is already done in the MainRegistry.
         _withdraw(assetAddresses, assetIds, assetAmounts, msg.sender);
 
         uint256 usedMargin = getUsedMargin();
-        if (usedMargin != 0) {
+        if (usedMargin > 0) {
             require(getCollateralValue() > usedMargin, "V_W: coll. value too low!");
         }
     }
@@ -767,12 +753,14 @@
     function _withdrawERC721(address to, address ERC721Address, uint256 id) internal {
         uint256 tokenIdLength = erc721TokenIds.length;
 
+        uint256 i;
         if (tokenIdLength == 1) {
-            // there was only one ERC721 stored on the contract, safe to remove both lists
+            //There was only one ERC721 stored on the contract, safe to remove both lists
+            require(erc721TokenIds[0] == id && erc721Stored[0] == ERC721Address, "V_W721: Unknown asset");
             erc721TokenIds.pop();
             erc721Stored.pop();
         } else {
-            for (uint256 i; i < tokenIdLength;) {
+            for (i; i < tokenIdLength;) {
                 if (erc721TokenIds[i] == id && erc721Stored[i] == ERC721Address) {
                     erc721TokenIds[i] = erc721TokenIds[tokenIdLength - 1];
                     erc721TokenIds.pop();
@@ -784,6 +772,9 @@
                     ++i;
                 }
             }
+            //for loop should break, otherwise we never went into the if-branch, meaning the token being withdrawn
+            //is unknown and not properly deposited.
+            require(i < tokenIdLength, "V_W721: Unknown asset");
         }
 
         IERC721(ERC721Address).safeTransferFrom(address(this), to, id);
@@ -891,11 +882,13 @@
 
         uint256 k;
         uint256 erc1155StoredLength = erc1155Stored.length;
+        uint256 cacheId;
         for (; k < erc1155StoredLength;) {
             cacheAddr = erc1155Stored[k];
+            cacheId = erc1155TokenIds[k];
             assetAddresses[i] = cacheAddr;
-            assetIds[i] = erc1155TokenIds[k];
-            assetAmounts[i] = erc1155Balances[cacheAddr][erc1155TokenIds[k]];
+            assetIds[i] = cacheId;
+            assetAmounts[i] = erc1155Balances[cacheAddr][cacheId];
             unchecked {
                 ++i;
             }
@@ -914,21 +907,15 @@
         }
 
         if (type_ == 0) {
-<<<<<<< HEAD
             uint256 balance = ERC20(token).balanceOf(address(this));
             uint256 balanceStored = erc20Balances[token];
             if (balance > balanceStored) {
                 ERC20(token).safeTransfer(owner, balance - balanceStored);
-=======
-            uint256 balance = IERC20(token).balanceOf(address(this));
-            uint256 balanceStored = erc20Balances[token];
-            if (balance > balanceStored) {
-                require(IERC20(token).transfer(owner, balance - balanceStored), "V_S: ERC20 transfer failed");
->>>>>>> 29d1b512
             }
         } else if (type_ == 1) {
             bool isStored;
-            for (uint256 i; i < erc721Stored.length;) {
+            uint256 erc721StoredLength = erc721Stored.length;
+            for (uint256 i; i < erc721StoredLength;) {
                 if (erc721Stored[i] == token && erc721TokenIds[i] == id) {
                     isStored = true;
                     break;
