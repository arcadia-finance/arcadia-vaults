--- conflicted
+++ resolved
@@ -34,14 +34,11 @@
  */
 contract VaultV2 {
 
-<<<<<<< HEAD
-=======
     constructor() {}
 
     /*///////////////////////////////////////////////////////////////
                           VAULT MANAGEMENT
     ///////////////////////////////////////////////////////////////*/
->>>>>>> 4f5dae76
 
     /**
      * @dev Storage slot with the address of the current implementation.
@@ -50,42 +47,13 @@
     bytes32 internal constant _IMPLEMENTATION_SLOT =
         0x360894a13ba1a3210667c828492db98dca3e2076cc3735a920a3ca505d382bbc;
 
-<<<<<<< HEAD
-    uint256 public constant yearlyBlocks = 2628000;
-
-    /*///////////////////////////////////////////////////////////////
-                INTERNAL BOOKKEEPING OF DEPOSITED ASSETS
-  ///////////////////////////////////////////////////////////////*/
-    address[] public _erc20Stored;
-    address[] public _erc721Stored;
-    address[] public _erc1155Stored;
-
-    uint256[] public _erc721TokenIds;
-    uint256[] public _erc1155TokenIds;
-
-    /*///////////////////////////////////////////////////////////////
-                          EXTERNAL CONTRACTS
-  ///////////////////////////////////////////////////////////////*/
-    address public _registryAddress; /// to be fetched somewhere else?
-    address public _liquidityPool;
-    address public _debtToken;
-
-    address public liquidatorAddress;
-
-    // ACCESS CONTROL
-    address public owner;
-    mapping(address => bool) public allowed;
-
-
-=======
->>>>>>> 4f5dae76
     // Each vault has a certain 'life', equal to the amount of times the vault is liquidated.
     // Used by the liquidator contract for proceed claims
     uint256 public life;
     bool public initialized;
     uint16 public vaultVersion;
     address public registryAddress;
-    address public liquidator;
+    address public liquidatorAddress;
 
     struct VaultInfo {
         uint16 collThres; //2 decimals precision (factor 100)
@@ -192,40 +160,6 @@
         _;
     }
 
-<<<<<<< HEAD
-     /**
-     * @dev Returns an `AddressSlot` with member `value` located at `slot`.
-     */
-    function getAddressSlot(bytes32 slot)
-        internal
-        pure
-        returns (AddressSlot storage r)
-    {
-        assembly {
-            r.slot := slot
-        }
-    }
-
-    /**
-     * @dev Stores a new address in the EIP1967 implementation slot & updates the vault version.
-     */
-    function upgradeVault(address newImplementation, uint16 newVersion) external onlyFactory {
-        vaultVersion = newVersion;
-        getAddressSlot(_IMPLEMENTATION_SLOT).value = newImplementation;
-    }
-
-    /** 
-    @notice Function to set a new contract for the liquidation logic
-    @dev Since vaults to be liquidated, together with the open debt, are transferred to the protocol,
-         New logic can be set without needing to increment the vault version.
-    @param _newLiquidator The new liquidator contract
-  */
-    function setLiquidator(address _newLiquidator) public onlyOwner {
-        liquidatorAddress = _newLiquidator;
-    }
-
-=======
->>>>>>> 4f5dae76
     /**
      * @dev Transfers ownership of the contract to a new account (`newOwner`).
      * Can only be called by the current owner via the factory.
@@ -736,7 +670,7 @@
         address _baseCurrency
     ) private {
         require(getUsedMargin() == 0, "VL: Can't change baseCurrency when Used Margin > 0");
-        //require(_baseCurrency + 1 <= IMainRegistry(registryAddress).baseCurrencyCounter(), "VL: baseCurrency not found");
+        require(IMainRegistry(registryAddress).isBaseCurrency(_baseCurrency), "VL: baseCurrency not found");
         vault.baseCurrency = _baseCurrency; //Change this to where ever it is going to be actually set
     }
 
@@ -747,7 +681,13 @@
     bool isTrustedProtocolSet;
     address public trustedProtocol;
 
-    function openTrustedMarginAccount(address protocol) public {
+    /** 
+    @notice Initiates a margin account on the vault for one trusted application..
+    @param protocol The contract address of the trusted application.
+    @dev The open position is fetched at a contract of the application -> only allow trusted audited protocols!!!
+    @dev Currently only one trusted protocol can be set.
+    */
+    function openTrustedMarginAccount(address protocol) onlyOwner public {
         require(!isTrustedProtocolSet, "V_OMA: ALREADY SET");
         //ToDo: Check in Factory/Mainregistry if protocol is indeed trusted?
 
@@ -762,6 +702,11 @@
         allowed[protocol] = true;
     }
 
+    /** 
+    @notice Closes the margin account on the vault of the trusted application..
+    @dev The open position is fetched at a contract of the application -> only allow trusted audited protocols!!!
+    @dev Currently only one trusted protocol can be set.
+    */
     function closeTrustedMarginAccount() public onlyOwner {
         require(isTrustedProtocolSet, "V_CMA: NOT SET");
 
@@ -781,7 +726,7 @@
          Using a specified baseCurrency, fetches the value of all assets on the proxy vault in said baseCurrency.
     @param baseCurrency The asset to return the value in.
     @return vaultValue Total value stored on the vault, expressed in baseCurrency.
-  */
+    */
     function getVaultValue(address baseCurrency)
         public
         view
@@ -802,75 +747,15 @@
 
     /** 
     @notice Calculates the total collateral value of the vault.
+    @return collateralValue The collateral value, returned in the decimals of the base currency.
     @dev Returns the value denominated in the baseCurrency in which the proxy vault is initialised.
-    @return collateralValue The collateral value, returned in the decimals of the base currency.
     @dev The collateral value of the vault is equal to the spot value of the underlying assets,
          discounted by a haircut (with a factor 100 / collateral_threshold). Since the value of
          collateralised assets can fluctuate, the haircut guarantees that the vault 
          remains over-collateralised with a high confidence level (99,9%+). The size of the
          haircut depends on the underlying risk of the assets in the vault, the bigger the volatility
          or the smaller the on-chain liquidity, the biggert the haircut will be.
-  */
-<<<<<<< HEAD
-    function setBaseCurrency(uint256 newBaseCurrency) public onlyAuthorized {
-        _setBaseCurrency(newBaseCurrency);
-    }
-
-    /** 
-    @notice Internal function: sets baseCurrency.
-    @param newBaseCurrency the new baseCurrency for the vault.
-  */
-    function _setBaseCurrency(
-        uint256 newBaseCurrency
-    ) private {
-        require(getUsedMargin() == 0, "VL: Can't change baseCurrency when openDebt > 0");
-        require(newBaseCurrency + 1 <= IMainRegistry(_registryAddress).baseCurrencyCounter(), "VL: baseCurrency not found");
-        vault._baseCurrency = uint8(newBaseCurrency); //Change this to where ever it is going to be actually set
-    }
-
-    // https://twitter.com/0x_beans/status/1502420621250105346
-    /** 
-    @notice Returns the sum of all uints in an array.
-    @param _data An uint256 array.
-    @return sum The combined sum of uints in the array.
-  */
-    function sumElementsOfList(uint256[] memory _data)
-        public
-        payable
-        returns (uint256 sum)
-    {
-        //cache
-        uint256 len = _data.length;
-
-        for (uint256 i = 0; i < len; ) {
-            // optimizooooor
-            assembly {
-                sum := add(sum, mload(add(add(_data, 0x20), mul(i, 0x20))))
-            }
-
-            unchecked {
-                ++i;
-            }
-        }
-    }
-
-    /*///////////////////////////////////////////////////////////////
-                          MARGIN REQUIREMENTS
-    ///////////////////////////////////////////////////////////////*/
-
-    /** 
-    @notice Calculates the total collateral value of the vault.
-    @dev Returns the value denominated in the baseCurrency in which the proxy vault is initialised.
-    @return collateralValue The collateral value, returned in the decimals of the base currency.
-    @dev The collateral value of the vault is equal to the spot value of the underlying assets,
-         discounted by a haircut (with a factor 100 / collateral_threshold). Since the value of
-         collateralised assets can fluctuate, the haircut guarantees that the vault 
-         remains over-collateralised with a high confidence level (99,9%+). The size of the
-         haircut depends on the underlying risk of the assets in the vault, the bigger the volatility
-         or the smaller the on-chain liquidity, the biggert the haircut will be.
-  */
-=======
->>>>>>> 4f5dae76
+    */
     function getCollateralValue()
         public
         view
@@ -886,15 +771,15 @@
     /** 
     @notice Calculates the total collateral value of the vault.
     @param vaultValue The total spot value of all the assets in the vault.
+    @return collateralValue The collateral value, returned in the decimals of the base currency.
     @dev Returns the value denominated in the baseCurrency in which the proxy vault is initialised.
-    @return collateralValue The collateral value, returned in the decimals of the base currency.
     @dev The collateral value of the vault is equal to the spot value of the underlying assets,
          discounted by a haircut (with a factor 100 / collateral_threshold). Since the value of
          collateralised assets can fluctuate, the haircut guarantees that the vault 
          remains over-collateralised with a high confidence level (99,9%+). The size of the
          haircut depends on the underlying risk of the assets in the vault, the bigger the volatility
          or the smaller the on-chain liquidity, the biggert the haircut will be.
-  */
+    */
     function getCollateralValue(uint256 vaultValue)
         public
         view
@@ -907,16 +792,23 @@
         }
     }
 
+    /** 
+    @notice Returns the used margin of the proxy vault.
+    @return usedMargin The used amount of margin a user has taken
+    @dev The used margin is denominated in the baseCurrency of the proxy vault.
+    @dev Currently only one trusted application (Arcadia Lending) can open a margin account.
+         The open position is fetched at a contract of the application -> only allow trusted audited protocols!!! 
+    */
     function getUsedMargin() public returns (uint128 usedMargin) {
         usedMargin = ITrustedProtocol(trustedProtocol).getOpenPosition(address(this)); // ToDo: Check if cast is safe
     }
 
     /** 
     @notice Calculates the remaining margin the owner of the proxy vault can use.
-    @dev Returns the remaining credit in the baseCurrency in which the proxy vault is initialised.
-    @return freeMargin The remaining amount of margin a user can take, 
-                            returned in the decimals of the base currency.
-  */
+    @return freeMargin The remaining amount of margin a user can take.
+    @dev The free margin is denominated in the baseCurrency of the proxy vault,
+         with an equal number of decimals as the base currency.
+    */
     function getFreeMargin()
         public
         returns (uint256 freeMargin)
@@ -937,7 +829,7 @@
     @param vaultValue The total spot value of all the assets in the vault.
     @dev Returns the remaining credit in the baseCurrency in which the proxy vault is initialised.
     @return freeMargin The remaining amount of margin a user can take, 
-                            returned in the decimals of the base currency.
+            returned in the decimals of the base currency.
   */
     function getFreeMargin(uint256 vaultValue)
         public
@@ -981,6 +873,16 @@
     ///////////////////////////////////////////////////////////////*/
 
     /** 
+    @notice Function to set a new contract for the liquidation logic
+    @dev Since vaults to be liquidated, together with the open debt, are transferred to the protocol,
+         New logic can be set without needing to increment the vault version.
+    @param _newLiquidator The new liquidator contract
+  */
+    function setLiquidator(address _newLiquidator) public onlyOwner {
+        liquidatorAddress = _newLiquidator;
+    }
+
+    /** 
     @notice Function called to start a vault liquidation.
     @dev Requires an unhealthy vault (value / debt < liqThres).
          Starts the vault auction on the liquidator contract.
@@ -988,17 +890,11 @@
          Sets debtInfo todo: needed?
          Transfers ownership of the proxy vault to the liquidator!
     @param liquidationKeeper Addross of the keeper who initiated the liquidation process.
-<<<<<<< HEAD
-    @param liquidator Contract Address of the liquidation logic.
-    @return success Boolean returning if the liquidation process is successfully started.
-  */
-    function liquidateVault(address liquidationKeeper)
-=======
     @param _liquidator Contract Address of the liquidation logic.
     @return success Boolean returning if the liquidation process is successfully started.
   */
-    function liquidateVault(address liquidationKeeper, address _liquidator)
->>>>>>> 4f5dae76
+
+    function liquidateVault(address liquidationKeeper)
         public
         onlyFactory
         returns (bool success, address liquidator)
@@ -1022,7 +918,7 @@
         uint8 baseCurrencyIdentifier = IRegistry(registryAddress).assetToBaseCurrency(vault.baseCurrency);
 
         require(
-            ILiquidator(_liquidator).startAuction(
+            ILiquidator(liquidatorAddress).startAuction(
                 address(this),
                 life,
                 liquidationKeeper,
@@ -1110,8 +1006,6 @@
         );
     }
 
-
-
     function returnFive() external pure returns (uint256) {
         return 5;
     }
