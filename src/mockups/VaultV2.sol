--- conflicted
+++ resolved
@@ -261,10 +261,7 @@
 
         isTrustedCreditorSet = false;
         trustedCreditor = address(0);
-<<<<<<< HEAD
         liquidator = address(0);
-=======
->>>>>>> 85166fbc
     }
 
     /* ///////////////////////////////////////////////////////////////
