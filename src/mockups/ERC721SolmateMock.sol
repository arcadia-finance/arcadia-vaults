--- conflicted
+++ resolved
@@ -20,12 +20,7 @@
         owner = msg.sender;
     }
 
-<<<<<<< HEAD
-
     function mint(address to, uint256 id) public virtual {
-=======
-    function mint(address to, uint256 id) public {
->>>>>>> 74b41306
         _mint(to, id);
     }
 
