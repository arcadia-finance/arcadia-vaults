--- conflicted
+++ resolved
@@ -15,183 +15,8 @@
     constructor() GasTestFixture() {}
 
     //this is a before each
-<<<<<<< HEAD
-    function setUp() public {
-        vm.startPrank(creatorAddress);
-        mainRegistry = new MainRegistry(
-            MainRegistry.BaseCurrencyInformation({
-                baseCurrencyToUsdOracleUnit: 0,
-                assetAddress: 0x0000000000000000000000000000000000000000,
-                baseCurrencyToUsdOracle: 0x0000000000000000000000000000000000000000,
-                baseCurrencyLabel: "USD",
-                baseCurrencyUnitCorrection: uint64(10**(18 - Constants.usdDecimals))
-            })
-        );
-
-        mainRegistry.addBaseCurrency(
-            MainRegistry.BaseCurrencyInformation({
-                baseCurrencyToUsdOracleUnit: uint64(10 ** Constants.oracleDaiToUsdDecimals),
-                assetAddress: address(dai),
-                baseCurrencyToUsdOracle: address(oracleDaiToUsd),
-                baseCurrencyLabel: "DAI",
-                baseCurrencyUnitCorrection: uint64(10 ** (18 - Constants.daiDecimals))
-            }),
-            new MainRegistry.AssetRisk[](0)
-        );
-        mainRegistry.addBaseCurrency(
-            MainRegistry.BaseCurrencyInformation({
-                baseCurrencyToUsdOracleUnit: uint64(10 ** Constants.oracleEthToUsdDecimals),
-                assetAddress: address(eth),
-                baseCurrencyToUsdOracle: address(oracleEthToUsd),
-                baseCurrencyLabel: "ETH",
-                baseCurrencyUnitCorrection: uint64(10 ** (18 - Constants.ethDecimals))
-            }),
-            new MainRegistry.AssetRisk[](0)
-        );
-
-        standardERC20Registry = new StandardERC20PricingModule(
-            address(mainRegistry),
-            address(oracleHub)
-        );
-        floorERC721PricingModule = new FloorERC721PricingModule(
-            address(mainRegistry),
-            address(oracleHub)
-        );
-        floorERC1155PricingModule = new FloorERC1155PricingModule(
-            address(mainRegistry),
-            address(oracleHub)
-        );
-
-        mainRegistry.addPricingModule(address(standardERC20Registry));
-        mainRegistry.addPricingModule(address(floorERC721PricingModule));
-        mainRegistry.addPricingModule(address(floorERC1155PricingModule));
-
-        uint16 collFactor = RiskConstants.DEFAULT_COLLATERAL_FACTOR;
-        uint16 liqTresh = RiskConstants.DEFAULT_LIQUIDATION_THRESHOLD;
-        uint16[] memory collateralFactors = new uint16[](3);
-        collateralFactors[0] = collFactor;
-        collateralFactors[1] = collFactor;
-        collateralFactors[2] = collFactor;
-        uint16[] memory liquidationThresholds = new uint16[](3);
-        liquidationThresholds[0] = liqTresh;
-        liquidationThresholds[1] = liqTresh;
-        liquidationThresholds[2] = liqTresh;
-
-        standardERC20Registry.setAssetInformation(
-            StandardERC20PricingModule.AssetInformation({
-                oracleAddresses: oracleEthToUsdArr,
-                assetUnit: uint64(10 ** Constants.ethDecimals),
-                assetAddress: address(eth),
-                assetCollateralFactors: collateralFactors,
-                assetLiquidationThresholds: liquidationThresholds
-            })
-        );
-        standardERC20Registry.setAssetInformation(
-            StandardERC20PricingModule.AssetInformation({
-                oracleAddresses: oracleLinkToUsdArr,
-                assetUnit: uint64(10 ** Constants.linkDecimals),
-                assetAddress: address(link),
-                assetCollateralFactors: collateralFactors,
-                assetLiquidationThresholds: liquidationThresholds
-            })
-        );
-        standardERC20Registry.setAssetInformation(
-            StandardERC20PricingModule.AssetInformation({
-                oracleAddresses: oracleSnxToEthEthToUsd,
-                assetUnit: uint64(10 ** Constants.snxDecimals),
-                assetAddress: address(snx),
-                assetCollateralFactors: collateralFactors,
-                assetLiquidationThresholds: liquidationThresholds
-            })
-        );
-
-        floorERC721PricingModule.setAssetInformation(
-            FloorERC721PricingModule.AssetInformation({
-                oracleAddresses: oracleWbaycToEthEthToUsd,
-                idRangeStart: 0,
-                idRangeEnd: type(uint256).max,
-                assetAddress: address(bayc),
-                assetCollateralFactors: collateralFactors,
-                assetLiquidationThresholds: liquidationThresholds
-            })
-        );
-        floorERC721PricingModule.setAssetInformation(
-            FloorERC721PricingModule.AssetInformation({
-                oracleAddresses: oracleWmaycToUsdArr,
-                idRangeStart: 0,
-                idRangeEnd: type(uint256).max,
-                assetAddress: address(mayc),
-                assetCollateralFactors: collateralFactors,
-                assetLiquidationThresholds: liquidationThresholds
-            })
-        );
-        floorERC1155PricingModule.setAssetInformation(
-            FloorERC1155PricingModule.AssetInformation({
-                oracleAddresses: oracleInterleaveToEthEthToUsd,
-                id: 1,
-                assetAddress: address(interleave),
-                assetCollateralFactors: collateralFactors,
-                assetLiquidationThresholds: liquidationThresholds
-            })
-        );
-        floorERC1155PricingModule.setAssetInformation(
-            FloorERC1155PricingModule.AssetInformation({
-                oracleAddresses: oracleGenericStoreFrontToEthEthToUsd,
-                id: 1,
-                assetAddress: address(genericStoreFront),
-                assetCollateralFactors: collateralFactors,
-                assetLiquidationThresholds: liquidationThresholds
-            })
-        );
-
-        liquidator = new Liquidator(
-            0x0000000000000000000000000000000000000000,
-            address(mainRegistry)
-        );
-        vm.stopPrank();
-
-        vm.startPrank(vaultOwner);
-        vault = new Vault();
-        vm.stopPrank();
-
-        vm.startPrank(creatorAddress);
-        factory.setNewVaultInfo(address(mainRegistry), address(vault), Constants.upgradeProof1To2);
-        factory.confirmNewVaultInfo();
-        pool.setLiquidator(address(liquidator));
-        liquidator.setFactory(address(factory));
-        mainRegistry.setFactory(address(factory));
-        vm.stopPrank();
-
-        vm.prank(vaultOwner);
-        proxyAddr = factory.createVault(
-            uint256(
-                keccak256(
-                    abi.encodeWithSignature(
-                        "doRandom(uint256,uint256,bytes32)", block.timestamp, block.number, blockhash(block.number)
-                    )
-                )
-            ),
-            0
-        );
-        proxy = Vault(proxyAddr);
-
-        vm.startPrank(oracleOwner);
-        oracleEthToUsd.transmit(int256(rateEthToUsd));
-        oracleLinkToUsd.transmit(int256(rateLinkToUsd));
-        oracleSnxToEth.transmit(int256(rateSnxToEth));
-        oracleWbaycToEth.transmit(int256(rateWbaycToEth));
-        oracleWmaycToUsd.transmit(int256(rateWmaycToUsd));
-        oracleInterleaveToEth.transmit(int256(rateInterleaveToEth));
-        vm.stopPrank();
-
-        vm.roll(1); //increase block for random salt
-
-        vm.prank(tokenCreatorAddress);
-        eth.mint(vaultOwner, 1e18);
-=======
     function setUp() public override {
         super.setUp();
->>>>>>> 7f03cca1
 
         vm.startPrank(vaultOwner);
         s_assetAddresses = new address[](2);
