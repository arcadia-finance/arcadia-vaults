--- conflicted
+++ resolved
@@ -588,13 +588,8 @@
                         blockhash(block.number)
                     )
                 )
-<<<<<<< HEAD
-            )
-=======
             ),
-            Constants.UsdNumeraire,
             0
->>>>>>> a9ff4167
         );
         proxy = Vault(proxyAddr);
 
