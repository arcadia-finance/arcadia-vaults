/**
 * Created by Arcadia Finance
 * https://www.arcadia.finance
 *
 * SPDX-License-Identifier: BUSL-1.1
 */
pragma solidity >0.8.10;

import "../../lib/forge-std/src/Test.sol";

import "../mockups/ERC20SolmateMock.sol";
import "../mockups/ERC1155SolmateMock.sol";
import "../OracleHub.sol";
import "../utils/Constants.sol";
import "../AssetRegistry/FloorERC1155PricingModule.sol";
import "../AssetRegistry/MainRegistry.sol";
import "../mockups/ArcadiaOracle.sol";
import "./fixtures/ArcadiaOracleFixture.f.sol";

contract FloorERC1155PricingModuleTest is Test {
    using stdStorage for StdStorage;

    OracleHub private oracleHub;
    MainRegistry private mainRegistry;

    ERC20Mock private eth;
    ERC1155Mock private interleave;
    ArcadiaOracle private oracleEthToUsd;
    ArcadiaOracle private oracleInterleaveToEth;

    FloorERC1155PricingModule private floorERC1155PricingModule;

    address private creatorAddress = address(1);
    address private tokenCreatorAddress = address(2);
    address private oracleOwner = address(3);

    uint256 rateEthToUsd = 3000 * 10 ** Constants.oracleEthToUsdDecimals;
    uint256 rateInterleaveToEth = 1 * 10 ** (Constants.oracleInterleaveToEthDecimals - 2);

    address[] public oracleInterleaveToEthEthToUsd = new address[](2);

    uint256[] emptyList = new uint256[](0);
    uint16[] emptyListUint16 = new uint16[](0);

    // FIXTURES
    ArcadiaOracleFixture arcadiaOracleFixture = new ArcadiaOracleFixture(oracleOwner);

    //this is a before
    constructor() {
        vm.startPrank(tokenCreatorAddress);
        interleave = new ERC1155Mock("Interleave Mock", "mInterleave");
        vm.stopPrank();

        vm.startPrank(creatorAddress);
        mainRegistry = new MainRegistry(
            MainRegistry.BaseCurrencyInformation({
                baseCurrencyToUsdOracleUnit: 0,
                assetAddress: 0x0000000000000000000000000000000000000000,
                baseCurrencyToUsdOracle: 0x0000000000000000000000000000000000000000,
                baseCurrencyLabel: "USD",
                baseCurrencyUnitCorrection: uint64(10**(18 - Constants.usdDecimals))
            })
        );
        oracleHub = new OracleHub();
        vm.stopPrank();

        oracleEthToUsd =
            arcadiaOracleFixture.initMockedOracle(uint8(Constants.oracleEthToUsdDecimals), "ETH / USD", rateEthToUsd);
        oracleInterleaveToEth = arcadiaOracleFixture.initMockedOracle(
            uint8(Constants.oracleInterleaveToEthDecimals), "INTERLEAVE / USD", rateInterleaveToEth
        );

        vm.startPrank(creatorAddress);
        oracleHub.addOracle(
            OracleHub.OracleInformation({
                oracleUnit: uint64(Constants.oracleEthToUsdUnit),
                baseAssetBaseCurrency: uint8(Constants.UsdBaseCurrency),
                quoteAsset: "ETH",
                baseAsset: "USD",
                oracleAddress: address(oracleEthToUsd),
                quoteAssetAddress: address(eth),
                baseAssetIsBaseCurrency: true
            })
        );
        oracleHub.addOracle(
            OracleHub.OracleInformation({
                oracleUnit: uint64(Constants.oracleInterleaveToEthUnit),
                baseAssetBaseCurrency: uint8(Constants.EthBaseCurrency),
                quoteAsset: "INTERLEAVE",
                baseAsset: "ETH",
                oracleAddress: address(oracleInterleaveToEth),
                quoteAssetAddress: address(interleave),
                baseAssetIsBaseCurrency: true
            })
        );
        vm.stopPrank();

        oracleInterleaveToEthEthToUsd[0] = address(oracleInterleaveToEth);
        oracleInterleaveToEthEthToUsd[1] = address(oracleEthToUsd);
    }

    //this is a before each
    function setUp() public {
        vm.startPrank(creatorAddress);
        mainRegistry = new MainRegistry(
            MainRegistry.BaseCurrencyInformation({
                baseCurrencyToUsdOracleUnit: 0,
                assetAddress: 0x0000000000000000000000000000000000000000,
                baseCurrencyToUsdOracle: 0x0000000000000000000000000000000000000000,
                baseCurrencyLabel: "USD",
                baseCurrencyUnitCorrection: uint64(10**(18 - Constants.usdDecimals))
            })
        );
        mainRegistry.addBaseCurrency(
            MainRegistry.BaseCurrencyInformation({
                baseCurrencyToUsdOracleUnit: uint64(10 ** Constants.oracleEthToUsdDecimals),
                assetAddress: address(eth),
                baseCurrencyToUsdOracle: address(oracleEthToUsd),
                baseCurrencyLabel: "ETH",
                baseCurrencyUnitCorrection: uint64(10 ** (18 - Constants.ethDecimals))
            }),
            emptyListUint16,
            emptyListUint16
        );

        floorERC1155PricingModule = new FloorERC1155PricingModule(
            address(mainRegistry),
            address(oracleHub)
        );
        mainRegistry.addPricingModule(address(floorERC1155PricingModule));
        vm.stopPrank();
    }

    function testRevert_setAssetInformation_NonOwnerAddsAsset(address unprivilegedAddress) public {
        // Given: unprivilegedAddress is not creatorAddress
        vm.assume(unprivilegedAddress != creatorAddress);
        vm.startPrank(unprivilegedAddress);
        // When: unprivilegedAddress setAssetInformation

        // Then: setAssetInformation should revert with "Ownable: caller is not the owner"
        vm.expectRevert("Ownable: caller is not the owner");
        floorERC1155PricingModule.setAssetInformation(
            FloorERC1155PricingModule.AssetInformation({
                oracleAddresses: oracleInterleaveToEthEthToUsd,
                id: 1,
                assetAddress: address(interleave)
            }),
            emptyListUint16,
            emptyListUint16
        );

        vm.stopPrank();
    }

    function testRevert_setAssetInformation_OwnerAddsAssetWithWrongNumberOfRiskVariables() public {
        vm.startPrank(creatorAddress);
<<<<<<< HEAD
        // Given: assetCreditRatings index 0 is 0
        uint256[] memory assetCreditRatings = new uint256[](1);
        assetCreditRatings[0] = 0;
        // When: creatorAddress setAssetInformation with wrong number of credits

        // Then: setAssetInformation should revert with "MR_AA: LENGTH_MISMATCH"
=======
        uint16[] memory collateralFactors = new uint16[](1);
        collateralFactors[0] = mainRegistry.DEFAULT_COLLATERAL_FACTOR();
        uint16[] memory liquidationThresholds = new uint16[](1);
        liquidationThresholds[0] = mainRegistry.DEFAULT_LIQUIDATION_THRESHOLD();
>>>>>>> f48aea31
        vm.expectRevert("MR_AA: LENGTH_MISMATCH");
        floorERC1155PricingModule.setAssetInformation(
            FloorERC1155PricingModule.AssetInformation({
                oracleAddresses: oracleInterleaveToEthEthToUsd,
                id: 1,
                assetAddress: address(interleave)
            }),
            collateralFactors,
            liquidationThresholds
        );

        vm.stopPrank();
    }

<<<<<<< HEAD
    function testSuccess_setAssetInformation_OwnerAddsAssetWithEmptyListCreditRatings() public {
        // Given:
=======
    function testSuccess_setAssetInformation_OwnerAddsAssetWithEmptyListRiskVariables() public {
>>>>>>> f48aea31
        vm.startPrank(creatorAddress);
        // When: creatorAddress setAssetInformation with empty list credit ratings
        floorERC1155PricingModule.setAssetInformation(
            FloorERC1155PricingModule.AssetInformation({
                oracleAddresses: oracleInterleaveToEthEthToUsd,
                id: 1,
                assetAddress: address(interleave)
            }),
            emptyListUint16,
            emptyListUint16
        );
        vm.stopPrank();

        // Then: inPricingModule for address(interleave) should return true
        assertTrue(floorERC1155PricingModule.inPricingModule(address(interleave)));
    }

<<<<<<< HEAD
    function testSuccess_setAssetInformation_OwnerAddsAssetWithFullListCreditRatings() public {
        // Given: assetCreditRatings index 0 is 0 and assetCreditRatings index 1 is 0
        vm.startPrank(creatorAddress);
        uint256[] memory assetCreditRatings = new uint256[](2);
        assetCreditRatings[0] = 0;
        assetCreditRatings[1] = 0;
        // When: creatorAddress setAssetInformation with full list credit ratings
=======
    function testSuccess_setAssetInformation_OwnerAddsAssetWithFullListRiskVariables() public {
        vm.startPrank(creatorAddress);
        uint16[] memory collateralFactors = new uint16[](2);
        collateralFactors[0] = mainRegistry.DEFAULT_COLLATERAL_FACTOR();
        collateralFactors[1] = mainRegistry.DEFAULT_COLLATERAL_FACTOR();
        uint16[] memory liquidationThresholds = new uint16[](2);
        liquidationThresholds[0] = mainRegistry.DEFAULT_LIQUIDATION_THRESHOLD();
        liquidationThresholds[1] = mainRegistry.DEFAULT_LIQUIDATION_THRESHOLD();
>>>>>>> f48aea31
        floorERC1155PricingModule.setAssetInformation(
            FloorERC1155PricingModule.AssetInformation({
                oracleAddresses: oracleInterleaveToEthEthToUsd,
                id: 1,
                assetAddress: address(interleave)
            }),
            collateralFactors,
            liquidationThresholds
        );
        vm.stopPrank();

        // Then: address(interleave) should be inPricingModule
        assertTrue(floorERC1155PricingModule.inPricingModule(address(interleave)));
    }

    function testSuccess_setAssetInformation_OwnerOverwritesExistingAsset() public {
        // Given: 
        vm.startPrank(creatorAddress);
        // When: creatorAddress setAssetInformation twice
        floorERC1155PricingModule.setAssetInformation(
            FloorERC1155PricingModule.AssetInformation({
                oracleAddresses: oracleInterleaveToEthEthToUsd,
                id: 1,
                assetAddress: address(interleave)
            }),
            emptyListUint16,
            emptyListUint16
        );
        floorERC1155PricingModule.setAssetInformation(
            FloorERC1155PricingModule.AssetInformation({
                oracleAddresses: oracleInterleaveToEthEthToUsd,
                id: 1,
                assetAddress: address(interleave)
            }),
            emptyListUint16,
            emptyListUint16
        );
        vm.stopPrank();

        // Then: address(interleave) should be inPricingModule
        assertTrue(floorERC1155PricingModule.inPricingModule(address(interleave)));
    }

    function testSuccess_isWhiteListed_Positive() public {
        // Given: 
        vm.startPrank(creatorAddress);
        // When: creatorAddress setAssetInformation
        floorERC1155PricingModule.setAssetInformation(
            FloorERC1155PricingModule.AssetInformation({
                oracleAddresses: oracleInterleaveToEthEthToUsd,
                id: 1,
                assetAddress: address(interleave)
            }),
            emptyListUint16,
            emptyListUint16
        );
        vm.stopPrank();

        // Then: address(interleave) should return true
        assertTrue(floorERC1155PricingModule.isWhiteListed(address(interleave), 1));
    }

    function testSuccess_isWhiteListed_NegativeWrongAddress(address randomAsset) public {
        // Given:
        // When: input is randomAsset

        // Then: isWhiteListed for randomAsset should return false
        assertTrue(!floorERC1155PricingModule.isWhiteListed(randomAsset, 1));
    }

    function testSuccess_isWhiteListed_NegativeIdOutsideRange(uint256 id) public {
        // Given: id not equal to 1
        vm.assume(id != 1);
        vm.startPrank(creatorAddress);
        // When: creatorAddress setAssetInformation, expectedValueInBaseCurrency is zero
        floorERC1155PricingModule.setAssetInformation(
            FloorERC1155PricingModule.AssetInformation({
                oracleAddresses: oracleInterleaveToEthEthToUsd,
                id: 1,
                assetAddress: address(interleave)
            }),
            emptyListUint16,
            emptyListUint16
        );
        vm.stopPrank();

        // Then: isWhiteListed for address(interlave) should return false
        assertTrue(!floorERC1155PricingModule.isWhiteListed(address(interleave), id));
    }

    function testSuccess_getValue_ReturnUsdValueWhenBaseCurrencyIsUsd(uint128 amountInterleave) public {
        //Does not test on overflow, test to check if function correctly returns value in BaseCurrency
        vm.startPrank(creatorAddress);
        // Given: creatorAddress setAssetInformation, expectedValueInBaseCurrency is zero
        floorERC1155PricingModule.setAssetInformation(
            FloorERC1155PricingModule.AssetInformation({
                oracleAddresses: oracleInterleaveToEthEthToUsd,
                id: 1,
                assetAddress: address(interleave)
            }),
            emptyListUint16,
            emptyListUint16
        );
        vm.stopPrank();

        uint256 expectedValueInUsd = (amountInterleave * rateInterleaveToEth * rateEthToUsd * Constants.WAD)
            / 10 ** (Constants.oracleInterleaveToEthDecimals + Constants.oracleEthToUsdDecimals);
        uint256 expectedValueInBaseCurrency = 0;

        PricingModule.GetValueInput memory getValueInput = PricingModule.GetValueInput({
            assetAddress: address(interleave),
            assetId: 1,
            assetAmount: amountInterleave,
            baseCurrency: uint8(Constants.UsdBaseCurrency)
        });
        // When: getValue called
        (uint256 actualValueInUsd, uint256 actualValueInBaseCurrency) =
            floorERC1155PricingModule.getValue(getValueInput);

        // Then: actualValueInUsd should be equal to expectedValueInUsd, actualValueInBaseCurrency should be equal to expectedValueInBaseCurrency
        assertEq(actualValueInUsd, expectedValueInUsd);
        assertEq(actualValueInBaseCurrency, expectedValueInBaseCurrency);
    }

    function testSuccess_getValue_returnBaseCurrencyValueWhenBaseCurrencyIsNotUsd(uint128 amountInterleave) public {
        //Does not test on overflow, test to check if function correctly returns value in BaseCurrency
        vm.startPrank(creatorAddress);
        // Given: creatorAddress setAssetInformation, expectedValueInUsd is zero
        floorERC1155PricingModule.setAssetInformation(
            FloorERC1155PricingModule.AssetInformation({
                oracleAddresses: oracleInterleaveToEthEthToUsd,
                id: 1,
                assetAddress: address(interleave)
            }),
            emptyListUint16,
            emptyListUint16
        );
        vm.stopPrank();

        uint256 expectedValueInUsd = 0;
        uint256 expectedValueInBaseCurrency =
            (amountInterleave * rateInterleaveToEth * Constants.WAD) / 10 ** (Constants.oracleInterleaveToEthDecimals);

        PricingModule.GetValueInput memory getValueInput = PricingModule.GetValueInput({
            assetAddress: address(interleave),
            assetId: 1,
            assetAmount: amountInterleave,
            baseCurrency: uint8(Constants.EthBaseCurrency)
        });
        // When: getValue called
        (uint256 actualValueInUsd, uint256 actualValueInBaseCurrency) =
            floorERC1155PricingModule.getValue(getValueInput);

        // Then: actualValueInUsd should be equal to expectedValueInUsd, actualValueInBaseCurrency should be equal to expectedValueInBaseCurrency
        assertEq(actualValueInUsd, expectedValueInUsd);
        assertEq(actualValueInBaseCurrency, expectedValueInBaseCurrency);
    }

    function testSuccess_getValue_ReturnUsdValueWhenBaseCurrencyIsNotUsd(uint128 amountInterleave) public {
        //Does not test on overflow, test to check if function correctly returns value in BaseCurrency
        vm.startPrank(creatorAddress);
        // Given: creatorAddress setAssetInformation, expectedValueInBaseCurrency is zero
        floorERC1155PricingModule.setAssetInformation(
            FloorERC1155PricingModule.AssetInformation({
                oracleAddresses: oracleInterleaveToEthEthToUsd,
                id: 1,
                assetAddress: address(interleave)
            }),
            emptyListUint16,
            emptyListUint16
        );
        vm.stopPrank();

        uint256 expectedValueInUsd = (amountInterleave * rateInterleaveToEth * rateEthToUsd * Constants.WAD)
            / 10 ** (Constants.oracleInterleaveToEthDecimals + Constants.oracleEthToUsdDecimals);
        uint256 expectedValueInBaseCurrency = 0;

        PricingModule.GetValueInput memory getValueInput = PricingModule.GetValueInput({
            assetAddress: address(interleave),
            assetId: 1,
            assetAmount: amountInterleave,
            baseCurrency: uint8(Constants.SafemoonBaseCurrency)
        });
        // When: getValue called
        (uint256 actualValueInUsd, uint256 actualValueInBaseCurrency) =
            floorERC1155PricingModule.getValue(getValueInput);

        // Then: actualValueInUsd should be equal to expectedValueInUsd, actualValueInBaseCurrency should be equal to expectedValueInBaseCurrency
        assertEq(actualValueInUsd, expectedValueInUsd);
        assertEq(actualValueInBaseCurrency, expectedValueInBaseCurrency);
    }

    function testSuccess_getValue_ReturnValue(uint256 amountInterleave, uint256 rateInterleaveToEthNew) public {
        // Given: rateInterleaveToEthNew is lower than equal to max int256 value and max uint256 value divided by Constants.WAD
        vm.assume(rateInterleaveToEthNew <= uint256(type(int256).max));
        vm.assume(rateInterleaveToEthNew <= type(uint256).max / Constants.WAD);

        if (rateInterleaveToEthNew == 0) {
            vm.assume(uint256(amountInterleave) <= type(uint256).max / Constants.WAD);
        } else {
            vm.assume(
                uint256(amountInterleave)
                    <= type(uint256).max / Constants.WAD * 10 ** Constants.oracleInterleaveToEthDecimals
                        / uint256(rateInterleaveToEthNew)
            );
        }

        vm.startPrank(oracleOwner);
        oracleInterleaveToEth.transmit(int256(rateInterleaveToEthNew));
        vm.stopPrank();

        vm.startPrank(creatorAddress);
        floorERC1155PricingModule.setAssetInformation(
            FloorERC1155PricingModule.AssetInformation({
                oracleAddresses: oracleInterleaveToEthEthToUsd,
                id: 1,
                assetAddress: address(interleave)
            }),
            emptyListUint16,
            emptyListUint16
        );
        vm.stopPrank();

        uint256 expectedValueInUsd = 0;
        uint256 expectedValueInBaseCurrency = (
            (rateInterleaveToEthNew * Constants.WAD) / 10 ** Constants.oracleInterleaveToEthDecimals
        ) * amountInterleave;

        PricingModule.GetValueInput memory getValueInput = PricingModule.GetValueInput({
            assetAddress: address(interleave),
            assetId: 1,
            assetAmount: amountInterleave,
            baseCurrency: uint8(Constants.EthBaseCurrency)
        });
        // When: getValue called
        (uint256 actualValueInUsd, uint256 actualValueInBaseCurrency) =
            floorERC1155PricingModule.getValue(getValueInput);

        // Then: actualValueInUsd should be equal to expectedValueInUsd, actualValueInBaseCurrency should be equal to expectedValueInBaseCurrency
        assertEq(actualValueInUsd, expectedValueInUsd);
        assertEq(actualValueInBaseCurrency, expectedValueInBaseCurrency);
    }

    function testRevert_getValue_ReturnValueOverflow(uint256 amountInterleave, uint256 rateInterleaveToEthNew) public {
        // Given: rateInterleaveToEthNew is lower than equal to max int256 value and max uint256 value divided by Constants.WAD and bigger than zero
        vm.assume(rateInterleaveToEthNew <= uint256(type(int256).max));
        vm.assume(rateInterleaveToEthNew <= type(uint256).max / Constants.WAD);
        vm.assume(rateInterleaveToEthNew > 0);

        vm.assume(
            amountInterleave
                > type(uint256).max / Constants.WAD * 10 ** Constants.oracleInterleaveToEthDecimals
                    / uint256(rateInterleaveToEthNew)
        );

        vm.startPrank(oracleOwner);
        oracleInterleaveToEth.transmit(int256(rateInterleaveToEthNew));
        vm.stopPrank();

        vm.startPrank(creatorAddress);
        floorERC1155PricingModule.setAssetInformation(
            FloorERC1155PricingModule.AssetInformation({
                oracleAddresses: oracleInterleaveToEthEthToUsd,
                id: 1,
                assetAddress: address(interleave)
            }),
            emptyListUint16,
            emptyListUint16
        );
        vm.stopPrank();

        PricingModule.GetValueInput memory getValueInput = PricingModule.GetValueInput({
            assetAddress: address(interleave),
            assetId: 1,
            assetAmount: amountInterleave,
            baseCurrency: uint8(Constants.EthBaseCurrency)
        });
        // When: getValue called

        // Then: getValue should be reverted
        vm.expectRevert(stdError.arithmeticError);
        floorERC1155PricingModule.getValue(getValueInput);
    }
}<|MERGE_RESOLUTION|>--- conflicted
+++ resolved
@@ -154,19 +154,14 @@
 
     function testRevert_setAssetInformation_OwnerAddsAssetWithWrongNumberOfRiskVariables() public {
         vm.startPrank(creatorAddress);
-<<<<<<< HEAD
         // Given: assetCreditRatings index 0 is 0
-        uint256[] memory assetCreditRatings = new uint256[](1);
-        assetCreditRatings[0] = 0;
-        // When: creatorAddress setAssetInformation with wrong number of credits
-
-        // Then: setAssetInformation should revert with "MR_AA: LENGTH_MISMATCH"
-=======
         uint16[] memory collateralFactors = new uint16[](1);
         collateralFactors[0] = mainRegistry.DEFAULT_COLLATERAL_FACTOR();
         uint16[] memory liquidationThresholds = new uint16[](1);
         liquidationThresholds[0] = mainRegistry.DEFAULT_LIQUIDATION_THRESHOLD();
->>>>>>> f48aea31
+        // When: creatorAddress setAssetInformation with wrong number of credits
+
+        // Then: setAssetInformation should revert with "MR_AA: LENGTH_MISMATCH"
         vm.expectRevert("MR_AA: LENGTH_MISMATCH");
         floorERC1155PricingModule.setAssetInformation(
             FloorERC1155PricingModule.AssetInformation({
@@ -181,12 +176,8 @@
         vm.stopPrank();
     }
 
-<<<<<<< HEAD
-    function testSuccess_setAssetInformation_OwnerAddsAssetWithEmptyListCreditRatings() public {
+    function testSuccess_setAssetInformation_OwnerAddsAssetWithEmptyListRiskVariables() public {
         // Given:
-=======
-    function testSuccess_setAssetInformation_OwnerAddsAssetWithEmptyListRiskVariables() public {
->>>>>>> f48aea31
         vm.startPrank(creatorAddress);
         // When: creatorAddress setAssetInformation with empty list credit ratings
         floorERC1155PricingModule.setAssetInformation(
@@ -204,16 +195,8 @@
         assertTrue(floorERC1155PricingModule.inPricingModule(address(interleave)));
     }
 
-<<<<<<< HEAD
-    function testSuccess_setAssetInformation_OwnerAddsAssetWithFullListCreditRatings() public {
+    function testSuccess_setAssetInformation_OwnerAddsAssetWithFullListRiskVariables() public {
         // Given: assetCreditRatings index 0 is 0 and assetCreditRatings index 1 is 0
-        vm.startPrank(creatorAddress);
-        uint256[] memory assetCreditRatings = new uint256[](2);
-        assetCreditRatings[0] = 0;
-        assetCreditRatings[1] = 0;
-        // When: creatorAddress setAssetInformation with full list credit ratings
-=======
-    function testSuccess_setAssetInformation_OwnerAddsAssetWithFullListRiskVariables() public {
         vm.startPrank(creatorAddress);
         uint16[] memory collateralFactors = new uint16[](2);
         collateralFactors[0] = mainRegistry.DEFAULT_COLLATERAL_FACTOR();
@@ -221,7 +204,7 @@
         uint16[] memory liquidationThresholds = new uint16[](2);
         liquidationThresholds[0] = mainRegistry.DEFAULT_LIQUIDATION_THRESHOLD();
         liquidationThresholds[1] = mainRegistry.DEFAULT_LIQUIDATION_THRESHOLD();
->>>>>>> f48aea31
+        // When: creatorAddress setAssetInformation with full list credit ratings
         floorERC1155PricingModule.setAssetInformation(
             FloorERC1155PricingModule.AssetInformation({
                 oracleAddresses: oracleInterleaveToEthEthToUsd,
