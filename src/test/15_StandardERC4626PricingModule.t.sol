/**
 * Created by Arcadia Finance
 * https://www.arcadia.finance
 *
 * SPDX-License-Identifier: BUSL-1.1
 */
pragma solidity >0.8.10;

import "../../lib/forge-std/src/Test.sol";

import {ERC4626Mock} from "../mockups/ERC4626Mock.sol";
import {ERC20Mock} from "../mockups/ERC20SolmateMock.sol";
import "../OracleHub.sol";
import "../utils/Constants.sol";
import "../AssetRegistry/StandardERC4626PricingModule.sol";
import "../AssetRegistry/StandardERC20PricingModule.sol";
import "../AssetRegistry/MainRegistry.sol";
import "../mockups/ArcadiaOracle.sol";
import "./fixtures/ArcadiaOracleFixture.f.sol";

contract standardERC4626PricingModuleTest is Test {
    using stdStorage for StdStorage;

    OracleHub private oracleHub;
    MainRegistry private mainRegistry;

    ERC20Mock private eth;
    ERC4626Mock private ybEth;

    ArcadiaOracle private oracleEthToUsd;

    StandardERC20PricingModule private standardERC20PricingModule;
    StandardERC4626PricingModule private standardERC4626PricingModule;

    address private creatorAddress = address(1);
    address private tokenCreatorAddress = address(2);
    address private oracleOwner = address(3);

    uint256 rateEthToUsd = 1850 * 10 ** Constants.oracleEthToUsdDecimals;

    address[] public oracleEthToUsdArr = new address[](1);

    uint256[] emptyList = new uint256[](0);

    // FIXTURES
    ArcadiaOracleFixture arcadiaOracleFixture = new ArcadiaOracleFixture(oracleOwner);

    //this is a before
    constructor() {
        vm.startPrank(tokenCreatorAddress);
        eth = new ERC20Mock("ETH Mock", "mETH", uint8(Constants.ethDecimals));
        ybEth = new ERC4626Mock(eth, "ybETH Mock", "mybETH", uint8(Constants.ethDecimals));
        vm.stopPrank();

        vm.startPrank(creatorAddress);
        mainRegistry = new MainRegistry(
            MainRegistry.BaseCurrencyInformation({
                baseCurrencyToUsdOracleUnit: 0,
                assetAddress: 0x0000000000000000000000000000000000000000,
                baseCurrencyToUsdOracle: 0x0000000000000000000000000000000000000000,
                baseCurrencyLabel: "USD",
                baseCurrencyUnitCorrection: uint64(10**(18 - Constants.usdDecimals))
            })
        );
        oracleHub = new OracleHub();
        vm.stopPrank();

        oracleEthToUsd =
            arcadiaOracleFixture.initMockedOracle(uint8(Constants.oracleEthToUsdDecimals), "ETH / USD", rateEthToUsd);

        vm.startPrank(creatorAddress);
        oracleHub.addOracle(
            OracleHub.OracleInformation({
                oracleUnit: uint64(Constants.oracleEthToUsdUnit),
                baseAssetBaseCurrency: uint8(Constants.UsdBaseCurrency),
                quoteAsset: "ETH",
                baseAsset: "USD",
                oracleAddress: address(oracleEthToUsd),
                quoteAssetAddress: address(eth),
                baseAssetIsBaseCurrency: true
            })
        );
        vm.stopPrank();

        oracleEthToUsdArr[0] = address(oracleEthToUsd);
    }

    //this is a before each
    function setUp() public {
        vm.startPrank(creatorAddress);
        mainRegistry = new MainRegistry(
            MainRegistry.BaseCurrencyInformation({
                baseCurrencyToUsdOracleUnit: 0,
                assetAddress: 0x0000000000000000000000000000000000000000,
                baseCurrencyToUsdOracle: 0x0000000000000000000000000000000000000000,
                baseCurrencyLabel: "USD",
                baseCurrencyUnitCorrection: uint64(10**(18 - Constants.usdDecimals))
            })
        );
        mainRegistry.addBaseCurrency(
            MainRegistry.BaseCurrencyInformation({
                baseCurrencyToUsdOracleUnit: uint64(10 ** Constants.oracleEthToUsdDecimals),
                assetAddress: address(eth),
                baseCurrencyToUsdOracle: address(oracleEthToUsd),
                baseCurrencyLabel: "ETH",
                baseCurrencyUnitCorrection: uint64(10 ** (18 - Constants.ethDecimals))
            }),
            emptyList
        );

        standardERC20PricingModule = new StandardERC20PricingModule(
            address(mainRegistry),
            address(oracleHub)
        );

        standardERC4626PricingModule = new StandardERC4626PricingModule(
            address(mainRegistry),
            address(oracleHub)
        );

        mainRegistry.addPricingModule(address(standardERC20PricingModule));
        mainRegistry.addPricingModule(address(standardERC4626PricingModule));

        standardERC20PricingModule.setAssetInformation(
            StandardERC20PricingModule.AssetInformation({
                oracleAddresses: oracleEthToUsdArr,
                assetUnit: uint64(10 ** Constants.ethDecimals),
                assetAddress: address(eth)
            }),
            emptyList
        );
        vm.stopPrank();
    }

    function testRevert_setAssetInformation_NonOwner(address unprivilegedAddress) public {
        vm.assume(unprivilegedAddress != creatorAddress);
        vm.startPrank(unprivilegedAddress);
        vm.expectRevert("Ownable: caller is not the owner");
        standardERC4626PricingModule.setAssetInformation(address(ybEth), emptyList);
        vm.stopPrank();
    }

<<<<<<< HEAD
//    function testRevert_OwnerAddsAssetWithWrongNumberOfCreditRatings() public {
//        vm.startPrank(creatorAddress);
//        uint256[] memory assetCreditRatings = new uint256[](1);
//        assetCreditRatings[0] = 0;
//        vm.expectRevert("MR_AA: LENGTH_MISMATCH");
//        standardERC4626PricingModule.setAssetInformation(address(ybEth), assetCreditRatings);
//        vm.stopPrank();
//    }
=======
    function testRevert_setAssetInformation_OwnerAddsAssetWithWrongNumberOfCreditRatings() public {
        vm.startPrank(creatorAddress);
        uint256[] memory assetCreditRatings = new uint256[](1);
        assetCreditRatings[0] = 0;
        vm.expectRevert("MR_AA: LENGTH_MISMATCH");
        standardERC4626PricingModule.setAssetInformation(address(ybEth), assetCreditRatings);
        vm.stopPrank();
    }
>>>>>>> d53982f5

    function testRevert_setAssetInformation_OwnerAddsAssetWithWrongNumberOfDecimals() public {
        ybEth = new ERC4626Mock(eth, "ybETH Mock", "mybETH", uint8(Constants.ethDecimals) - 1);

        vm.startPrank(creatorAddress);
        vm.expectRevert("SR: Decimals of asset and underlying don't match");
        standardERC4626PricingModule.setAssetInformation(address(ybEth), emptyList);
        vm.stopPrank();
    }

    function testSuccess_setAssetInformation_OwnerAddsAssetWithEmptyListCreditRatings() public {
        vm.startPrank(creatorAddress);
        standardERC4626PricingModule.setAssetInformation(address(ybEth), emptyList);
        vm.stopPrank();

        assertTrue(standardERC4626PricingModule.inPricingModule(address(ybEth)));
    }

    function testSuccess_setAssetInformation_OwnerAddsAssetWithFullListCreditRatings() public {
        vm.startPrank(creatorAddress);
        uint256[] memory assetCreditRatings = new uint256[](2);
        assetCreditRatings[0] = 0;
        assetCreditRatings[1] = 0;
        standardERC4626PricingModule.setAssetInformation(address(ybEth), assetCreditRatings);
        vm.stopPrank();

        assertTrue(standardERC4626PricingModule.inPricingModule(address(ybEth)));
    }

    function testSuccess_setAssetInformation_OwnerOverwritesExistingAsset() public {
        vm.startPrank(creatorAddress);
        standardERC4626PricingModule.setAssetInformation(address(ybEth), emptyList);
        standardERC4626PricingModule.setAssetInformation(address(ybEth), emptyList);
        vm.stopPrank();

        assertTrue(standardERC4626PricingModule.inPricingModule(address(ybEth)));
    }

    function testSuccess_isWhiteListed_Positive() public {
        vm.startPrank(creatorAddress);

        standardERC4626PricingModule.setAssetInformation(address(ybEth), emptyList);
        vm.stopPrank();

        assertTrue(standardERC4626PricingModule.isWhiteListed(address(ybEth), 0));
    }

    function testSuccess_isWhiteListed_Negative(address randomAsset) public {
        assertTrue(!standardERC4626PricingModule.isWhiteListed(randomAsset, 0));
    }

    function testSuccess_getValue_ZeroTotalSupply(uint256 rateEthToUsd_, uint256 totalAssets) public {
        vm.assume(rateEthToUsd_ <= type(uint256).max / Constants.WAD);

        uint256 expectedValueInUsd = 0;
        uint256 expectedValueInBaseCurrency = 0;

        vm.startPrank(oracleOwner);
        oracleEthToUsd.transmit(int256(rateEthToUsd_));
        vm.stopPrank();

        vm.startPrank(creatorAddress);
        standardERC4626PricingModule.setAssetInformation(address(ybEth), emptyList);
        vm.stopPrank();

        //Cheat balance of
        uint256 slot2 = stdstore.target(address(eth)).sig(ybEth.balanceOf.selector).with_key(address(ybEth)).find();
        bytes32 loc2 = bytes32(slot2);
        bytes32 mockedBalanceOf = bytes32(abi.encode(totalAssets));
        vm.store(address(eth), loc2, mockedBalanceOf);

        PricingModule.GetValueInput memory getValueInput = PricingModule.GetValueInput({
            assetAddress: address(ybEth),
            assetId: 0,
            assetAmount: 0,
            baseCurrency: uint8(Constants.UsdBaseCurrency)
        });
        (uint256 actualValueInUsd, uint256 actualValueInBaseCurrency) =
            standardERC4626PricingModule.getValue(getValueInput);

        assertEq(actualValueInUsd, expectedValueInUsd);
        assertEq(actualValueInBaseCurrency, expectedValueInBaseCurrency);
    }

    function testSuccess_getValue(uint256 rateEthToUsd_, uint256 shares, uint256 totalSupply, uint256 totalAssets)
        public
    {
        vm.assume(shares <= totalSupply);
        vm.assume(totalSupply > 0);

        vm.assume(rateEthToUsd_ <= type(uint256).max / Constants.WAD);
        if (totalAssets > 0) {
            vm.assume(shares <= type(uint256).max / totalAssets);
        }
        if (rateEthToUsd_ == 0) {
            vm.assume(shares * totalAssets / totalSupply <= type(uint256).max / Constants.WAD);
        } else {
            vm.assume(
                shares * totalAssets / totalSupply
                    <= type(uint256).max / Constants.WAD * 10 ** Constants.oracleEthToUsdDecimals / uint256(rateEthToUsd_)
            );
        }

        uint256 expectedValueInUsd = (shares * totalAssets / totalSupply)
            * (Constants.WAD * rateEthToUsd_ / 10 ** Constants.oracleEthToUsdDecimals) / 10 ** Constants.ethDecimals;
        uint256 expectedValueInBaseCurrency = 0;

        vm.startPrank(oracleOwner);
        oracleEthToUsd.transmit(int256(rateEthToUsd_));
        vm.stopPrank();

        vm.startPrank(creatorAddress);
        standardERC4626PricingModule.setAssetInformation(address(ybEth), emptyList);
        vm.stopPrank();

        //Cheat totalSupply
        uint256 slot = stdstore.target(address(ybEth)).sig(ybEth.totalSupply.selector).find();
        bytes32 loc = bytes32(slot);
        bytes32 mockedTotalSupply = bytes32(abi.encode(totalSupply));
        vm.store(address(ybEth), loc, mockedTotalSupply);

        //Cheat balance of
        uint256 slot2 = stdstore.target(address(eth)).sig(ybEth.balanceOf.selector).with_key(address(ybEth)).find();
        bytes32 loc2 = bytes32(slot2);
        bytes32 mockedBalanceOf = bytes32(abi.encode(totalAssets));
        vm.store(address(eth), loc2, mockedBalanceOf);

        PricingModule.GetValueInput memory getValueInput = PricingModule.GetValueInput({
            assetAddress: address(ybEth),
            assetId: 0,
            assetAmount: shares,
            baseCurrency: uint8(Constants.UsdBaseCurrency)
        });
        (uint256 actualValueInUsd, uint256 actualValueInBaseCurrency) =
            standardERC4626PricingModule.getValue(getValueInput);

        assertEq(actualValueInUsd, expectedValueInUsd);
        assertEq(actualValueInBaseCurrency, expectedValueInBaseCurrency);
    }

    function testRevert_getValue_Overflow(uint256 rateEthToUsd_, uint256 shares, uint256 totalSupply, uint256 totalAssets)
        public
    {
        vm.assume(shares <= totalSupply);
        vm.assume(totalSupply > 0);
        vm.assume(totalAssets > 0);
        vm.assume(rateEthToUsd_ > 0);

        vm.assume(rateEthToUsd_ <= type(uint256).max / Constants.WAD);
        vm.assume(shares <= type(uint256).max / totalAssets);

        vm.assume(
            shares * totalAssets / totalSupply
                > type(uint256).max / Constants.WAD * 10 ** Constants.oracleEthToUsdDecimals / uint256(rateEthToUsd_)
        );

        vm.startPrank(oracleOwner);
        oracleEthToUsd.transmit(int256(rateEthToUsd_));
        vm.stopPrank();

        vm.startPrank(creatorAddress);
        standardERC4626PricingModule.setAssetInformation(address(ybEth), emptyList);
        vm.stopPrank();

        //Cheat totalSupply
        uint256 slot = stdstore.target(address(ybEth)).sig(ybEth.totalSupply.selector).find();
        bytes32 loc = bytes32(slot);
        bytes32 mockedTotalSupply = bytes32(abi.encode(totalSupply));
        vm.store(address(ybEth), loc, mockedTotalSupply);

        //Cheat balance of
        uint256 slot2 = stdstore.target(address(eth)).sig(ybEth.balanceOf.selector).with_key(address(ybEth)).find();
        bytes32 loc2 = bytes32(slot2);
        bytes32 mockedBalanceOf = bytes32(abi.encode(totalAssets));
        vm.store(address(eth), loc2, mockedBalanceOf);

        PricingModule.GetValueInput memory getValueInput = PricingModule.GetValueInput({
            assetAddress: address(ybEth),
            assetId: 0,
            assetAmount: shares,
            baseCurrency: uint8(Constants.UsdBaseCurrency)
        });

        //Arithmetic overflow.
        vm.expectRevert(bytes(""));
        standardERC4626PricingModule.getValue(getValueInput);
    }
}<|MERGE_RESOLUTION|>--- conflicted
+++ resolved
@@ -140,8 +140,7 @@
         vm.stopPrank();
     }
 
-<<<<<<< HEAD
-//    function testRevert_OwnerAddsAssetWithWrongNumberOfCreditRatings() public {
+//    function testRevert_setAssetInformation_OwnerAddsAssetWithWrongNumberOfCreditRatings() public {
 //        vm.startPrank(creatorAddress);
 //        uint256[] memory assetCreditRatings = new uint256[](1);
 //        assetCreditRatings[0] = 0;
@@ -149,16 +148,6 @@
 //        standardERC4626PricingModule.setAssetInformation(address(ybEth), assetCreditRatings);
 //        vm.stopPrank();
 //    }
-=======
-    function testRevert_setAssetInformation_OwnerAddsAssetWithWrongNumberOfCreditRatings() public {
-        vm.startPrank(creatorAddress);
-        uint256[] memory assetCreditRatings = new uint256[](1);
-        assetCreditRatings[0] = 0;
-        vm.expectRevert("MR_AA: LENGTH_MISMATCH");
-        standardERC4626PricingModule.setAssetInformation(address(ybEth), assetCreditRatings);
-        vm.stopPrank();
-    }
->>>>>>> d53982f5
 
     function testRevert_setAssetInformation_OwnerAddsAssetWithWrongNumberOfDecimals() public {
         ybEth = new ERC4626Mock(eth, "ybETH Mock", "mybETH", uint8(Constants.ethDecimals) - 1);
