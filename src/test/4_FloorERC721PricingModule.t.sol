/**
 * Created by Arcadia Finance
 * https://www.arcadia.finance
 *
 * SPDX-License-Identifier: BUSL-1.1
 */
pragma solidity >0.8.10;

import "./fixtures/ArcadiaVaultsFixture.f.sol";

contract FloorERC721PricingModuleTest is DeployArcadiaVaults {
    using stdStorage for StdStorage;

    //this is a before
    constructor() DeployArcadiaVaults() {}

    //this is a before each
    function setUp() public {
        vm.startPrank(creatorAddress);
        mainRegistry = new MainRegistry(
            MainRegistry.BaseCurrencyInformation({
                baseCurrencyToUsdOracleUnit: 0,
                assetAddress: 0x0000000000000000000000000000000000000000,
                baseCurrencyToUsdOracle: 0x0000000000000000000000000000000000000000,
                baseCurrencyLabel: "USD",
                baseCurrencyUnitCorrection: uint64(10**(18 - Constants.usdDecimals))
            })
        );
        mainRegistry.addBaseCurrency(
            MainRegistry.BaseCurrencyInformation({
                baseCurrencyToUsdOracleUnit: uint64(10 ** Constants.oracleDaiToUsdDecimals),
                assetAddress: address(dai),
                baseCurrencyToUsdOracle: address(oracleDaiToUsd),
                baseCurrencyLabel: "DAI",
                baseCurrencyUnitCorrection: uint64(10 ** (18 - Constants.daiDecimals))
            })
        );
        mainRegistry.addBaseCurrency(
            MainRegistry.BaseCurrencyInformation({
                baseCurrencyToUsdOracleUnit: uint64(10 ** Constants.oracleEthToUsdDecimals),
                assetAddress: address(eth),
                baseCurrencyToUsdOracle: address(oracleEthToUsd),
                baseCurrencyLabel: "ETH",
                baseCurrencyUnitCorrection: uint64(10 ** (18 - Constants.ethDecimals))
            })
        );

        floorERC721PricingModule = new FloorERC721PricingModule(
            address(mainRegistry),
            address(oracleHub)
        );
        mainRegistry.addPricingModule(address(floorERC721PricingModule));
        vm.stopPrank();
    }

    /*///////////////////////////////////////////////////////////////
                        ASSET MANAGEMENT
    ///////////////////////////////////////////////////////////////*/

    function testRevert_addAsset_NonOwner(address unprivilegedAddress_) public {
        // Given: unprivilegedAddress_ is not creatorAddress
        vm.assume(unprivilegedAddress_ != creatorAddress);
        vm.startPrank(unprivilegedAddress_);
        // When: unprivilegedAddress_ calls addAsset

        // Then: addAsset should revert with "Ownable: caller is not the owner"
        vm.expectRevert("Ownable: caller is not the owner");
        floorERC721PricingModule.addAsset(
            address(bayc), 0, type(uint256).max, oracleWbaycToEthEthToUsd, emptyRiskVarInput
        );
        vm.stopPrank();
    }

    function testRevert_addAsset_OverwriteExistingAsset() public {
        // Given:
        vm.startPrank(creatorAddress);
        // When: creatorAddress addAsset twice
        floorERC721PricingModule.addAsset(
            address(bayc), 0, type(uint256).max, oracleWbaycToEthEthToUsd, emptyRiskVarInput
        );
        vm.expectRevert("PM721_AA: already added");
        floorERC721PricingModule.addAsset(
            address(bayc), 0, type(uint256).max, oracleWbaycToEthEthToUsd, emptyRiskVarInput
        );
        vm.stopPrank();
    }

    function testSuccess_addAsset_EmptyListRiskVariables() public {
        // Given: All necessary contracts deployed on setup
        vm.startPrank(creatorAddress);
        // When: creatorAddress calls addAsset with empty list credit ratings
        floorERC721PricingModule.addAsset(
            address(bayc), 0, type(uint256).max, oracleWbaycToEthEthToUsd, emptyRiskVarInput
        );
        vm.stopPrank();

        // Then: inPricingModule for address(bayc) should return true
        assertTrue(floorERC721PricingModule.inPricingModule(address(bayc)));
        assertEq(floorERC721PricingModule.assetsInPricingModule(0), address(bayc));
        (uint256 idRangeStart, uint256 idRangeEnd, address[] memory oracles) =
            floorERC721PricingModule.getAssetInformation(address(bayc));
        assertEq(idRangeStart, 0);
        assertEq(idRangeEnd, type(uint256).max);
        for (uint256 i; i < oracleWbaycToEthEthToUsd.length; i++) {
            assertEq(oracles[i], oracleWbaycToEthEthToUsd[i]);
        }
        assertTrue(floorERC721PricingModule.isAssetAddressWhiteListed(address(bayc)));
    }

    function testSuccess_addAsset_NonFullListRiskVariables() public {
        vm.startPrank(creatorAddress);
        // Given: collateralFactors index 0 is DEFAULT_COLLATERAL_FACTOR, liquidationThresholds index 0 is DEFAULT_LIQUIDATION_THRESHOLD
        PricingModule.RiskVarInput[] memory riskVars_ = new PricingModule.RiskVarInput[](1);
        riskVars_[0] = PricingModule.RiskVarInput({
            baseCurrency: 0,
            asset: address(0),
            collateralFactor: collFactor,
            liquidationThreshold: liqTresh
        });
        // When: creatorAddress calls addAsset with wrong number of credits

        // Then: addAsset should add asset
        floorERC721PricingModule.addAsset(address(bayc), 0, type(uint256).max, oracleWbaycToEthEthToUsd, riskVars_);
        vm.stopPrank();

        assertTrue(floorERC721PricingModule.inPricingModule(address(bayc)));
    }

    function testSuccess_addAsset_FullListRiskVariables() public {
        // Given: collateralFactors index 0 and 1 is DEFAULT_COLLATERAL_FACTOR, liquidationThresholds index 0 and 1 is DEFAULT_LIQUIDATION_THRESHOLD
        vm.startPrank(creatorAddress);
        // When: creatorAddress calls addAsset with full list credit ratings
        floorERC721PricingModule.addAsset(address(bayc), 0, type(uint256).max, oracleWbaycToEthEthToUsd, riskVars);
        vm.stopPrank();

        // Then: inPricingModule for address(bayc) should return true
        assertTrue(floorERC721PricingModule.inPricingModule(address(bayc)));
    }

<<<<<<< HEAD
    function testSuccess_setAssetInformation_OwnerOverwritesExistingAsset() public {
        // Given:
=======
    function testRevert_setOracles_NonOwner(address unprivilegedAddress_, address asset) public {
        vm.assume(unprivilegedAddress_ != creatorAddress);

        vm.startPrank(unprivilegedAddress_);
        vm.expectRevert("Ownable: caller is not the owner");
        floorERC721PricingModule.setOracles(asset, new address[](0));
        vm.stopPrank();
    }

    function testRevert_setOracles_AssetUnknown(address asset) public {
>>>>>>> d3be6f57
        vm.startPrank(creatorAddress);
        vm.expectRevert("PM721_SO: asset unknown");
        floorERC721PricingModule.setOracles(asset, new address[](0));
        vm.stopPrank();
    }

    function testSuccess_setOracles() public {
        stdstore.target(address(floorERC721PricingModule)).sig(floorERC721PricingModule.inPricingModule.selector)
            .with_key(address(bayc)).checked_write(true);

        vm.prank(creatorAddress);
        floorERC721PricingModule.setOracles(address(bayc), oracleWbaycToEthEthToUsd);

        (,, address[] memory oracles) = floorERC721PricingModule.getAssetInformation(address(bayc));
        for (uint256 i; i < oracleWbaycToEthEthToUsd.length; i++) {
            assertEq(oracles[i], oracleWbaycToEthEthToUsd[i]);
        }
    }

    /*///////////////////////////////////////////////////////////////
                        WHITE LIST MANAGEMENT
    ///////////////////////////////////////////////////////////////*/

    function testSuccess_isWhiteListed_Positive() public {
        // Given: All necessary contracts deployed on setup
        vm.startPrank(creatorAddress);
        // When: creatorAddress calls addAsset
        floorERC721PricingModule.addAsset(address(bayc), 0, 9999, oracleWbaycToEthEthToUsd, emptyRiskVarInput);
        vm.stopPrank();

        // Then: address(bayc) should return true on isWhiteListed for id's 0 to 9999
        assertTrue(floorERC721PricingModule.isWhiteListed(address(bayc), 0));
        assertTrue(floorERC721PricingModule.isWhiteListed(address(bayc), 9999));
        assertTrue(floorERC721PricingModule.isWhiteListed(address(bayc), 5000));
    }

    function testSuccess_isWhiteListed_NegativeWrongAddress(address randomAsset) public {
        // Given: All necessary contracts deployed on setup
        // When: input is randomAsset

        // Then: isWhiteListed for randomAsset should return false
        assertTrue(!floorERC721PricingModule.isWhiteListed(randomAsset, 0));
    }

    function testSuccess_isWhiteListed_NegativeIdOutsideRange(uint256 id) public {
        // Given: id is lower than 10 or bigger than 1000
        vm.assume(id < 10 || id > 1000);
        vm.startPrank(creatorAddress);
        // When: creatorAddress calls addAsset
        floorERC721PricingModule.addAsset(address(bayc), 10, 999, oracleWbaycToEthEthToUsd, emptyRiskVarInput);
        vm.stopPrank();

        // Then: isWhiteListed for address(bayc) should return false
        assertTrue(!floorERC721PricingModule.isWhiteListed(address(bayc), id));
    }

    /*///////////////////////////////////////////////////////////////
                          PRICING LOGIC
    ///////////////////////////////////////////////////////////////*/

    function testSuccess_getValue_ReturnUsdValueWhenBaseCurrencyIsUsd() public {
        vm.startPrank(creatorAddress);
        // Given: creatorAddress calls addAsset, expectedValueInBaseCurrency is zero
        floorERC721PricingModule.addAsset(address(bayc), 0, 999, oracleWbaycToEthEthToUsd, emptyRiskVarInput);
        vm.stopPrank();

        uint256 expectedValueInUsd = (rateWbaycToEth * rateEthToUsd * Constants.WAD)
            / 10 ** (Constants.oracleWbaycToEthDecimals + Constants.oracleEthToUsdDecimals);
        uint256 expectedValueInBaseCurrency = 0;

        PricingModule.GetValueInput memory getValueInput = PricingModule.GetValueInput({
            asset: address(bayc),
            assetId: 0,
            assetAmount: 1,
            baseCurrency: uint8(Constants.UsdBaseCurrency)
        });
        // When: getValue called
        (uint256 actualValueInUsd, uint256 actualValueInBaseCurrency,,) =
            floorERC721PricingModule.getValue(getValueInput);

        // Then: actualValueInUsd should be equal to expectedValueInUsd, actualValueInBaseCurrency should be equal to expectedValueInBaseCurrency
        assertEq(actualValueInUsd, expectedValueInUsd);
        assertEq(actualValueInBaseCurrency, expectedValueInBaseCurrency);
    }

    function testSuccess_getValue_ReturnBaseCurrencyValueWhenBaseCurrencyIsNotUsd() public {
        vm.startPrank(creatorAddress);
        // Given: creatorAddress calls addAsset, expectedValueInUsd is zero
        floorERC721PricingModule.addAsset(address(bayc), 0, 999, oracleWbaycToEthEthToUsd, emptyRiskVarInput);
        vm.stopPrank();

        uint256 expectedValueInUsd = 0;
        uint256 expectedValueInBaseCurrency =
            (rateWbaycToEth * Constants.WAD) / 10 ** Constants.oracleWbaycToEthDecimals;

        PricingModule.GetValueInput memory getValueInput = PricingModule.GetValueInput({
            asset: address(bayc),
            assetId: 0,
            assetAmount: 1,
            baseCurrency: uint8(Constants.EthBaseCurrency)
        });
        // When: getValue called
        (uint256 actualValueInUsd, uint256 actualValueInBaseCurrency,,) =
            floorERC721PricingModule.getValue(getValueInput);

        // Then: actualValueInUsd should be equal to expectedValueInUsd, actualValueInBaseCurrency should be equal to expectedValueInBaseCurrency
        assertEq(actualValueInUsd, expectedValueInUsd);
        assertEq(actualValueInBaseCurrency, expectedValueInBaseCurrency);
    }

    function testSuccess_getValue_ReturnUsdValueWhenBaseCurrencyIsNotUsd() public {
        vm.startPrank(creatorAddress);
        // Given: creatorAddress calls addAsset, expectedValueInBaseCurrency is zero
        floorERC721PricingModule.addAsset(address(mayc), 0, 999, oracleWmaycToUsdArr, emptyRiskVarInput);
        vm.stopPrank();

        uint256 expectedValueInUsd = (rateWmaycToUsd * Constants.WAD) / 10 ** Constants.oracleWmaycToUsdDecimals;
        uint256 expectedValueInBaseCurrency = 0;

        PricingModule.GetValueInput memory getValueInput = PricingModule.GetValueInput({
            asset: address(mayc),
            assetId: 0,
            assetAmount: 1,
            baseCurrency: uint8(Constants.EthBaseCurrency)
        });
        // When: getValue called
        (uint256 actualValueInUsd, uint256 actualValueInBaseCurrency,,) =
            floorERC721PricingModule.getValue(getValueInput);

        // Then: actualValueInUsd should be equal to expectedValueInUsd, actualValueInBaseCurrency should be equal to expectedValueInBaseCurrency
        assertEq(actualValueInUsd, expectedValueInUsd);
        assertEq(actualValueInBaseCurrency, expectedValueInBaseCurrency);
    }
}<|MERGE_RESOLUTION|>--- conflicted
+++ resolved
@@ -137,10 +137,6 @@
         assertTrue(floorERC721PricingModule.inPricingModule(address(bayc)));
     }
 
-<<<<<<< HEAD
-    function testSuccess_setAssetInformation_OwnerOverwritesExistingAsset() public {
-        // Given:
-=======
     function testRevert_setOracles_NonOwner(address unprivilegedAddress_, address asset) public {
         vm.assume(unprivilegedAddress_ != creatorAddress);
 
@@ -151,7 +147,6 @@
     }
 
     function testRevert_setOracles_AssetUnknown(address asset) public {
->>>>>>> d3be6f57
         vm.startPrank(creatorAddress);
         vm.expectRevert("PM721_SO: asset unknown");
         floorERC721PricingModule.setOracles(asset, new address[](0));
