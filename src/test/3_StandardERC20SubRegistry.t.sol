--- conflicted
+++ resolved
@@ -325,11 +325,7 @@
         assertEq(actualValueInBaseCurrency, expectedValueInBaseCurrency);
     }
 
-<<<<<<< HEAD
-    function testReturnNumeraireValueWhenNumeraireIsNotUsd(uint128 amountSnx)
-=======
     function testreturnBaseCurrencyValueWhenBaseCurrencyIsNotUsd(uint128 amountSnx)
->>>>>>> 5901637c
         public
     {
         //Does not test on overflow, test to check if function correctly returns value in BaseCurrency
