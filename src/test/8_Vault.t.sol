--- conflicted
+++ resolved
@@ -1342,13 +1342,6 @@
         vm.stopPrank();
     }
 
-<<<<<<< HEAD
-    function testSuccess_getFreeMargin_AfterTopUp(uint8 amountEth, uint8 amountLink, uint128[] calldata tokenIds)
-        public
-    {
-        vm.assume(tokenIds.length < 10 && tokenIds.length > 1);
-        (uint16 collThres,,) = vault.vault();
-=======
     function depositEthInVault(uint8 amount, address sender) public returns (Assets memory assetInfo) {
         vm.prank(creatorAddress);
         standardERC20Registry.setAssetInformation(
@@ -1359,8 +1352,8 @@
             }),
             collateralFactors,
             liquidationThresholds
-        );
->>>>>>> f48aea31
+
+        );
 
         address[] memory assetAddresses = new address[](1);
         assetAddresses[0] = address(eth);
