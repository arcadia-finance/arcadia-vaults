--- conflicted
+++ resolved
@@ -12,13 +12,10 @@
 import {LendingPool, DebtToken, ERC20} from "../../lib/arcadia-lending/src/LendingPool.sol";
 import {Tranche} from "../../lib/arcadia-lending/src/Tranche.sol";
 
-<<<<<<< HEAD
-=======
 import {ActionMultiCall} from "../actions/MultiCall.sol";
 import "../actions/utils/ActionData.sol";
 import {MultiActionMock} from "../mockups/MultiActionMock.sol";
 
->>>>>>> f3754dda
 contract VaultTestExtension is Vault {
     function getLengths() external view returns (uint256, uint256, uint256, uint256) {
         return (erc20Stored.length, erc721Stored.length, erc721TokenIds.length, erc1155Stored.length);
@@ -28,12 +25,12 @@
         allowed[who] = allow;
     }
 
-    function setTrustedProtocol(address trustedProtocol_) public {
-        trustedProtocol = trustedProtocol_;
-    }
-
-    function setIsTrustedProtocolSet(bool set) public {
-        isTrustedProtocolSet = set;
+    function setTrustedCreditor(address trustedCreditor_) public {
+        trustedCreditor = trustedCreditor_;
+    }
+
+    function setIsTrustedCreditorSet(bool set) public {
+        isTrustedCreditorSet = set;
     }
 }
 
@@ -455,15 +452,9 @@
         vault_.openTrustedMarginAccount(address(pool));
 
         assertEq(vault_.liquidator(), address(liquidator));
-<<<<<<< HEAD
         assertEq(vault_.trustedCreditor(), address(pool));
         assertEq(vault_.baseCurrency(), address(dai));
         assertTrue(vault_.isTrustedCreditorSet());
-=======
-        assertEq(vault_.trustedProtocol(), address(pool));
-        assertEq(vault_.baseCurrency(), address(dai));
-        assertTrue(vault_.isTrustedProtocolSet());
->>>>>>> f3754dda
         assertTrue(vault_.allowed(address(pool)));
     }
 
@@ -476,15 +467,9 @@
         vault_.openTrustedMarginAccount(address(pool));
 
         assertEq(vault_.liquidator(), address(liquidator));
-<<<<<<< HEAD
         assertEq(vault_.trustedCreditor(), address(pool));
         assertEq(vault_.baseCurrency(), address(dai));
         assertTrue(vault_.isTrustedCreditorSet());
-=======
-        assertEq(vault_.trustedProtocol(), address(pool));
-        assertEq(vault_.baseCurrency(), address(dai));
-        assertTrue(vault_.isTrustedProtocolSet());
->>>>>>> f3754dda
         assertTrue(vault_.allowed(address(pool)));
     }
 
@@ -801,7 +786,6 @@
         openMarginAccount();
     }
 
-<<<<<<< HEAD
     function testRevert_liquidateVault_NotAuthorized(address unprivilegedAddress_, address liquidationInitiator)
         public
     {
@@ -810,29 +794,6 @@
         vm.startPrank(unprivilegedAddress_);
         vm.expectRevert("V: You are not the factory");
         vault_.liquidateVault(liquidationInitiator);
-=======
-    function testSuccess_liquidate_NewOwnerIsLiquidator(address liquidationKeeper) public {
-        vm.assume(
-            liquidationKeeper != address(this) && liquidationKeeper != address(0)
-                && liquidationKeeper != address(factory)
-        );
-
-        uint256 slot = stdstore.target(address(debt)).sig(debt.totalSupply.selector).find();
-        bytes32 loc = bytes32(slot);
-        bytes32 addDebt = bytes32(abi.encode(100000000));
-        vm.store(address(debt), loc, addDebt);
-
-        slot = stdstore.target(address(debt)).sig(debt.realisedDebt.selector).find();
-        loc = bytes32(slot);
-        vm.store(address(debt), loc, addDebt);
-
-        slot = stdstore.target(address(debt)).sig(debt.balanceOf.selector).with_key(address(vault_)).find();
-        loc = bytes32(slot);
-        vm.store(address(debt), loc, addDebt);
-
-        vm.startPrank(liquidationKeeper);
-        factory.liquidate(address(vault_));
->>>>>>> f3754dda
         vm.stopPrank();
     }
 
@@ -1426,7 +1387,7 @@
     MultiActionMock public multiActionMock;
 
     VaultTestExtension public proxy_;
-    TrustedProtocolMock public trustedProtocol;
+    TrustedCreditorMock public trustedCreditor;
 
     function depositERC20InVault(ERC20Mock token, uint128 amount, address sender)
         public
@@ -1483,7 +1444,7 @@
         vm.startPrank(creatorAddress);
         mainRegistry.setAllowedAction(address(action), true);
 
-        trustedProtocol = new TrustedProtocolMock();
+        trustedCreditor = new TrustedCreditorMock();
 
         vm.stopPrank();
     }
@@ -1513,9 +1474,9 @@
         vm.prank(address(pool));
         proxy_.setBaseCurrency(address(eth));
 
-        proxy_.setTrustedProtocol(address(trustedProtocol));
-        proxy_.setIsTrustedProtocolSet(true);
-        trustedProtocol.setOpenPosition(debtAmount);
+        proxy_.setTrustedCreditor(address(trustedCreditor));
+        proxy_.setIsTrustedCreditorSet(true);
+        trustedCreditor.setOpenPosition(address(proxy_), debtAmount);
 
         (uint256 ethRate,) = oracleHub.getRate(oracleEthToUsdArr, 0);
         (uint256 linkRate,) = oracleHub.getRate(oracleLinkToUsdArr, 0);
@@ -1592,9 +1553,9 @@
         vm.prank(address(pool));
         proxy_.setBaseCurrency(address(eth));
 
-        proxy_.setTrustedProtocol(address(trustedProtocol));
-        proxy_.setIsTrustedProtocolSet(true);
-        trustedProtocol.setOpenPosition(debtAmount);
+        proxy_.setTrustedCreditor(address(trustedCreditor));
+        proxy_.setIsTrustedCreditorSet(true);
+        trustedCreditor.setOpenPosition(address(proxy_), debtAmount);
 
         (uint256 ethRate,) = oracleHub.getRate(oracleEthToUsdArr, 0);
         (uint256 linkRate,) = oracleHub.getRate(oracleLinkToUsdArr, 0);
