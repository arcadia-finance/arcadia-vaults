--- conflicted
+++ resolved
@@ -21,39 +21,36 @@
 import "../ArcadiaOracle.sol";
 import "./fixtures/ArcadiaOracleFixture.f.sol";
 
-<<<<<<< HEAD
-contract vaultTests is DSTest {
+
+contract vaultTests is Test {
     using stdStorage for StdStorage;
 
-    Vm internal vm = Vm(HEVM_ADDRESS);
-    StdStorage internal stdstore;
-
-    Factory internal factoryContr;
+    Factory private factoryContr;
     Vault private vault;
-    ERC20Mock internal eth;
-    ERC20Mock internal snx;
-    ERC20Mock internal link;
-    ERC20Mock internal safemoon;
-    ERC721Mock internal bayc;
-    ERC721Mock internal mayc;
-    ERC721Mock internal dickButs;
-    ERC20Mock internal wbayc;
-    ERC20Mock internal wmayc;
-    ERC1155Mock internal interleave;
-    OracleHub internal oracleHub;
-    ArcadiaOracle internal oracleEthToUsd;
-    ArcadiaOracle internal oracleLinkToUsd;
-    ArcadiaOracle internal oracleSnxToEth;
-    ArcadiaOracle internal oracleWbaycToEth;
-    ArcadiaOracle internal oracleWmaycToUsd;
-    ArcadiaOracle internal oracleInterleaveToEth;
-    MainRegistry internal mainRegistry;
-    StandardERC20Registry internal standardERC20Registry;
-    FloorERC721SubRegistry internal floorERC721SubRegistry;
-    FloorERC1155SubRegistry internal floorERC1155SubRegistry;
-    InterestRateModule internal interestRateModule;
-    Stable internal stable;
-    Liquidator internal liquidator;
+    ERC20Mock private eth;
+    ERC20Mock private snx;
+    ERC20Mock private link;
+    ERC20Mock private safemoon;
+    ERC721Mock private bayc;
+    ERC721Mock private mayc;
+    ERC721Mock private dickButs;
+    ERC20Mock private wbayc;
+    ERC20Mock private wmayc;
+    ERC1155Mock private interleave;
+    OracleHub private oracleHub;
+    ArcadiaOracle private oracleEthToUsd;
+    ArcadiaOracle private oracleLinkToUsd;
+    ArcadiaOracle private oracleSnxToEth;
+    ArcadiaOracle private oracleWbaycToEth;
+    ArcadiaOracle private oracleWmaycToUsd;
+    ArcadiaOracle private oracleInterleaveToEth;
+    MainRegistry private mainRegistry;
+    StandardERC20Registry private standardERC20Registry;
+    FloorERC721SubRegistry private floorERC721SubRegistry;
+    FloorERC1155SubRegistry private floorERC1155SubRegistry;
+    InterestRateModule private interestRateModule;
+    Stable private stable;
+    Liquidator private liquidator;
 
     address internal creatorAddress = address(1);
     address internal tokenCreatorAddress = address(2);
@@ -79,62 +76,6 @@
 
     // EVENTS
     event Transfer(address indexed from, address indexed to, uint256 amount);
-=======
-contract vaultTests is Test {
-  using stdStorage for StdStorage;
-
-  Factory private factoryContr;
-  Vault private vault;
-  ERC20Mock private eth;
-  ERC20Mock private snx;
-  ERC20Mock private link;
-  ERC20Mock private safemoon;
-  ERC721Mock private bayc;
-  ERC721Mock private mayc;
-  ERC721Mock private dickButs;
-  ERC20Mock private wbayc;
-  ERC20Mock private wmayc;
-  ERC1155Mock private interleave;
-  OracleHub private oracleHub;
-  ArcadiaOracle private oracleEthToUsd;
-  ArcadiaOracle private oracleLinkToUsd;
-  ArcadiaOracle private oracleSnxToEth;
-  ArcadiaOracle private oracleWbaycToEth;
-  ArcadiaOracle private oracleWmaycToUsd;
-  ArcadiaOracle private oracleInterleaveToEth;
-  MainRegistry private mainRegistry;
-  StandardERC20Registry private standardERC20Registry;
-  FloorERC721SubRegistry private floorERC721SubRegistry;
-  FloorERC1155SubRegistry private floorERC1155SubRegistry;
-  InterestRateModule private interestRateModule;
-  Stable private stable;
-  Liquidator private liquidator;
-
-  address private creatorAddress = address(1);
-  address private tokenCreatorAddress = address(2);
-  address private oracleOwner = address(3);
-  address private unprivilegedAddress = address(4);
-  address private stakeContract = address(5);
-  address private vaultOwner = address(6);
-
-
-  uint256 rateEthToUsd = 3000 * 10 ** Constants.oracleEthToUsdDecimals;
-  uint256 rateLinkToUsd = 20 * 10 ** Constants.oracleLinkToUsdDecimals;
-  uint256 rateSnxToEth = 1600000000000000;
-  uint256 rateWbaycToEth = 85 * 10 ** Constants.oracleWbaycToEthDecimals;
-  uint256 rateWmaycToUsd = 50000 * 10 ** Constants.oracleWmaycToUsdDecimals;
-
-  address[] public oracleEthToUsdArr = new address[](1);
-  address[] public oracleLinkToUsdArr = new address[](1);
-  address[] public oracleSnxToEthEthToUsd = new address[](2);
-  address[] public oracleWbaycToEthEthToUsd = new address[](2);
-  address[] public oracleWmaycToUsdArr = new address[](1);
-  address[] public oracleInterleaveToEthEthToUsd = new address[](2);
-
-
-  // EVENTS
-  event Transfer(address indexed from, address indexed to, uint256 amount);
->>>>>>> d0646ea6
 
   // FIXTURES
   ArcadiaOracleFixture arcadiaOracleFixture = new ArcadiaOracleFixture(oracleOwner);
