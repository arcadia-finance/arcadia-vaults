/**
 * Created by Arcadia Finance
 * https://www.arcadia.finance
 *
 * SPDX-License-Identifier: BUSL-1.1
 */
pragma solidity >0.8.10;

import "./fixtures/ArcadiaVaultsFixture.f.sol";

import {LendingPool, DebtToken, ERC20} from "../../lib/arcadia-lending/src/LendingPool.sol";
import {Tranche} from "../../lib/arcadia-lending/src/Tranche.sol";

contract VaultTestExtension is Vault {
    //Function necessary to set the liquidation threshold, since cheatcodes do not work
    // with packed structs
    function setLiquidationThreshold(uint16 liqThres) public {
        vault.liqThres = liqThres;
    }

    function getLengths() external view returns (uint256, uint256, uint256, uint256) {
        return (erc20Stored.length, erc721Stored.length, erc721TokenIds.length, erc1155Stored.length);
    }
}

contract vaultTests is DeployArcadiaVaults {
    using stdStorage for StdStorage;

    VaultTestExtension public vault_;

    LendingPool pool;
    Tranche tranche;
    DebtToken debt;

    uint16[] public collateralFactors = new uint16[](3);
    uint16[] public liquidationThresholds = new uint16[](3);

    struct Assets {
        address[] assetAddresses;
        uint256[] assetIds;
        uint256[] assetAmounts;
        uint256[] assetTypes;
    }

    // EVENTS
    event Transfer(address indexed from, address indexed to, uint256 amount);

    //this is a before
    constructor() DeployArcadiaVaults() {
        vm.startPrank(creatorAddress);
        liquidator = new Liquidator(
            address(factory),
            address(mainRegistry)
        );

        pool = new LendingPool(ERC20(address(dai)), creatorAddress, address(factory));
        pool.setLiquidator(address(liquidator));

        debt = DebtToken(address(pool));

        tranche = new Tranche(address(pool), "Senior", "SR");
        pool.addTranche(address(tranche), 50);
        vm.stopPrank();

        vm.prank(liquidityProvider);
        dai.approve(address(pool), type(uint256).max);

        vm.prank(address(tranche));
        pool.depositInLendingPool(type(uint128).max, liquidityProvider);
    }

    //this is a before each
    function setUp() public {
<<<<<<< HEAD
        vm.startPrank(vaultOwner);
        vault = new VaultTestExtension();
        vm.stopPrank();

        vm.startPrank(creatorAddress);
        mainRegistry = new MainRegistry(
            MainRegistry.BaseCurrencyInformation({
                baseCurrencyToUsdOracleUnit: 0,
                assetAddress: 0x0000000000000000000000000000000000000000,
                baseCurrencyToUsdOracle: 0x0000000000000000000000000000000000000000,
                baseCurrencyLabel: "USD",
                baseCurrencyUnitCorrection: uint64(10**(18 - Constants.usdDecimals))
            })
        );

        mainRegistry.addBaseCurrency(
            MainRegistry.BaseCurrencyInformation({
                baseCurrencyToUsdOracleUnit: uint64(10 ** Constants.oracleDaiToUsdDecimals),
                assetAddress: address(dai),
                baseCurrencyToUsdOracle: address(oracleDaiToUsd),
                baseCurrencyLabel: "DAI",
                baseCurrencyUnitCorrection: uint64(10 ** (18 - Constants.daiDecimals))
            }),
            new MainRegistry.AssetRisk[](0)
        );
        mainRegistry.addBaseCurrency(
            MainRegistry.BaseCurrencyInformation({
                baseCurrencyToUsdOracleUnit: uint64(10 ** Constants.oracleEthToUsdDecimals),
                assetAddress: address(eth),
                baseCurrencyToUsdOracle: address(oracleEthToUsd),
                baseCurrencyLabel: "ETH",
                baseCurrencyUnitCorrection: uint64(10 ** (18 - Constants.ethDecimals))
            }),
            new MainRegistry.AssetRisk[](0)
        );
        vm.stopPrank();
=======
        vm.prank(vaultOwner);
        vault_ = new VaultTestExtension();
>>>>>>> 7f03cca1

        vm.startPrank(creatorAddress);
        factory.setNewVaultInfo(address(mainRegistry), address(vault_), Constants.upgradeProof1To2);
        factory.confirmNewVaultInfo();
        vm.stopPrank();

        uint256 slot = stdstore.target(address(factory)).sig(factory.isVault.selector).with_key(address(vault_)).find();
        bytes32 loc = bytes32(slot);
        bytes32 mockedCurrentTokenId = bytes32(abi.encode(true));
        vm.store(address(factory), loc, mockedCurrentTokenId);

        vm.startPrank(vaultOwner);
        vault_.initialize(vaultOwner, address(mainRegistry), 1);

        vault_.openTrustedMarginAccount(address(pool));
        dai.approve(address(vault_), type(uint256).max);

        bayc.setApprovalForAll(address(vault_), true);
        mayc.setApprovalForAll(address(vault_), true);
        dickButs.setApprovalForAll(address(vault_), true);
        interleave.setApprovalForAll(address(vault_), true);
        eth.approve(address(vault_), type(uint256).max);
        link.approve(address(vault_), type(uint256).max);
        snx.approve(address(vault_), type(uint256).max);
        safemoon.approve(address(vault_), type(uint256).max);
        vm.stopPrank();

        collateralFactors[0] = RiskConstants.DEFAULT_COLLATERAL_FACTOR;
        collateralFactors[1] = RiskConstants.DEFAULT_COLLATERAL_FACTOR;
        collateralFactors[2] = RiskConstants.DEFAULT_COLLATERAL_FACTOR;

        liquidationThresholds[0] = RiskConstants.DEFAULT_LIQUIDATION_THRESHOLD;
        liquidationThresholds[1] = RiskConstants.DEFAULT_LIQUIDATION_THRESHOLD;
        liquidationThresholds[2] = RiskConstants.DEFAULT_LIQUIDATION_THRESHOLD;
    }

    /* ///////////////////////////////////////////////////////////////
                        VAULT MANAGEMENT
    /////////////////////////////////////////////////////////////// */

    function testRevert_initialize_AlreadyInitialized() public {
        vm.startPrank(vaultOwner);
        vm.expectRevert("V_I: Already initialized!");
        vault_.initialize(vaultOwner, address(mainRegistry), 1);
        vm.stopPrank();
    }

    function testSuccess_upgradeVault(address newImplementation, uint16 newVersion) public {
        vm.startPrank(address(factory));
        vault_.upgradeVault(newImplementation, newVersion);
        vm.stopPrank();

        uint16 expectedVersion = vault_.vaultVersion();

        assertEq(expectedVersion, newVersion);
    }

    function testRevert_upgradeVault_byNonOwner(address newImplementation, uint16 newVersion, address nonOwner)
        public
    {
        vm.assume(nonOwner != address(factory));

        vm.startPrank(nonOwner);
        vm.expectRevert("VL: You are not the factory");
        vault_.upgradeVault(newImplementation, newVersion);
        vm.stopPrank();
    }

    /* ///////////////////////////////////////////////////////////////
                    OWNERSHIP MANAGEMENT
    /////////////////////////////////////////////////////////////// */

    function testRevert_transferOwnership_NonOwner(address sender, address to) public {
        vm.assume(sender != address(factory));

        assertEq(vaultOwner, vault_.owner());

        vm.startPrank(sender);
        vm.expectRevert("VL: You are not the factory");
        vault_.transferOwnership(to);
        vm.stopPrank();

        assertEq(vaultOwner, vault_.owner());
    }

    function testSuccess_transferOwnership(address to) public {
        vm.assume(to != address(0));

        assertEq(vaultOwner, vault_.owner());

        vm.prank(address(factory));
        vault_.transferOwnership(to);

        assertEq(to, vault_.owner());
    }

    /* ///////////////////////////////////////////////////////////////
                    BASE CURRENCY LOGIC
    /////////////////////////////////////////////////////////////// */

    function testSuccess_setBaseCurrency(address authorised) public {
        uint256 slot = stdstore.target(address(vault_)).sig(vault_.allowed.selector).with_key(authorised).find();
        bytes32 loc = bytes32(slot);
        bool allowed = true;
        bytes32 value = bytes32(abi.encode(allowed));
        vm.store(address(vault_), loc, value);

        vm.startPrank(authorised);
        vault_.setBaseCurrency(address(eth));
        vm.stopPrank();

        (, address baseCurrency) = vault_.vault();
        assertEq(baseCurrency, address(eth));
    }

    function testRevert_setBaseCurrency_NonAuthorized(address unprivilegedAddress_) public {
        vm.assume(unprivilegedAddress_ != vaultOwner);
        vm.assume(unprivilegedAddress_ != address(pool));

        vm.startPrank(unprivilegedAddress_);
        vm.expectRevert("VL: You are not authorized");
        vault_.setBaseCurrency(address(eth));
        vm.stopPrank();

        (, address baseCurrency) = vault_.vault();
        assertEq(baseCurrency, address(dai));
    }

    function testRevert_setBaseCurrency_WithDebt(address authorised) public {
        uint256 slot = stdstore.target(address(vault_)).sig(vault_.allowed.selector).with_key(authorised).find();
        bytes32 loc = bytes32(slot);
        bool allowed = true;
        bytes32 value = bytes32(abi.encode(allowed));
        vm.store(address(vault_), loc, value);

        slot = stdstore.target(address(debt)).sig(debt.totalSupply.selector).find();
        loc = bytes32(slot);
        bytes32 addDebt = bytes32(abi.encode(1));
        vm.store(address(debt), loc, addDebt);

        slot = stdstore.target(address(debt)).sig(debt.realisedDebt.selector).find();
        loc = bytes32(slot);
        vm.store(address(debt), loc, addDebt);

        slot = stdstore.target(address(debt)).sig(debt.balanceOf.selector).with_key(address(vault_)).find();
        loc = bytes32(slot);
        vm.store(address(debt), loc, addDebt);

        vm.startPrank(authorised);
        vm.expectRevert("VL_SBC: Can't change baseCurrency when Used Margin > 0");
        vault_.setBaseCurrency(address(eth));
        vm.stopPrank();

        (, address baseCurrency) = vault_.vault();
        assertEq(baseCurrency, address(dai));
    }

    /* ///////////////////////////////////////////////////////////////
                MARGIN ACCOUNT SETTINGS
    /////////////////////////////////////////////////////////////// */

    function testRevert_openTrustedMarginAccount_AlreadySet(address trustedProtocol) public {
        vm.startPrank(vaultOwner);
        vm.expectRevert("V_OMA: ALREADY SET");
        vault_.openTrustedMarginAccount(trustedProtocol);
        vm.stopPrank();
    }

    function testRevert_openTrustedMarginAccount_NonOwner(address nonOwner, address trustedProtocol) public {
        vm.assume(nonOwner != vaultOwner);

        vm.startPrank(nonOwner);
        vm.expectRevert("VL: You are not the owner");
        vault_.openTrustedMarginAccount(trustedProtocol);
        vm.stopPrank();
    }

    function testSuccess_closeTrustedMarginAccount_CloseNonSetTrustedMarginAccount() public {
        vm.startPrank(vaultOwner);
        vault_.closeTrustedMarginAccount();

        assertEq(vault_.isTrustedProtocolSet(), false);
    }

    function testRevert_closeTrustedMarginAccount_NonOwner(address nonOwner) public {
        vm.assume(nonOwner != vaultOwner);

        vm.startPrank(nonOwner);
        vm.expectRevert("VL: You are not the owner");
        vault_.closeTrustedMarginAccount();
    }

    /* ///////////////////////////////////////////////////////////////
                        MARGIN REQUIREMENTS
    /////////////////////////////////////////////////////////////// */

    //ToDo: increaseMarginPosition, decreaseMarginPosition, getCollateralValue

    function testSuccess_getVaultValue(uint8 depositAmount) public {
        depositEthInVault(depositAmount, vaultOwner);

        uint256 expectedValue = ((Constants.WAD * rateEthToUsd) / 10 ** Constants.oracleEthToUsdDecimals)
            * depositAmount / 10 ** (18 - Constants.daiDecimals);
        uint256 actualValue = vault_.getVaultValue(address(dai));

        assertEq(expectedValue, actualValue);
    }

    function testSuccess_getVaultValue_GasUsage(uint8 depositAmount, uint128[] calldata tokenIds) public {
        vm.assume(tokenIds.length <= 5);
        vm.assume(depositAmount > 0);
        depositEthInVault(depositAmount, vaultOwner);
        depositLinkInVault(depositAmount, vaultOwner);
        depositBaycInVault(tokenIds, vaultOwner);

        uint256 gasStart = gasleft();
        vault_.getVaultValue(address(dai));
        uint256 gasAfter = gasleft();
        emit log_int(int256(gasStart - gasAfter));
        assertLt(gasStart - gasAfter, 200000);
    }

    function testSuccess_getUsedMargin_ZeroInitially() public {
        uint256 openDebt = vault_.getUsedMargin();
        assertEq(openDebt, 0);
    }

    function testSuccess_getFreeMargin_ZeroInitially() public {
        uint256 remainingCredit = vault_.getFreeMargin();
        assertEq(remainingCredit, 0);
    }

    function testSuccess_getFreeMargin_AfterFirstDeposit(uint8 amount) public {
        depositEthInVault(amount, vaultOwner);

        uint256 depositValue = ((Constants.WAD * rateEthToUsd) / 10 ** Constants.oracleEthToUsdDecimals) * amount
            / 10 ** (18 - Constants.daiDecimals);
        uint16 collFactor = RiskConstants.DEFAULT_COLLATERAL_FACTOR;

        uint256 expectedRemaining = (depositValue * collFactor) / 100;
        assertEq(expectedRemaining, vault_.getFreeMargin());
    }

    function testSuccess_getFreeMargin_AfterTopUp(uint8 amountEth, uint8 amountLink, uint128[] calldata tokenIds)
        public
    {
        vm.assume(tokenIds.length < 10 && tokenIds.length > 1);
        uint16 collFactor = RiskConstants.DEFAULT_COLLATERAL_FACTOR;

        depositEthInVault(amountEth, vaultOwner);
        uint256 depositValueEth = ((Constants.WAD * rateEthToUsd) / 10 ** Constants.oracleEthToUsdDecimals) * amountEth;
        assertEq((depositValueEth / 10 ** (18 - Constants.daiDecimals) * collFactor) / 100, vault_.getFreeMargin());

        depositLinkInVault(amountLink, vaultOwner);
        uint256 depositValueLink =
            ((Constants.WAD * rateLinkToUsd) / 10 ** Constants.oracleLinkToUsdDecimals) * amountLink;
        assertEq(
            ((depositValueEth + depositValueLink) / 10 ** (18 - Constants.daiDecimals) * collFactor) / 100,
            vault_.getFreeMargin()
        );

        (, uint256[] memory assetIds,,) = depositBaycInVault(tokenIds, vaultOwner);
        uint256 depositBaycValue = (
            (Constants.WAD * rateWbaycToEth * rateEthToUsd)
                / 10 ** (Constants.oracleEthToUsdDecimals + Constants.oracleWbaycToEthDecimals)
        ) * assetIds.length;
        assertEq(
            ((depositValueEth + depositValueLink + depositBaycValue) / 10 ** (18 - Constants.daiDecimals) * collFactor)
                / 100,
            vault_.getFreeMargin()
        );
    }

    function testSuccess_getFreeMargin_AfterTakingCredit(uint8 amountEth, uint128 amountCredit) public {
        uint256 depositValue = ((Constants.WAD * rateEthToUsd) / 10 ** Constants.oracleEthToUsdDecimals) * amountEth
            / 10 ** (18 - Constants.daiDecimals);

        uint16 collFactor = RiskConstants.DEFAULT_COLLATERAL_FACTOR;

        vm.assume((depositValue * collFactor) / 100 > amountCredit);
        depositEthInVault(amountEth, vaultOwner);

        vm.prank(vaultOwner);
        pool.borrow(amountCredit, address(vault_), vaultOwner);

        uint256 actualRemainingCredit = vault_.getFreeMargin();
        uint256 expectedRemainingCredit = (depositValue * collFactor) / 100 - amountCredit;

        assertEq(expectedRemainingCredit, actualRemainingCredit);
    }

    function testSuccess_getFreeMargin_NoOverflows(uint128 amountEth, uint8 factor) public {
        vm.assume(amountEth < 10 * 10 ** 9 * 10 ** 18);
        vm.assume(amountEth > 0);

        vm.prank(creatorAddress);
        standardERC20PricingModule.setAssetInformation(
            StandardERC20PricingModule.AssetInformation({
                oracleAddresses: oracleEthToUsdArr,
                assetUnit: uint64(10 ** Constants.ethDecimals),
                assetAddress: address(eth),
                assetCollateralFactors: collateralFactors,
                assetLiquidationThresholds: liquidationThresholds
            })
        );

        depositERC20InVault(eth, amountEth, vaultOwner);
        uint16 collFactor = RiskConstants.DEFAULT_COLLATERAL_FACTOR;
        vm.prank(vaultOwner);
        pool.borrow((((amountEth * collFactor) / 100) * factor) / 255, address(vault_), vaultOwner);

        uint256 currentValue = vault_.getVaultValue(address(dai));
        uint256 openDebt = vault_.getUsedMargin();

        uint256 maxAllowedCreditLocal;
        uint256 remainingCreditLocal;
        //gas: cannot overflow unless currentValue is more than
        // 1.15**57 *10**18 decimals, which is too many billions to write out
        maxAllowedCreditLocal = (currentValue * collFactor) / 100;

        //gas: explicit check is done to prevent underflow
        remainingCreditLocal = maxAllowedCreditLocal > openDebt ? maxAllowedCreditLocal - openDebt : 0;

        uint256 remainingCreditFetched = vault_.getFreeMargin();

        //remainingCreditFetched has a lot of unchecked operations
        //-> we check that the checked operations never reverts and is
        //always equal to the unchecked operations
        assertEq(remainingCreditLocal, remainingCreditFetched);
    }

    /* ///////////////////////////////////////////////////////////////
                        LIQUIDATION LOGIC
    /////////////////////////////////////////////////////////////// */

    function testSuccess_liquidate_NewOwnerIsLiquidator(address liquidationKeeper) public {
        vm.assume(
            liquidationKeeper != address(this) && liquidationKeeper != address(0)
                && liquidationKeeper != address(factory)
        );

        uint256 slot = stdstore.target(address(debt)).sig(debt.totalSupply.selector).find();
        bytes32 loc = bytes32(slot);
        bytes32 addDebt = bytes32(abi.encode(100000000));
        vm.store(address(debt), loc, addDebt);

        slot = stdstore.target(address(debt)).sig(debt.realisedDebt.selector).find();
        loc = bytes32(slot);
        vm.store(address(debt), loc, addDebt);

        slot = stdstore.target(address(debt)).sig(debt.balanceOf.selector).with_key(address(vault_)).find();
        loc = bytes32(slot);
        vm.store(address(debt), loc, addDebt);

<<<<<<< HEAD
        //Set liquidation treshhold on the vault
        vault.setLiquidationThreshold(RiskConstants.DEFAULT_COLLATERAL_FACTOR);
=======
        //Set liquidation treshhold on the vault_
        vault_.setLiquidationThreshold(mainRegistry.DEFAULT_COLLATERAL_FACTOR());
>>>>>>> 7f03cca1

        vm.startPrank(liquidationKeeper);
        factory.liquidate(address(vault_));
        vm.stopPrank();

        assertEq(vault_.owner(), address(liquidator));
    }

    function testRevert_liquidateVault_NonFactory(address liquidationKeeper) public {
        vm.assume(liquidationKeeper != address(factory));

        assertEq(vault_.owner(), vaultOwner);

        vm.expectRevert("VL: You are not the factory");
        vault_.liquidateVault(liquidationKeeper);

        assertEq(vault_.owner(), vaultOwner);
    }

    /* ///////////////////////////////////////////////////////////////
                ASSET DEPOSIT/WITHDRAWN LOGIC
    /////////////////////////////////////////////////////////////// */

    //input as uint8 to prevent too long lists as fuzz input
    function testRevert_deposit_LengthOfListDoesNotMatch(uint8 addrLen, uint8 idLen, uint8 amountLen, uint8 typesLen)
        public
    {
        vm.startPrank(vaultOwner);
        assertEq(vault_.owner(), vaultOwner);

        vm.assume((addrLen != idLen && addrLen != amountLen && addrLen != typesLen));

        address[] memory assetAddresses = new address[](addrLen);
        for (uint256 i; i < addrLen; i++) {
            assetAddresses[i] = address(uint160(i));
        }

        uint256[] memory assetIds = new uint256[](idLen);
        for (uint256 j; j < idLen; j++) {
            assetIds[j] = j;
        }

        uint256[] memory assetAmounts = new uint256[](amountLen);
        for (uint256 k; k < amountLen; k++) {
            assetAmounts[k] = k;
        }

        uint256[] memory assetTypes = new uint256[](typesLen);
        for (uint256 l; l < typesLen; l++) {
            assetTypes[l] = l;
        }

        vm.expectRevert("Length mismatch");
        vault_.deposit(assetAddresses, assetIds, assetAmounts, assetTypes);
    }

    function testRevert_deposit_ERC20IsNotWhitelisted(address inputAddr) public {
        vm.assume(inputAddr != address(eth));
        vm.assume(inputAddr != address(link));
        vm.assume(inputAddr != address(snx));
        vm.assume(inputAddr != address(bayc));
        vm.assume(inputAddr != address(interleave));

        vm.startPrank(vaultOwner);

        address[] memory assetAddresses = new address[](1);
        assetAddresses[0] = inputAddr;

        uint256[] memory assetIds = new uint256[](1);
        assetIds[0] = 0;

        uint256[] memory assetAmounts = new uint256[](1);
        assetAmounts[0] = 1000;

        uint256[] memory assetTypes = new uint256[](1);
        assetTypes[0] = 0;

        vm.expectRevert("Not all assets are whitelisted!");
        vault_.deposit(assetAddresses, assetIds, assetAmounts, assetTypes);
    }

    function testRevert_deposit_ERC721IsNotWhitelisted(address inputAddr, uint256 id) public {
        vm.assume(inputAddr != address(eth));
        vm.assume(inputAddr != address(link));
        vm.assume(inputAddr != address(snx));
        vm.assume(inputAddr != address(bayc));
        vm.assume(inputAddr != address(interleave));

        vm.startPrank(vaultOwner);

        address[] memory assetAddresses = new address[](1);
        assetAddresses[0] = inputAddr;

        uint256[] memory assetIds = new uint256[](1);
        assetIds[0] = id;

        uint256[] memory assetAmounts = new uint256[](1);
        assetAmounts[0] = 1;

        uint256[] memory assetTypes = new uint256[](1);
        assetTypes[0] = 1;

        vm.expectRevert("Not all assets are whitelisted!");
        vault_.deposit(assetAddresses, assetIds, assetAmounts, assetTypes);

        console.log("test");
        emit log("test");
    }

    function testSuccess_deposit_SingleERC20(uint16 amount) public {
        vm.prank(creatorAddress);
        standardERC20PricingModule.setAssetInformation(
            StandardERC20PricingModule.AssetInformation({
                oracleAddresses: oracleEthToUsdArr,
                assetUnit: uint64(10 ** Constants.ethDecimals),
                assetAddress: address(eth),
                assetCollateralFactors: collateralFactors,
                assetLiquidationThresholds: liquidationThresholds
            })
        );

        address[] memory assetAddresses = new address[](1);
        assetAddresses[0] = address(eth);

        uint256[] memory assetIds = new uint256[](1);
        assetIds[0] = 0;

        uint256[] memory assetAmounts = new uint256[](1);
        assetAmounts[0] = amount * 10 ** Constants.ethDecimals;

        uint256[] memory assetTypes = new uint256[](1);
        assetTypes[0] = 0;

        vm.prank(vaultOwner);
        vault_.deposit(assetAddresses, assetIds, assetAmounts, assetTypes);

        assertEq(vault_.erc20Stored(0), address(eth));
    }

    function testSuccess_deposit_MultipleSameERC20(uint16 amount) public {
        vm.assume(amount <= 50000);

        vm.prank(creatorAddress);
        standardERC20PricingModule.setAssetInformation(
            StandardERC20PricingModule.AssetInformation({
                oracleAddresses: oracleLinkToUsdArr,
                assetUnit: uint64(10 ** Constants.linkDecimals),
                assetAddress: address(link),
                assetCollateralFactors: collateralFactors,
                assetLiquidationThresholds: liquidationThresholds
            })
        );

        address[] memory assetAddresses = new address[](1);
        assetAddresses[0] = address(link);

        uint256[] memory assetIds = new uint256[](1);
        assetIds[0] = 0;

        uint256[] memory assetAmounts = new uint256[](1);
        assetAmounts[0] = amount * 10 ** Constants.linkDecimals;

        uint256[] memory assetTypes = new uint256[](1);
        assetTypes[0] = 0;

        vm.startPrank(vaultOwner);
        vault_.deposit(assetAddresses, assetIds, assetAmounts, assetTypes);
        (uint256 erc20StoredDuring,,,) = vault_.getLengths();

        vault_.deposit(assetAddresses, assetIds, assetAmounts, assetTypes);
        (uint256 erc20StoredAfter,,,) = vault_.getLengths();

        assertEq(erc20StoredDuring, erc20StoredAfter);
    }

    function testSuccess_deposit_SingleERC721() public {
        vm.prank(creatorAddress);
        floorERC721PricingModule.setAssetInformation(
            FloorERC721PricingModule.AssetInformation({
                oracleAddresses: oracleWbaycToEthEthToUsd,
                idRangeStart: 0,
                idRangeEnd: 9999,
                assetAddress: address(bayc),
                assetCollateralFactors: collateralFactors,
                assetLiquidationThresholds: liquidationThresholds
            })
        );

        address[] memory assetAddresses = new address[](1);
        assetAddresses[0] = address(bayc);

        uint256[] memory assetIds = new uint256[](1);
        assetIds[0] = 1;

        uint256[] memory assetAmounts = new uint256[](1);
        assetAmounts[0] = 1;

        uint256[] memory assetTypes = new uint256[](1);
        assetTypes[0] = 1;

        vm.prank(vaultOwner);
        vault_.deposit(assetAddresses, assetIds, assetAmounts, assetTypes);

        assertEq(vault_.erc721Stored(0), address(bayc));
    }

    function testSuccess_deposit_MultipleERC721() public {
        vm.prank(creatorAddress);
        floorERC721PricingModule.setAssetInformation(
            FloorERC721PricingModule.AssetInformation({
                oracleAddresses: oracleWbaycToEthEthToUsd,
                idRangeStart: 0,
                idRangeEnd: 9999,
                assetAddress: address(bayc),
                assetCollateralFactors: collateralFactors,
                assetLiquidationThresholds: liquidationThresholds
            })
        );

        address[] memory assetAddresses = new address[](1);
        assetAddresses[0] = address(bayc);

        uint256[] memory assetIds = new uint256[](1);
        assetIds[0] = 1;

        uint256[] memory assetAmounts = new uint256[](1);
        assetAmounts[0] = 1;

        uint256[] memory assetTypes = new uint256[](1);
        assetTypes[0] = 1;

        vm.prank(vaultOwner);
        vault_.deposit(assetAddresses, assetIds, assetAmounts, assetTypes);

        assertEq(vault_.erc721Stored(0), address(bayc));
        (, uint256 erc721LengthFirst,,) = vault_.getLengths();
        assertEq(erc721LengthFirst, 1);

        assetIds[0] = 3;
        vm.prank(vaultOwner);
        vault_.deposit(assetAddresses, assetIds, assetAmounts, assetTypes);

        assertEq(vault_.erc721Stored(1), address(bayc));
        (, uint256 erc721LengthSecond,,) = vault_.getLengths();
        assertEq(erc721LengthSecond, 2);

        assertEq(vault_.erc721TokenIds(0), 1);
        assertEq(vault_.erc721TokenIds(1), 3);
    }

    function testSuccess_deposit_SingleERC1155() public {
        vm.prank(creatorAddress);
        floorERC1155PricingModule.setAssetInformation(
            FloorERC1155PricingModule.AssetInformation({
                oracleAddresses: oracleInterleaveToEthEthToUsd,
                id: 1,
                assetAddress: address(interleave),
                assetCollateralFactors: collateralFactors,
                assetLiquidationThresholds: liquidationThresholds
            })
        );

        address[] memory assetAddresses = new address[](1);
        assetAddresses[0] = address(interleave);

        uint256[] memory assetIds = new uint256[](1);
        assetIds[0] = 1;

        uint256[] memory assetAmounts = new uint256[](1);
        assetAmounts[0] = 1;

        uint256[] memory assetTypes = new uint256[](1);
        assetTypes[0] = 2;

        vm.prank(vaultOwner);
        vault_.deposit(assetAddresses, assetIds, assetAmounts, assetTypes);

        assertEq(vault_.erc1155Stored(0), address(interleave));
        assertEq(vault_.erc1155TokenIds(0), 1);
    }

    function testSuccess_deposit_ERC20ERC721(uint8 erc20Amount1, uint8 erc20Amount2) public {
        address[] memory assetAddresses = new address[](3);
        assetAddresses[0] = address(eth);
        assetAddresses[1] = address(link);
        assetAddresses[2] = address(bayc);

        uint256[] memory assetIds = new uint256[](3);
        assetIds[0] = 0;
        assetIds[1] = 0;
        assetIds[2] = 2;

        uint256[] memory assetAmounts = new uint256[](3);
        assetAmounts[0] = erc20Amount1 * 10 ** Constants.ethDecimals;
        assetAmounts[1] = erc20Amount2 * 10 ** Constants.linkDecimals;
        assetAmounts[2] = 1;

        uint256[] memory assetTypes = new uint256[](3);
        assetTypes[0] = 0;
        assetTypes[1] = 0;
        assetTypes[2] = 1;

        vm.startPrank(creatorAddress);
        floorERC721PricingModule.setAssetInformation(
            FloorERC721PricingModule.AssetInformation({
                oracleAddresses: oracleWbaycToEthEthToUsd,
                idRangeStart: 0,
                idRangeEnd: 9999,
                assetAddress: address(bayc),
                assetCollateralFactors: collateralFactors,
                assetLiquidationThresholds: liquidationThresholds
            })
        );
<<<<<<< HEAD
        floorERC721PricingModule.setAssetInformation(
            FloorERC721PricingModule.AssetInformation({
                oracleAddresses: oracleWbaycToEthEthToUsd,
                idRangeStart: 0,
                idRangeEnd: 9999,
                assetAddress: address(bayc),
                assetCollateralFactors: collateralFactors,
                assetLiquidationThresholds: liquidationThresholds
            })
        );

        standardERC20Registry.setAssetInformation(
=======
        standardERC20PricingModule.setAssetInformation(
>>>>>>> 7f03cca1
            StandardERC20PricingModule.AssetInformation({
                oracleAddresses: oracleLinkToUsdArr,
                assetUnit: uint64(10 ** Constants.linkDecimals),
                assetAddress: address(link),
                assetCollateralFactors: collateralFactors,
                assetLiquidationThresholds: liquidationThresholds
            })
        );
        standardERC20PricingModule.setAssetInformation(
            StandardERC20PricingModule.AssetInformation({
                oracleAddresses: oracleEthToUsdArr,
                assetUnit: uint64(10 ** Constants.ethDecimals),
                assetAddress: address(eth),
                assetCollateralFactors: collateralFactors,
                assetLiquidationThresholds: liquidationThresholds
            })
        );
        vm.stopPrank();

        vm.prank(vaultOwner);
        vault_.deposit(assetAddresses, assetIds, assetAmounts, assetTypes);
    }

    function testSuccess_deposit_ERC20ERC721ERC1155(uint8 erc20Amount1, uint8 erc20Amount2, uint8 erc1155Amount)
        public
    {
        address[] memory assetAddresses = new address[](4);
        assetAddresses[0] = address(eth);
        assetAddresses[1] = address(link);
        assetAddresses[2] = address(bayc);
        assetAddresses[3] = address(interleave);

        uint256[] memory assetIds = new uint256[](4);
        assetIds[0] = 0;
        assetIds[1] = 0;
        assetIds[2] = 0;
        assetIds[3] = 1;

        uint256[] memory assetAmounts = new uint256[](4);
        assetAmounts[0] = erc20Amount1 * 10 ** Constants.ethDecimals;
        assetAmounts[1] = erc20Amount2 * 10 ** Constants.linkDecimals;
        assetAmounts[2] = 1;
        assetAmounts[3] = erc1155Amount;

        uint256[] memory assetTypes = new uint256[](4);
        assetTypes[0] = 0;
        assetTypes[1] = 0;
        assetTypes[2] = 1;
        assetTypes[3] = 2;

        vm.startPrank(creatorAddress);
        floorERC721PricingModule.setAssetInformation(
            FloorERC721PricingModule.AssetInformation({
                oracleAddresses: oracleWbaycToEthEthToUsd,
                idRangeStart: 0,
                idRangeEnd: 9999,
                assetAddress: address(bayc),
                assetCollateralFactors: collateralFactors,
                assetLiquidationThresholds: liquidationThresholds
            })
        );
        standardERC20PricingModule.setAssetInformation(
            StandardERC20PricingModule.AssetInformation({
                oracleAddresses: oracleLinkToUsdArr,
                assetUnit: uint64(10 ** Constants.linkDecimals),
                assetAddress: address(link),
                assetCollateralFactors: collateralFactors,
                assetLiquidationThresholds: liquidationThresholds
            })
        );
        standardERC20PricingModule.setAssetInformation(
            StandardERC20PricingModule.AssetInformation({
                oracleAddresses: oracleEthToUsdArr,
                assetUnit: uint64(10 ** Constants.ethDecimals),
                assetAddress: address(eth),
                assetCollateralFactors: collateralFactors,
                assetLiquidationThresholds: liquidationThresholds
            })
        );
        floorERC1155PricingModule.setAssetInformation(
            FloorERC1155PricingModule.AssetInformation({
                oracleAddresses: oracleInterleaveToEthEthToUsd,
                id: 1,
                assetAddress: address(interleave),
                assetCollateralFactors: collateralFactors,
                assetLiquidationThresholds: liquidationThresholds
            })
        );
        vm.stopPrank();

        vm.prank(vaultOwner);
        vault_.deposit(assetAddresses, assetIds, assetAmounts, assetTypes);
    }

    function testRevert_deposit_ByNonOwner(address sender) public {
        vm.assume(sender != vaultOwner);

        vm.prank(creatorAddress);
        standardERC20PricingModule.setAssetInformation(
            StandardERC20PricingModule.AssetInformation({
                oracleAddresses: oracleEthToUsdArr,
                assetUnit: uint64(10 ** Constants.ethDecimals),
                assetAddress: address(eth),
                assetCollateralFactors: collateralFactors,
                assetLiquidationThresholds: liquidationThresholds
            })
        );

        address[] memory assetAddresses = new address[](1);
        assetAddresses[0] = address(eth);

        uint256[] memory assetIds = new uint256[](1);
        assetIds[0] = 0;

        uint256[] memory assetAmounts = new uint256[](1);
        assetAmounts[0] = 10 * 10 ** Constants.ethDecimals;

        uint256[] memory assetTypes = new uint256[](1);
        assetTypes[0] = 0;

        vm.startPrank(sender);
        vm.expectRevert("VL: You are not the owner");
        vault_.deposit(assetAddresses, assetIds, assetAmounts, assetTypes);
    }

    function testSuccess_withdraw_ERC20NoDebt(uint8 baseAmountDeposit) public {
        uint256 valueAmount = ((Constants.WAD * rateEthToUsd) / 10 ** Constants.oracleEthToUsdDecimals)
            * baseAmountDeposit / 10 ** (18 - Constants.daiDecimals);

        Assets memory assetInfo = depositEthInVault(baseAmountDeposit, vaultOwner);

        uint256 vaultValue = vault_.getVaultValue(address(dai));

        assertEq(vaultValue, valueAmount);

        vm.startPrank(vaultOwner);
        vm.expectEmit(true, true, false, true);
        emit Transfer(address(vault_), vaultOwner, assetInfo.assetAmounts[0]);
        vault_.withdraw(assetInfo.assetAddresses, assetInfo.assetIds, assetInfo.assetAmounts, assetInfo.assetTypes);

        uint256 vaultValueAfter = vault_.getVaultValue(address(dai));
        assertEq(vaultValueAfter, 0);
        vm.stopPrank();
    }

    function testSuccess_withdraw_ERC20fterTakingCredit(
        uint8 baseAmountDeposit,
        uint32 baseAmountCredit,
        uint8 baseAmountWithdraw
    ) public {
        uint256 valueDeposit = ((Constants.WAD * rateEthToUsd) / 10 ** Constants.oracleEthToUsdDecimals)
            * baseAmountDeposit / 10 ** (18 - Constants.daiDecimals);
        uint128 amountCredit = uint128(baseAmountCredit * 10 ** Constants.daiDecimals);
        uint256 amountWithdraw = baseAmountWithdraw * 10 ** Constants.ethDecimals;
        uint256 valueWithdraw = ((Constants.WAD * rateEthToUsd) / 10 ** Constants.oracleEthToUsdDecimals)
            * baseAmountWithdraw / 10 ** (18 - Constants.daiDecimals);
        vm.assume(baseAmountWithdraw < baseAmountDeposit);

        uint16 collFactor = RiskConstants.DEFAULT_COLLATERAL_FACTOR;

        vm.assume(amountCredit < ((valueDeposit - valueWithdraw) * collFactor) / 100);

        Assets memory assetInfo = depositEthInVault(baseAmountDeposit, vaultOwner);
        vm.startPrank(vaultOwner);
        pool.borrow(amountCredit, address(vault_), vaultOwner);
        assetInfo.assetAmounts[0] = amountWithdraw;
        vault_.withdraw(assetInfo.assetAddresses, assetInfo.assetIds, assetInfo.assetAmounts, assetInfo.assetTypes);
        vm.stopPrank();

        uint256 actualValue = vault_.getVaultValue(address(dai));
        uint256 expectedValue = valueDeposit - valueWithdraw;

        assertEq(expectedValue, actualValue);
    }

    function testRevert_withdraw_ERC20AfterTakingCredit(
        uint8 baseAmountDeposit,
        uint24 baseAmountCredit,
        uint8 baseAmountWithdraw
    ) public {
        vm.assume(baseAmountCredit > 0);
        vm.assume(baseAmountWithdraw > 0);
        vm.assume(baseAmountWithdraw < baseAmountDeposit);

        uint256 valueDeposit = ((Constants.WAD * rateEthToUsd) / 10 ** Constants.oracleEthToUsdDecimals)
            * baseAmountDeposit / 10 ** (18 - Constants.daiDecimals);
        uint256 amountCredit = baseAmountCredit * 10 ** Constants.daiDecimals;
        uint256 amountWithdraw = baseAmountWithdraw * 10 ** Constants.ethDecimals;
        uint256 ValueWithdraw = ((Constants.WAD * rateEthToUsd) / 10 ** Constants.oracleEthToUsdDecimals)
            * baseAmountWithdraw / 10 ** (18 - Constants.daiDecimals);

        uint16 collFactor = RiskConstants.DEFAULT_COLLATERAL_FACTOR;

        vm.assume(amountCredit <= (valueDeposit * collFactor) / 100);
        vm.assume(amountCredit > ((valueDeposit - ValueWithdraw) * collFactor) / 100);

        Assets memory assetInfo = depositEthInVault(baseAmountDeposit, vaultOwner);
        vm.startPrank(vaultOwner);
        pool.borrow(amountCredit, address(vault_), vaultOwner);
        assetInfo.assetAmounts[0] = amountWithdraw;
        vm.expectRevert("V_W: coll. value too low!");
        vault_.withdraw(assetInfo.assetAddresses, assetInfo.assetIds, assetInfo.assetAmounts, assetInfo.assetTypes);
        vm.stopPrank();
    }

    function testSuccess_withdraw_ERC721AfterTakingCredit(uint128[] calldata tokenIdsDeposit, uint8 baseAmountCredit)
        public
    {
        vm.assume(tokenIdsDeposit.length < 50); //test speed
        uint128 amountCredit = uint128(baseAmountCredit * 10 ** Constants.daiDecimals);

        (, uint256[] memory assetIds,,) = depositBaycInVault(tokenIdsDeposit, vaultOwner);

        uint256 randomAmounts = assetIds.length > 0
            ? uint256(
                keccak256(
                    abi.encodeWithSignature(
                        "testWithrawERC721AfterTakingCredit(uint256[],uint8)", assetIds, baseAmountCredit
                    )
                )
            ) % assetIds.length
            : 0;

        uint16 collFactor = RiskConstants.DEFAULT_COLLATERAL_FACTOR;

        uint256 rateInUsd = (
            ((Constants.WAD * rateWbaycToEth) / 10 ** Constants.oracleWbaycToEthDecimals) * rateEthToUsd
        ) / 10 ** Constants.oracleEthToUsdDecimals / 10 ** (18 - Constants.daiDecimals);
        uint256 valueOfDeposit = rateInUsd * assetIds.length;

        uint256 valueOfWithdrawal = rateInUsd * randomAmounts;

        vm.assume((valueOfDeposit * collFactor) / 100 >= amountCredit);
        vm.assume(valueOfWithdrawal < valueOfDeposit);
        vm.assume(amountCredit < ((valueOfDeposit - valueOfWithdrawal) * collFactor) / 100);

        vm.startPrank(vaultOwner);
        pool.borrow(amountCredit, address(vault_), vaultOwner);

        uint256[] memory withdrawalIds = new uint256[](randomAmounts);
        address[] memory withdrawalAddresses = new address[](randomAmounts);
        uint256[] memory withdrawalAmounts = new uint256[](randomAmounts);
        uint256[] memory withdrawalTypes = new uint256[](randomAmounts);
        for (uint256 i; i < randomAmounts; i++) {
            withdrawalIds[i] = assetIds[i];
            withdrawalAddresses[i] = address(bayc);
            withdrawalAmounts[i] = 1;
            withdrawalTypes[i] = 1;
        }

        vault_.withdraw(withdrawalAddresses, withdrawalIds, withdrawalAmounts, withdrawalTypes);

        uint256 actualValue = vault_.getVaultValue(address(dai));
        uint256 expectedValue = valueOfDeposit - valueOfWithdrawal;

        assertEq(expectedValue, actualValue);
    }

    function testRevert_withdraw_ERC721(uint128[] calldata tokenIdsDeposit, uint8 amountsWithdrawn) public {
        vm.assume(tokenIdsDeposit.length < 50); //test speed

        (, uint256[] memory assetIds,,) = depositBaycInVault(tokenIdsDeposit, vaultOwner);
        vm.assume(assetIds.length >= amountsWithdrawn && assetIds.length > 1 && amountsWithdrawn > 1);

        uint16 collFactor = RiskConstants.DEFAULT_COLLATERAL_FACTOR;
        uint256 rateInUsd = (
            ((Constants.WAD * rateWbaycToEth) / 10 ** Constants.oracleWbaycToEthDecimals) * rateEthToUsd
        ) / 10 ** Constants.oracleEthToUsdDecimals / 10 ** (18 - Constants.daiDecimals);

        uint128 maxAmountCredit = uint128(((assetIds.length - amountsWithdrawn) * rateInUsd * collFactor) / 100);

        vm.startPrank(vaultOwner);
        pool.borrow(maxAmountCredit + 1, address(vault_), vaultOwner);

        uint256[] memory withdrawalIds = new uint256[](amountsWithdrawn);
        address[] memory withdrawalAddresses = new address[](amountsWithdrawn);
        uint256[] memory withdrawalAmounts = new uint256[](amountsWithdrawn);
        uint256[] memory withdrawalTypes = new uint256[](amountsWithdrawn);
        for (uint256 i; i < amountsWithdrawn; i++) {
            withdrawalIds[i] = assetIds[i];
            withdrawalAddresses[i] = address(bayc);
            withdrawalAmounts[i] = 1;
            withdrawalTypes[i] = 1;
        }

        vm.expectRevert("V_W: coll. value too low!");
        vault_.withdraw(withdrawalAddresses, withdrawalIds, withdrawalAmounts, withdrawalTypes);
    }

    function testRevert_withdraw_ByNonOwner(uint8 depositAmount, uint8 withdrawalAmount, address sender) public {
        vm.assume(sender != vaultOwner);
        vm.assume(depositAmount > withdrawalAmount);
        Assets memory assetInfo = depositEthInVault(depositAmount, vaultOwner);

        assetInfo.assetAmounts[0] = withdrawalAmount * 10 ** Constants.ethDecimals;
        vm.startPrank(sender);
        vm.expectRevert("VL: You are not the owner");
        vault_.withdraw(assetInfo.assetAddresses, assetInfo.assetIds, assetInfo.assetAmounts, assetInfo.assetTypes);
    }

    /* ///////////////////////////////////////////////////////////////
                    HELPER FUNCTIONS
    /////////////////////////////////////////////////////////////// */

    function depositEthAndTakeMaxCredit(uint128 amountEth) public returns (uint256) {
        vm.prank(creatorAddress);
        standardERC20PricingModule.setAssetInformation(
            StandardERC20PricingModule.AssetInformation({
                oracleAddresses: oracleEthToUsdArr,
                assetUnit: uint64(10 ** Constants.ethDecimals),
                assetAddress: address(eth),
                assetCollateralFactors: collateralFactors,
                assetLiquidationThresholds: liquidationThresholds
            })
        );

        depositERC20InVault(eth, amountEth, vaultOwner);
        vm.startPrank(vaultOwner);
        uint256 remainingCredit = vault_.getFreeMargin();
        pool.borrow(uint128(remainingCredit), address(vault_), vaultOwner);
        vm.stopPrank();

        return remainingCredit;
    }

    function depositERC20InVault(ERC20Mock token, uint128 amount, address sender)
        public
        returns (
            address[] memory assetAddresses,
            uint256[] memory assetIds,
            uint256[] memory assetAmounts,
            uint256[] memory assetTypes
        )
    {
        assetAddresses = new address[](1);
        assetAddresses[0] = address(token);

        assetIds = new uint256[](1);
        assetIds[0] = 0;

        assetAmounts = new uint256[](1);
        assetAmounts[0] = amount;

        assetTypes = new uint256[](1);
        assetTypes[0] = 0;

        vm.prank(tokenCreatorAddress);
        token.mint(sender, amount);

        vm.startPrank(sender);
        vault_.deposit(assetAddresses, assetIds, assetAmounts, assetTypes);
        vm.stopPrank();
    }

    function depositEthInVault(uint8 amount, address sender) public returns (Assets memory assetInfo) {
        vm.prank(creatorAddress);
        standardERC20PricingModule.setAssetInformation(
            StandardERC20PricingModule.AssetInformation({
                oracleAddresses: oracleEthToUsdArr,
                assetUnit: uint64(10 ** Constants.ethDecimals),
                assetAddress: address(eth),
                assetCollateralFactors: collateralFactors,
                assetLiquidationThresholds: liquidationThresholds
            })
        );

        address[] memory assetAddresses = new address[](1);
        assetAddresses[0] = address(eth);

        uint256[] memory assetIds = new uint256[](1);
        assetIds[0] = 0;

        uint256[] memory assetAmounts = new uint256[](1);
        assetAmounts[0] = amount * 10 ** Constants.ethDecimals;

        uint256[] memory assetTypes = new uint256[](1);
        assetTypes[0] = 0;

        vm.startPrank(sender);
        vault_.deposit(assetAddresses, assetIds, assetAmounts, assetTypes);
        vm.stopPrank();

        assetInfo = Assets({
            assetAddresses: assetAddresses,
            assetIds: assetIds,
            assetAmounts: assetAmounts,
            assetTypes: assetTypes
        });
    }

    function depositLinkInVault(uint8 amount, address sender)
        public
        returns (
            address[] memory assetAddresses,
            uint256[] memory assetIds,
            uint256[] memory assetAmounts,
            uint256[] memory assetTypes
        )
    {
        vm.prank(creatorAddress);
        standardERC20PricingModule.setAssetInformation(
            StandardERC20PricingModule.AssetInformation({
                oracleAddresses: oracleLinkToUsdArr,
                assetUnit: uint64(10 ** Constants.linkDecimals),
                assetAddress: address(link),
                assetCollateralFactors: collateralFactors,
                assetLiquidationThresholds: liquidationThresholds
            })
        );

        assetAddresses = new address[](1);
        assetAddresses[0] = address(link);

        assetIds = new uint256[](1);
        assetIds[0] = 0;

        assetAmounts = new uint256[](1);
        assetAmounts[0] = amount * 10 ** Constants.linkDecimals;

        assetTypes = new uint256[](1);
        assetTypes[0] = 0;

        vm.startPrank(sender);
        vault_.deposit(assetAddresses, assetIds, assetAmounts, assetTypes);
        vm.stopPrank();
    }

    function depositBaycInVault(uint128[] memory tokenIds, address sender)
        public
        returns (
            address[] memory assetAddresses,
            uint256[] memory assetIds,
            uint256[] memory assetAmounts,
            uint256[] memory assetTypes
        )
    {
        vm.prank(creatorAddress);
        floorERC721PricingModule.setAssetInformation(
            FloorERC721PricingModule.AssetInformation({
                oracleAddresses: oracleWbaycToEthEthToUsd,
                idRangeStart: 0,
                idRangeEnd: type(uint256).max,
                assetAddress: address(bayc),
                assetCollateralFactors: collateralFactors,
                assetLiquidationThresholds: liquidationThresholds
            })
        );

        assetAddresses = new address[](tokenIds.length);
        assetIds = new uint256[](tokenIds.length);
        assetAmounts = new uint256[](tokenIds.length);
        assetTypes = new uint256[](tokenIds.length);

        uint256 tokenIdToWorkWith;
        for (uint256 i; i < tokenIds.length; i++) {
            tokenIdToWorkWith = tokenIds[i];
            while (bayc.ownerOf(tokenIdToWorkWith) != address(0)) {
                tokenIdToWorkWith++;
            }

            bayc.mint(sender, tokenIdToWorkWith);
            assetAddresses[i] = address(bayc);
            assetIds[i] = tokenIdToWorkWith;
            assetAmounts[i] = 1;
            assetTypes[i] = 1;
        }

        vm.startPrank(sender);
        vault_.deposit(assetAddresses, assetIds, assetAmounts, assetTypes);
        vm.stopPrank();
    }

    /* ///////////////////////////////////////////////////////////////
                    DEPRECIATED TESTS
    /////////////////////////////////////////////////////////////// */
    //ToDo: All depreciated tests should be moved to Arcadia Lending, to double check that everything is covered there
    struct debtInfo {
        uint16 collFactor; //factor 100
        uint8 liqThres; //factor 100
        uint8 baseCurrency;
    }

    function testSuccess_borrow(uint8 baseAmountDeposit, uint8 baseAmountCredit) public {
        uint256 amountDeposit = baseAmountDeposit * 10 ** Constants.daiDecimals;
        vm.assume(amountDeposit > 0);
        uint128 amountCredit = uint128(baseAmountCredit * 10 ** Constants.daiDecimals);

        uint16 collFactor = RiskConstants.DEFAULT_COLLATERAL_FACTOR;

        vm.assume((amountDeposit * collFactor) / 100 >= amountCredit);
        depositEthInVault(baseAmountDeposit, vaultOwner);

        vm.startPrank(vaultOwner);
        pool.borrow(amountCredit, address(vault_), vaultOwner);

        assertEq(dai.balanceOf(vaultOwner), amountCredit);
        assertEq(vault_.getUsedMargin(), amountCredit); //no blocks have passed
    }

    function testRevert_borrow_AsNonOwner(uint8 amountEth, uint128 amountCredit) public {
        vm.assume(amountCredit > 0);
        vm.assume(unprivilegedAddress != vaultOwner);
        uint256 depositValue = ((Constants.WAD * rateEthToUsd) / 10 ** Constants.oracleEthToUsdDecimals) * amountEth;
        uint16 collFactor = RiskConstants.DEFAULT_COLLATERAL_FACTOR;
        vm.assume((depositValue * collFactor) / 100 > amountCredit);
        depositEthInVault(amountEth, vaultOwner);

        vm.startPrank(unprivilegedAddress);
        vm.expectRevert(stdError.arithmeticError);
        pool.borrow(amountCredit, address(vault_), vaultOwner);
    }

    function testSuccess_MinCollValueUnchecked() public {
        //uint256 minCollValue;
        //unchecked {minCollValue = uint256(debt._usedMargin) * debt.collFactor / 100;}
        assertTrue(uint256(type(uint128).max) * type(uint16).max < type(uint256).max);
    }

    function testSuccess_CheckBaseUnchecked() public {
        uint256 base256 = uint128(1e18) + type(uint64).max + 1;
        uint128 base128 = uint128(uint128(1e18) + type(uint64).max + 1);

        //assert that 1e18 + uint64 < uint128 can't overflow
        assertTrue(base256 == base128);
    }

    //overflows from deltaBlocks = 894262060268226281981748468
    function testSuccess_CheckExponentUnchecked() public {
        uint256 yearlyBlocks = 2628000;
        uint256 maxDeltaBlocks = (uint256(type(uint128).max) * uint256(yearlyBlocks)) / 10 ** 18;

        uint256 exponent256 = (maxDeltaBlocks * 1e18) / yearlyBlocks;
        uint128 exponent128 = uint128((maxDeltaBlocks * uint256(1e18)) / yearlyBlocks);

        assertTrue(exponent256 == exponent128);

        uint256 exponent256Overflow = (((maxDeltaBlocks + 1) * 1e18) / yearlyBlocks);
        uint128 exponent128Overflow = uint128(((maxDeltaBlocks + 1) * 1e18) / yearlyBlocks);

        assertTrue(exponent256Overflow != exponent128Overflow);
        assertTrue(exponent128Overflow == exponent256Overflow - type(uint128).max - 1);
    }

    function testSuccess_CheckUnrealisedDebtUnchecked(uint64 base, uint24 deltaBlocks, uint128 openDebt) public {
        vm.assume(base <= 10 * 10 ** 18); //1000%
        vm.assume(base >= 10 ** 18);
        vm.assume(deltaBlocks <= 13140000); //5 year
        vm.assume(openDebt <= type(uint128).max / (10 ** 5)); //highest possible debt at 1000% over 5 years: 3402823669209384912995114146594816

        uint256 yearlyBlocks = 2628000;
        uint128 exponent = uint128(((uint256(deltaBlocks)) * 1e18) / yearlyBlocks);
        vm.assume(LogExpMath.pow(base, exponent) > 0);

        uint256 unRealisedDebt256 = (uint256(openDebt) * (LogExpMath.pow(base, exponent) - 1e18)) / 1e18;
        uint128 unRealisedDebt128 = uint128((openDebt * (LogExpMath.pow(base, exponent) - 1e18)) / 1e18);

        assertEq(unRealisedDebt256, unRealisedDebt128);
    }

    /*
    We assume a situation where the base and exponent are within "logical" (yet extreme) boundries.
    Within this assumption, we let the open debt vary over all possible values within the assumption.
    We then check whether checked uint256 calculations will be equal to unchecked uint128 calcs.
    The assumptions are:
      * 1000% interest rate
      * never synced any debt during 5 years
    **/
    function testSuccess_syncInterests_SyncDebtUnchecked(
        uint64 base,
        uint24 deltaBlocks,
        uint128 openDebt,
        uint16 additionalDeposit
    ) public {
        vm.assume(base <= 10 * 10 ** 18); //1000%
        vm.assume(base >= 10 ** 18); //No negative interest rate possible
        vm.assume(deltaBlocks <= 13140000); //5 year
        vm.assume(additionalDeposit > 0);
        //        vm.assume(additionalDeposit < 10);
        vm.assume(openDebt <= type(uint128).max / (10 ** 5)); //highest possible debt at 1000% over 5 years: 3402823669209384912995114146594816

        uint16 collFactor = RiskConstants.DEFAULT_COLLATERAL_FACTOR;
        uint128 amountEthToDeposit = uint128(
            (
                (openDebt / rateEthToUsd / 10 ** 18) * 10 ** (Constants.oracleEthToUsdDecimals + Constants.ethDecimals)
                    * collFactor
            ) / 100
        ); // This is always zero
        amountEthToDeposit += uint128(additionalDeposit);

        uint256 yearlyBlocks = 2628000;
        uint128 exponent = uint128(((uint256(deltaBlocks)) * 1e18) / yearlyBlocks);

        uint256 remainingCredit = depositEthAndTakeMaxCredit(amountEthToDeposit);

        //Set interest rate
        stdstore.target(address(pool)).sig(pool.interestRate.selector).checked_write(base - 1e18);

        vm.roll(block.number + deltaBlocks);

        uint128 unRealisedDebt = uint128((remainingCredit * (LogExpMath.pow(base, exponent) - 1e18)) / 1e18);

        uint256 usedMarginExpected = remainingCredit + unRealisedDebt;

        uint256 usedMarginActual = vault_.getUsedMargin();

        assertEq(usedMarginActual, usedMarginExpected);
    }

    function testSuccess_syncInterests_GetOpenDebtUnchecked(uint32 blocksToRoll, uint128 baseAmountEthToDeposit)
        public
    {
        vm.assume(blocksToRoll <= 255555555); //up to the year 2122
        vm.assume(baseAmountEthToDeposit > 0);
        vm.assume(baseAmountEthToDeposit < 10);
        uint16 collFactor = RiskConstants.DEFAULT_COLLATERAL_FACTOR;
        uint128 amountEthToDeposit = uint128(
            (
                ((10 * 10 ** 9 * 10 ** 18) / rateEthToUsd / 10 ** 18)
                    * 10 ** (Constants.oracleEthToUsdDecimals + Constants.ethDecimals) * collFactor
            ) / 100
        ); //equivalent to 10bn USD debt // This is always zero
        amountEthToDeposit += baseAmountEthToDeposit;
        uint256 remainingCredit = depositEthAndTakeMaxCredit(amountEthToDeposit); //10bn USD debt
        uint256 _lastBlock = block.number;

        uint64 _yearlyInterestRate = uint64(pool.interestRate());

        vm.roll(block.number + blocksToRoll);

        uint256 base;
        uint256 exponent;

        //gas: can't overflow as long as interest remains < 3.4*10**20 %/yr
        //gas: can't overflow: 1e18 + uint64 <<< uint128
        base = 1e18 + _yearlyInterestRate;

        //gas: only overflows when blocks.number > ~10**20
        exponent = ((block.number - uint32(_lastBlock)) * 1e18) / pool.YEARLY_BLOCKS();

        uint256 usedMarginExpected = (remainingCredit * LogExpMath.pow(base, exponent)) / 1e18;

        uint256 usedMarginActual = vault_.getUsedMargin();

        assertEq(usedMarginExpected, usedMarginActual);
    }
}<|MERGE_RESOLUTION|>--- conflicted
+++ resolved
@@ -71,47 +71,8 @@
 
     //this is a before each
     function setUp() public {
-<<<<<<< HEAD
-        vm.startPrank(vaultOwner);
-        vault = new VaultTestExtension();
-        vm.stopPrank();
-
-        vm.startPrank(creatorAddress);
-        mainRegistry = new MainRegistry(
-            MainRegistry.BaseCurrencyInformation({
-                baseCurrencyToUsdOracleUnit: 0,
-                assetAddress: 0x0000000000000000000000000000000000000000,
-                baseCurrencyToUsdOracle: 0x0000000000000000000000000000000000000000,
-                baseCurrencyLabel: "USD",
-                baseCurrencyUnitCorrection: uint64(10**(18 - Constants.usdDecimals))
-            })
-        );
-
-        mainRegistry.addBaseCurrency(
-            MainRegistry.BaseCurrencyInformation({
-                baseCurrencyToUsdOracleUnit: uint64(10 ** Constants.oracleDaiToUsdDecimals),
-                assetAddress: address(dai),
-                baseCurrencyToUsdOracle: address(oracleDaiToUsd),
-                baseCurrencyLabel: "DAI",
-                baseCurrencyUnitCorrection: uint64(10 ** (18 - Constants.daiDecimals))
-            }),
-            new MainRegistry.AssetRisk[](0)
-        );
-        mainRegistry.addBaseCurrency(
-            MainRegistry.BaseCurrencyInformation({
-                baseCurrencyToUsdOracleUnit: uint64(10 ** Constants.oracleEthToUsdDecimals),
-                assetAddress: address(eth),
-                baseCurrencyToUsdOracle: address(oracleEthToUsd),
-                baseCurrencyLabel: "ETH",
-                baseCurrencyUnitCorrection: uint64(10 ** (18 - Constants.ethDecimals))
-            }),
-            new MainRegistry.AssetRisk[](0)
-        );
-        vm.stopPrank();
-=======
         vm.prank(vaultOwner);
         vault_ = new VaultTestExtension();
->>>>>>> 7f03cca1
 
         vm.startPrank(creatorAddress);
         factory.setNewVaultInfo(address(mainRegistry), address(vault_), Constants.upgradeProof1To2);
@@ -466,13 +427,8 @@
         loc = bytes32(slot);
         vm.store(address(debt), loc, addDebt);
 
-<<<<<<< HEAD
         //Set liquidation treshhold on the vault
-        vault.setLiquidationThreshold(RiskConstants.DEFAULT_COLLATERAL_FACTOR);
-=======
-        //Set liquidation treshhold on the vault_
-        vault_.setLiquidationThreshold(mainRegistry.DEFAULT_COLLATERAL_FACTOR());
->>>>>>> 7f03cca1
+        vault_.setLiquidationThreshold(RiskConstants.DEFAULT_COLLATERAL_FACTOR);
 
         vm.startPrank(liquidationKeeper);
         factory.liquidate(address(vault_));
@@ -786,22 +742,7 @@
                 assetLiquidationThresholds: liquidationThresholds
             })
         );
-<<<<<<< HEAD
-        floorERC721PricingModule.setAssetInformation(
-            FloorERC721PricingModule.AssetInformation({
-                oracleAddresses: oracleWbaycToEthEthToUsd,
-                idRangeStart: 0,
-                idRangeEnd: 9999,
-                assetAddress: address(bayc),
-                assetCollateralFactors: collateralFactors,
-                assetLiquidationThresholds: liquidationThresholds
-            })
-        );
-
-        standardERC20Registry.setAssetInformation(
-=======
         standardERC20PricingModule.setAssetInformation(
->>>>>>> 7f03cca1
             StandardERC20PricingModule.AssetInformation({
                 oracleAddresses: oracleLinkToUsdArr,
                 assetUnit: uint64(10 ** Constants.linkDecimals),
