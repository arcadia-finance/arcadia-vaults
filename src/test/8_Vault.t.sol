--- conflicted
+++ resolved
@@ -1409,13 +1409,8 @@
         }
 
         vm.startPrank(vaultOwner);
-<<<<<<< HEAD
         vm.expectRevert("MR_BPD: LENGTH_MISMATCH");
-        vault_.deposit(assetAddresses, assetIds, assetAmounts, assetTypes);
-=======
-        vm.expectRevert("V_D: Length mismatch");
-        vault_.deposit(assetAddresses, assetIds, assetAmounts);
->>>>>>> 8fa2b087
+        vault_.deposit(assetAddresses, assetIds, assetAmounts);
         vm.stopPrank();
     }
 
@@ -1696,13 +1691,8 @@
         }
 
         vm.startPrank(vaultOwner);
-<<<<<<< HEAD
         vm.expectRevert("MR_BPW: LENGTH_MISMATCH");
-        vault_.withdraw(assetAddresses, assetIds, assetAmounts, assetTypes);
-=======
-        vm.expectRevert("V_W: Length mismatch");
         vault_.withdraw(assetAddresses, assetIds, assetAmounts);
->>>>>>> 8fa2b087
         vm.stopPrank();
     }
 
