--- conflicted
+++ resolved
@@ -1749,11 +1749,7 @@
         assertEq(vault.owner(), vaultOwner);
 
         vm.expectRevert("VL: You are not the factory");
-<<<<<<< HEAD
-        vault_m.liquidateVault(liquidationKeeper);
-=======
-        vault.liquidateVault(liquidationKeeper, address(liquidator));
->>>>>>> 4f5dae76
+        vault.liquidateVault(liquidationKeeper);
 
        assertEq(vault.owner(), vaultOwner);
        
