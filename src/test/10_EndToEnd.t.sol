/**
 * Created by Arcadia Finance
 * https://www.arcadia.finance
 *
 * SPDX-License-Identifier: BUSL-1.1
 */
pragma solidity >0.8.10;

import "../../lib/forge-std/src/Test.sol";

import "../Factory.sol";
import "../Proxy.sol";
import "../Vault.sol";
import {ERC20Mock} from "../mockups/ERC20SolmateMock.sol";
import "../mockups/ERC721SolmateMock.sol";
import "../mockups/ERC1155SolmateMock.sol";
import "../AssetRegistry/MainRegistry.sol";
import "../AssetRegistry/FloorERC721PricingModule.sol";
import "../AssetRegistry/StandardERC20PricingModule.sol";
import "../AssetRegistry/FloorERC1155PricingModule.sol";
import "../Liquidator.sol";
import "../OracleHub.sol";
import "../utils/Constants.sol";
import "../mockups/ArcadiaOracle.sol";
import "./fixtures/ArcadiaOracleFixture.f.sol";

import {LendingPool, ERC20} from "../../lib/arcadia-lending/src/LendingPool.sol";
import {DebtToken} from "../../lib/arcadia-lending/src/DebtToken.sol";
import {Tranche} from "../../lib/arcadia-lending/src/Tranche.sol";

contract EndToEndTest is Test {
    using stdStorage for StdStorage;

    Factory private factory;
    Vault private vault;
    Vault private proxy;
    address private proxyAddr;
    ERC20Mock private dai;
    ERC20Mock private eth;
    ERC20Mock private snx;
    ERC20Mock private link;
    ERC20Mock private safemoon;
    ERC721Mock private bayc;
    ERC721Mock private mayc;
    ERC721Mock private dickButs;
    ERC20Mock private wbayc;
    ERC20Mock private wmayc;
    ERC1155Mock private interleave;
    OracleHub private oracleHub;
    ArcadiaOracle private oracleDaiToUsd;
    ArcadiaOracle private oracleEthToUsd;
    ArcadiaOracle private oracleLinkToUsd;
    ArcadiaOracle private oracleSnxToEth;
    ArcadiaOracle private oracleWbaycToEth;
    ArcadiaOracle private oracleWmaycToUsd;
    ArcadiaOracle private oracleInterleaveToEth;
    MainRegistry private mainRegistry;
    StandardERC20PricingModule private standardERC20Registry;
    FloorERC721PricingModule private floorERC721PricingModule;
    FloorERC1155PricingModule private floorERC1155PricingModule;
    Liquidator private liquidator;

    LendingPool pool;
    Tranche tranche;
    DebtToken debt;

    address private creatorAddress = address(1);
    address private tokenCreatorAddress = address(2);
    address private oracleOwner = address(3);
    address private unprivilegedAddress = address(4);
    address private vaultOwner = address(6);
    address private liquidityProvider = address(7);

    uint256 rateDaiToUsd = 1 * 10 ** Constants.oracleDaiToUsdDecimals;
    uint256 rateEthToUsd = 3000 * 10 ** Constants.oracleEthToUsdDecimals;
    uint256 rateLinkToUsd = 20 * 10 ** Constants.oracleLinkToUsdDecimals;
    uint256 rateSnxToEth = 1600000000000000;
    uint256 rateWbaycToEth = 85 * 10 ** Constants.oracleWbaycToEthDecimals;
    uint256 rateWmaycToUsd = 50000 * 10 ** Constants.oracleWmaycToUsdDecimals;
    uint256 rateInterleaveToEth = 1 * 10 ** (Constants.oracleInterleaveToEthDecimals - 2);

    address[] public oracleDaiToUsdArr = new address[](1);
    address[] public oracleEthToUsdArr = new address[](1);
    address[] public oracleLinkToUsdArr = new address[](1);
    address[] public oracleSnxToEthEthToUsd = new address[](2);
    address[] public oracleWbaycToEthEthToUsd = new address[](2);
    address[] public oracleWmaycToUsdArr = new address[](1);
    address[] public oracleInterleaveToEthEthToUsd = new address[](2);

    // EVENTS
    event Transfer(address indexed from, address indexed to, uint256 amount);

    // FIXTURES
    ArcadiaOracleFixture arcadiaOracleFixture = new ArcadiaOracleFixture(oracleOwner);

    //this is a before
    constructor() {
        vm.startPrank(tokenCreatorAddress);

        dai = new ERC20Mock("DAI Mock", "mDAI", uint8(Constants.daiDecimals));
        eth = new ERC20Mock("ETH Mock", "mETH", uint8(Constants.ethDecimals));
        eth.mint(tokenCreatorAddress, 200000 * 10 ** Constants.ethDecimals);

        snx = new ERC20Mock("SNX Mock", "mSNX", uint8(Constants.snxDecimals));
        snx.mint(tokenCreatorAddress, 200000 * 10 ** Constants.snxDecimals);

        link = new ERC20Mock(
            "LINK Mock",
            "mLINK",
            uint8(Constants.linkDecimals)
        );
        link.mint(tokenCreatorAddress, 200000 * 10 ** Constants.linkDecimals);

        safemoon = new ERC20Mock(
            "Safemoon Mock",
            "mSFMN",
            uint8(Constants.safemoonDecimals)
        );
        safemoon.mint(tokenCreatorAddress, 200000 * 10 ** Constants.safemoonDecimals);

        bayc = new ERC721Mock("BAYC Mock", "mBAYC");
        bayc.mint(tokenCreatorAddress, 0);
        bayc.mint(tokenCreatorAddress, 1);
        bayc.mint(tokenCreatorAddress, 2);
        bayc.mint(tokenCreatorAddress, 3);

        mayc = new ERC721Mock("MAYC Mock", "mMAYC");
        mayc.mint(tokenCreatorAddress, 0);

        dickButs = new ERC721Mock("DickButs Mock", "mDICK");
        dickButs.mint(tokenCreatorAddress, 0);

        wbayc = new ERC20Mock(
            "wBAYC Mock",
            "mwBAYC",
            uint8(Constants.wbaycDecimals)
        );
        wbayc.mint(tokenCreatorAddress, 100000 * 10 ** Constants.wbaycDecimals);

        interleave = new ERC1155Mock("Interleave Mock", "mInterleave");
        interleave.mint(tokenCreatorAddress, 1, 100000);

        vm.stopPrank();

        vm.prank(creatorAddress);
        oracleHub = new OracleHub();

        oracleDaiToUsd = arcadiaOracleFixture.initMockedOracle(uint8(Constants.oracleDaiToUsdDecimals), "DAI / USD");
        oracleEthToUsd = arcadiaOracleFixture.initMockedOracle(uint8(Constants.oracleEthToUsdDecimals), "ETH / USD");
        oracleLinkToUsd = arcadiaOracleFixture.initMockedOracle(uint8(Constants.oracleLinkToUsdDecimals), "LINK / USD");
        oracleSnxToEth = arcadiaOracleFixture.initMockedOracle(uint8(Constants.oracleSnxToEthDecimals), "SNX / ETH");
        oracleWbaycToEth =
            arcadiaOracleFixture.initMockedOracle(uint8(Constants.oracleWbaycToEthDecimals), "WBAYC / ETH");
        oracleWmaycToUsd =
            arcadiaOracleFixture.initMockedOracle(uint8(Constants.oracleWmaycToUsdDecimals), "WBAYC / USD");
        oracleInterleaveToEth =
            arcadiaOracleFixture.initMockedOracle(uint8(Constants.oracleInterleaveToEthDecimals), "INTERLEAVE / ETH");

        vm.startPrank(creatorAddress);
        oracleHub.addOracle(
            OracleHub.OracleInformation({
                oracleUnit: uint64(Constants.oracleEthToUsdUnit),
                baseAssetBaseCurrency: uint8(Constants.UsdBaseCurrency),
                quoteAsset: "ETH",
                baseAsset: "USD",
                oracleAddress: address(oracleEthToUsd),
                quoteAssetAddress: address(eth),
                baseAssetIsBaseCurrency: true
            })
        );
        oracleHub.addOracle(
            OracleHub.OracleInformation({
                oracleUnit: uint64(Constants.oracleLinkToUsdUnit),
                baseAssetBaseCurrency: uint8(Constants.UsdBaseCurrency),
                quoteAsset: "LINK",
                baseAsset: "USD",
                oracleAddress: address(oracleLinkToUsd),
                quoteAssetAddress: address(link),
                baseAssetIsBaseCurrency: true
            })
        );
        oracleHub.addOracle(
            OracleHub.OracleInformation({
                oracleUnit: uint64(Constants.oracleSnxToEthUnit),
                baseAssetBaseCurrency: uint8(Constants.EthBaseCurrency),
                quoteAsset: "SNX",
                baseAsset: "ETH",
                oracleAddress: address(oracleSnxToEth),
                quoteAssetAddress: address(snx),
                baseAssetIsBaseCurrency: true
            })
        );
        oracleHub.addOracle(
            OracleHub.OracleInformation({
                oracleUnit: uint64(Constants.oracleWbaycToEthUnit),
                baseAssetBaseCurrency: uint8(Constants.EthBaseCurrency),
                quoteAsset: "WBAYC",
                baseAsset: "ETH",
                oracleAddress: address(oracleWbaycToEth),
                quoteAssetAddress: address(wbayc),
                baseAssetIsBaseCurrency: true
            })
        );
        oracleHub.addOracle(
            OracleHub.OracleInformation({
                oracleUnit: uint64(Constants.oracleWmaycToUsdUnit),
                baseAssetBaseCurrency: uint8(Constants.UsdBaseCurrency),
                quoteAsset: "WMAYC",
                baseAsset: "USD",
                oracleAddress: address(oracleWmaycToUsd),
                quoteAssetAddress: address(wmayc),
                baseAssetIsBaseCurrency: true
            })
        );
        oracleHub.addOracle(
            OracleHub.OracleInformation({
                oracleUnit: uint64(Constants.oracleInterleaveToEthUnit),
                baseAssetBaseCurrency: uint8(Constants.EthBaseCurrency),
                quoteAsset: "INTERLEAVE",
                baseAsset: "ETH",
                oracleAddress: address(oracleInterleaveToEth),
                quoteAssetAddress: address(interleave),
                baseAssetIsBaseCurrency: true
            })
        );
        vm.stopPrank();

        vm.startPrank(tokenCreatorAddress);
        eth.transfer(vaultOwner, 100000 * 10 ** Constants.ethDecimals);
        link.transfer(vaultOwner, 100000 * 10 ** Constants.linkDecimals);
        snx.transfer(vaultOwner, 100000 * 10 ** Constants.snxDecimals);
        safemoon.transfer(vaultOwner, 100000 * 10 ** Constants.safemoonDecimals);
        bayc.transferFrom(tokenCreatorAddress, vaultOwner, 0);
        bayc.transferFrom(tokenCreatorAddress, vaultOwner, 1);
        bayc.transferFrom(tokenCreatorAddress, vaultOwner, 2);
        bayc.transferFrom(tokenCreatorAddress, vaultOwner, 3);
        mayc.transferFrom(tokenCreatorAddress, vaultOwner, 0);
        dickButs.transferFrom(tokenCreatorAddress, vaultOwner, 0);
        interleave.safeTransferFrom(
            tokenCreatorAddress,
            vaultOwner,
            1,
            100000,
            "0x0000000000000000000000000000000000000000000000000000000000000000"
        );
        eth.transfer(unprivilegedAddress, 1000 * 10 ** Constants.ethDecimals);
        vm.stopPrank();

        oracleDaiToUsdArr[0] = address(oracleDaiToUsd);

        oracleEthToUsdArr[0] = address(oracleEthToUsd);

        oracleLinkToUsdArr[0] = address(oracleLinkToUsd);

        oracleSnxToEthEthToUsd[0] = address(oracleSnxToEth);
        oracleSnxToEthEthToUsd[1] = address(oracleEthToUsd);

        oracleWbaycToEthEthToUsd[0] = address(oracleWbaycToEth);
        oracleWbaycToEthEthToUsd[1] = address(oracleEthToUsd);

        oracleWmaycToUsdArr[0] = address(oracleWmaycToUsd);

        oracleInterleaveToEthEthToUsd[0] = address(oracleInterleaveToEth);
        oracleInterleaveToEthEthToUsd[1] = address(oracleEthToUsd);

        vm.prank(creatorAddress);
        factory = new Factory();

        vm.startPrank(tokenCreatorAddress);
        dai.mint(liquidityProvider, type(uint256).max);
        vm.stopPrank();

        vm.startPrank(creatorAddress);
        pool = new LendingPool(ERC20(address(dai)), creatorAddress, address(factory));
        pool.updateInterestRate(5 * 10 ** 16); //5% with 18 decimals precision

        debt = new DebtToken(address(pool));
        pool.setDebtToken(address(debt));

        tranche = new Tranche(address(pool), "Senior", "SR");
        pool.addTranche(address(tranche), 50);
        vm.stopPrank();

        vm.prank(liquidityProvider);
        dai.approve(address(pool), type(uint256).max);

        vm.prank(address(tranche));
        pool.deposit(type(uint128).max, liquidityProvider);
    }

    //this is a before each
    function setUp() public {
        //emit log_named_address("oracleEthToUsdArr[0]", oracleEthToUsdArr[0]);

        vm.startPrank(creatorAddress);
        mainRegistry = new MainRegistry(
            MainRegistry.BaseCurrencyInformation({
                baseCurrencyToUsdOracleUnit: 0,
                assetAddress: 0x0000000000000000000000000000000000000000,
                baseCurrencyToUsdOracle: 0x0000000000000000000000000000000000000000,
                baseCurrencyLabel: "USD",
                baseCurrencyUnitCorrection: uint64(10**(18 - Constants.usdDecimals))
            })
        );
        uint256[] memory emptyList = new uint256[](0);
        mainRegistry.addBaseCurrency(
            MainRegistry.BaseCurrencyInformation({
                baseCurrencyToUsdOracleUnit: uint64(10 ** Constants.oracleDaiToUsdDecimals),
                assetAddress: address(dai),
                baseCurrencyToUsdOracle: address(oracleDaiToUsd),
                baseCurrencyLabel: "DAI",
                baseCurrencyUnitCorrection: uint64(10 ** (18 - Constants.daiDecimals))
            }),
            emptyList
        );
        mainRegistry.addBaseCurrency(
            MainRegistry.BaseCurrencyInformation({
                baseCurrencyToUsdOracleUnit: uint64(10 ** Constants.oracleEthToUsdDecimals),
                assetAddress: address(eth),
                baseCurrencyToUsdOracle: address(oracleEthToUsd),
                baseCurrencyLabel: "ETH",
                baseCurrencyUnitCorrection: uint64(10 ** (18 - Constants.ethDecimals))
            }),
            emptyList
        );

        standardERC20Registry = new StandardERC20PricingModule(
            address(mainRegistry),
            address(oracleHub)
        );
        floorERC721PricingModule = new FloorERC721PricingModule(
            address(mainRegistry),
            address(oracleHub)
        );
        floorERC1155PricingModule = new FloorERC1155PricingModule(
            address(mainRegistry),
            address(oracleHub)
        );

        mainRegistry.addPricingModule(address(standardERC20Registry));
        mainRegistry.addPricingModule(address(floorERC721PricingModule));
        mainRegistry.addPricingModule(address(floorERC1155PricingModule));

        uint256[] memory assetCreditRatings = new uint256[](3);
        assetCreditRatings[0] = 0;
        assetCreditRatings[1] = 0;
        assetCreditRatings[2] = 0;

        standardERC20Registry.setAssetInformation(
            StandardERC20PricingModule.AssetInformation({
                oracleAddresses: oracleEthToUsdArr,
                assetUnit: uint64(10 ** Constants.ethDecimals),
                assetAddress: address(eth)
            }),
            assetCreditRatings
        );
        standardERC20Registry.setAssetInformation(
            StandardERC20PricingModule.AssetInformation({
                oracleAddresses: oracleLinkToUsdArr,
                assetUnit: uint64(10 ** Constants.linkDecimals),
                assetAddress: address(link)
            }),
            assetCreditRatings
        );
        standardERC20Registry.setAssetInformation(
            StandardERC20PricingModule.AssetInformation({
                oracleAddresses: oracleSnxToEthEthToUsd,
                assetUnit: uint64(10 ** Constants.snxDecimals),
                assetAddress: address(snx)
            }),
            assetCreditRatings
        );

        floorERC721PricingModule.setAssetInformation(
            FloorERC721PricingModule.AssetInformation({
                oracleAddresses: oracleWbaycToEthEthToUsd,
                idRangeStart: 0,
                idRangeEnd: type(uint256).max,
                assetAddress: address(bayc)
            }),
            assetCreditRatings
        );

        liquidator = new Liquidator(
            0x0000000000000000000000000000000000000000,
            address(mainRegistry)
        );
        vm.stopPrank();

        vm.startPrank(vaultOwner);
        vault = new Vault();
        vm.stopPrank();

        vm.startPrank(creatorAddress);
        factory.setNewVaultInfo(address(mainRegistry), address(vault), Constants.upgradeProof1To2);
        factory.confirmNewVaultInfo();
        pool.setLiquidator(address(liquidator));
        liquidator.setFactory(address(factory));
        mainRegistry.setFactory(address(factory));
        mainRegistry.setFactory(address(factory));
        vm.stopPrank();

        vm.startPrank(tokenCreatorAddress);
        vm.stopPrank();

        vm.prank(vaultOwner);
        proxyAddr = factory.createVault(
            uint256(
                keccak256(
                    abi.encodeWithSignature(
                        "doRandom(uint256,uint256,bytes32)", block.timestamp, block.number, blockhash(block.number)
                    )
                )
            ),
            0
        );
        proxy = Vault(proxyAddr);

        vm.startPrank(oracleOwner);
        oracleDaiToUsd.transmit(int256(rateDaiToUsd));
        oracleEthToUsd.transmit(int256(rateEthToUsd));
        oracleLinkToUsd.transmit(int256(rateLinkToUsd));
        oracleSnxToEth.transmit(int256(rateSnxToEth));
        oracleWbaycToEth.transmit(int256(rateWbaycToEth));
        oracleWmaycToUsd.transmit(int256(rateWmaycToUsd));
        oracleInterleaveToEth.transmit(int256(rateInterleaveToEth));
        vm.stopPrank();

        vm.startPrank(vaultOwner);
        proxy.openTrustedMarginAccount(address(pool));
        dai.approve(address(pool), type(uint256).max);

        bayc.setApprovalForAll(address(proxy), true);
        mayc.setApprovalForAll(address(proxy), true);
        dickButs.setApprovalForAll(address(proxy), true);
        interleave.setApprovalForAll(address(proxy), true);
        eth.approve(address(proxy), type(uint256).max);
        link.approve(address(proxy), type(uint256).max);
        snx.approve(address(proxy), type(uint256).max);
        safemoon.approve(address(proxy), type(uint256).max);
        vm.stopPrank();
    }

    function testSuccess_getFreeMargin_AmountOfAllowedCredit(uint128 amountEth) public {
        uint256 valueOfOneEth = (Constants.WAD * rateEthToUsd) / 10 ** Constants.oracleEthToUsdDecimals;

        depositERC20InVault(eth, amountEth, vaultOwner);
        (uint16 collThres,,) = proxy.vault();

        uint256 expectedValue = (((valueOfOneEth * amountEth) / 10 ** Constants.ethDecimals) * 100) / collThres
            / 10 ** (18 - Constants.daiDecimals);
        uint256 actualValue = proxy.getFreeMargin();

        assertEq(actualValue, expectedValue);
    }

    function testSuccess_borrow_AllowCreditAfterDeposit(uint128 amountEth, uint128 amountCredit) public {
        (uint16 collThres,,) = proxy.vault();
        vm.assume(amountEth > 0);
        vm.assume(uint256(amountCredit) * collThres < type(uint128).max); //prevent overflow in takecredit with absurd values
        uint256 valueOfOneEth = (Constants.WAD * rateEthToUsd) / 10 ** Constants.oracleEthToUsdDecimals;

        depositERC20InVault(eth, amountEth, vaultOwner);

        uint256 maxCredit = (
            ((valueOfOneEth * amountEth) / 10 ** Constants.ethDecimals) / 10 ** (18 - Constants.daiDecimals) * 100
        ) / collThres;
        vm.assume(amountCredit <= maxCredit);

        vm.startPrank(vaultOwner);
        pool.borrow(amountCredit, address(proxy), vaultOwner);
        vm.stopPrank();

        assertEq(dai.balanceOf(vaultOwner), amountCredit);
    }

<<<<<<< HEAD
    function testNotAllowTooMuchCreditAfterDeposit(uint128 amountEth, uint128 amountCredit) public {
        vm.assume(amountEth > 0);
=======
    function testRevert_borrow_NotAllowTooMuchCreditAfterDeposit(uint128 amountEth, uint128 amountCredit) public {
>>>>>>> d53982f5
        (uint16 collThres,,) = proxy.vault();
        vm.assume(uint256(amountCredit) * collThres < type(uint128).max); //prevent overflow in takecredit with absurd values
        uint256 valueOfOneEth = (Constants.WAD * rateEthToUsd) / 10 ** Constants.oracleEthToUsdDecimals;

        depositERC20InVault(eth, amountEth, vaultOwner);

        uint256 maxCredit = (
            ((valueOfOneEth * amountEth) / 10 ** Constants.ethDecimals) / 10 ** (18 - Constants.daiDecimals) * 100
        ) / collThres;
        vm.assume(amountCredit > maxCredit);

        vm.startPrank(vaultOwner);
        vm.expectRevert("LP_TL: Reverted");
        pool.borrow(amountCredit, address(proxy), vaultOwner);
        vm.stopPrank();

        assertEq(dai.balanceOf(vaultOwner), 0);
    }

<<<<<<< HEAD
    function testIncreaseOfDebtPerBlock(uint128 amountEth, uint128 amountCredit, uint32 amountOfBlocksToRoll) public {
        vm.assume(amountEth > 0);
=======
    function testSuccess_borrow_IncreaseOfDebtPerBlock(uint128 amountEth, uint128 amountCredit, uint32 amountOfBlocksToRoll) public {
>>>>>>> d53982f5
        uint64 _yearlyInterestRate = pool.interestRate();
        uint128 base = 1e18 + 5e16; //1 + r expressed as 18 decimals fixed point number
        uint128 exponent = (uint128(amountOfBlocksToRoll) * 1e18) / uint128(pool.YEARLY_BLOCKS());
        vm.assume(amountCredit < type(uint128).max / LogExpMath.pow(base, exponent));

        uint256 valueOfOneEth = (Constants.WAD * rateEthToUsd) / 10 ** Constants.oracleEthToUsdDecimals;

        depositERC20InVault(eth, amountEth, vaultOwner);
        (uint16 collThres,,) = proxy.vault();

        uint256 maxCredit = (
            ((valueOfOneEth * amountEth) / 10 ** Constants.ethDecimals / 10 ** (18 - Constants.daiDecimals)) * 100
        ) / collThres;
        vm.assume(amountCredit <= maxCredit);

        vm.startPrank(vaultOwner);
        pool.borrow(amountCredit, address(proxy), vaultOwner);
        vm.stopPrank();

        _yearlyInterestRate = pool.interestRate();
        base = 1e18 + _yearlyInterestRate;

        uint256 debtAtStart = proxy.getUsedMargin();

        vm.roll(block.number + amountOfBlocksToRoll);

        uint256 actualDebt = proxy.getUsedMargin();

        uint128 expectedDebt = uint128(
            (
                debtAtStart
                    * (
                        LogExpMath.pow(
                            _yearlyInterestRate + 10 ** 18,
                            (uint256(amountOfBlocksToRoll) * 10 ** 18) / pool.YEARLY_BLOCKS()
                        )
                    )
            ) / 10 ** 18
        );

        assertEq(actualDebt, expectedDebt);
    }

    function testRevert_borrow_NotAllowCreditAfterLargeUnrealizedDebt(uint128 amountEth) public {
        (uint16 collThres,,) = proxy.vault();
        vm.assume(uint256(amountEth) * collThres < type(uint128).max); //prevent overflow in takecredit with absurd values
        vm.assume(amountEth > 1e15);
        uint128 valueOfOneEth = uint128((Constants.WAD * rateEthToUsd) / 10 ** Constants.oracleEthToUsdDecimals);
        vm.assume(amountEth < type(uint128).max / valueOfOneEth);

        uint128 amountCredit = uint128(
            (((valueOfOneEth * amountEth) / 10 ** Constants.ethDecimals) / 10 ** (18 - Constants.daiDecimals) * 100)
                / collThres
        ) - 1;

        depositERC20InVault(eth, amountEth, vaultOwner);

        vm.startPrank(vaultOwner);
        pool.borrow(amountCredit, address(proxy), vaultOwner);
        vm.stopPrank();

        vm.roll(block.number + 10); //
        vm.startPrank(vaultOwner);
        vm.expectRevert("LP_TL: Reverted");
        pool.borrow(1, address(proxy), vaultOwner);
        vm.stopPrank();
    }

    function testSuccess_borrow_AllowAdditionalCreditAfterPriceIncrease(uint128 amountEth, uint128 amountCredit, uint16 newPrice)
        public
    {
        vm.assume(amountEth > 0);
        vm.assume(newPrice * 10 ** Constants.oracleEthToUsdDecimals > rateEthToUsd);
        (uint16 collThres,,) = proxy.vault();
        vm.assume(amountEth < type(uint128).max / collThres); //prevent overflow in takecredit with absurd values
        uint256 valueOfOneEth = uint128((Constants.WAD * rateEthToUsd) / 10 ** Constants.oracleEthToUsdDecimals);

        depositERC20InVault(eth, amountEth, vaultOwner);

        uint256 maxCredit = (
            ((valueOfOneEth * amountEth) / 10 ** Constants.ethDecimals) / 10 ** (18 - Constants.daiDecimals) * 100
        ) / collThres;
        vm.assume(amountCredit <= maxCredit);

        vm.startPrank(vaultOwner);
        pool.borrow(amountCredit, address(proxy), vaultOwner);
        vm.stopPrank();

        vm.prank(oracleOwner);
        uint256 newRateEthToUsd = newPrice * 10 ** Constants.oracleEthToUsdDecimals;
        oracleEthToUsd.transmit(int256(newRateEthToUsd));

        uint256 newValueOfOneEth = (Constants.WAD * newRateEthToUsd) / 10 ** Constants.oracleEthToUsdDecimals;
        uint256 expectedAvailableCredit = (
            ((newValueOfOneEth * amountEth) / 10 ** Constants.ethDecimals) / 10 ** (18 - Constants.daiDecimals) * 100
        ) / collThres - amountCredit;

        uint256 actualAvailableCredit = proxy.getFreeMargin();

        assertEq(actualAvailableCredit, expectedAvailableCredit); //no blocks pass in foundry
    }

    function testRevert_withdraw_OpenDebtIsTooLarge(uint128 amountEth, uint128 amountEthWithdrawal) public {
        vm.assume(amountEth > 0 && amountEthWithdrawal > 0);
        (uint16 collThres,,) = proxy.vault();
        vm.assume(amountEth < type(uint128).max / collThres);
        vm.assume(amountEth >= amountEthWithdrawal);

        uint256 valueOfOneEth = (Constants.WAD * rateEthToUsd) / 10 ** Constants.oracleEthToUsdDecimals;
        vm.assume(amountEth < type(uint128).max / valueOfOneEth);
        emit log_named_uint("valueOfOneEth", valueOfOneEth);

        (
            address[] memory assetAddresses,
            uint256[] memory assetIds,
            uint256[] memory assetAmounts,
            uint256[] memory assetTypes
        ) = depositERC20InVault(eth, amountEth, vaultOwner);

        uint128 amountCredit = uint128(proxy.getFreeMargin() - 1);

        vm.prank(vaultOwner);
        pool.borrow(amountCredit, address(proxy), vaultOwner);

        assetAmounts[0] = amountEthWithdrawal;
        vm.startPrank(vaultOwner);
        vm.expectRevert("V_W: coll. value too low!");
        proxy.withdraw(assetAddresses, assetIds, assetAmounts, assetTypes);
        vm.stopPrank();
    }

    function testSuccess_withdraw_OpenDebtIsNotTooLarge(
        uint128 amountEth,
        uint128 amountEthWithdrawal,
        uint128 amountCredit
    ) public {
        vm.assume(amountEth > 0 && amountEthWithdrawal > 0);
        (uint16 collThres,,) = proxy.vault();
        vm.assume(amountEth < type(uint128).max / collThres);
        vm.assume(amountEth >= amountEthWithdrawal);

        uint256 valueOfOneEth = (Constants.WAD * rateEthToUsd) / 10 ** Constants.oracleEthToUsdDecimals;
        vm.assume(amountEth < type(uint128).max / valueOfOneEth);
        emit log_named_uint("valueOfOneEth", valueOfOneEth);

        (
            address[] memory assetAddresses,
            uint256[] memory assetIds,
            uint256[] memory assetAmounts,
            uint256[] memory assetTypes
        ) = depositERC20InVault(eth, amountEth, vaultOwner);

        vm.assume(
            proxy.getFreeMargin()
                > ((amountEthWithdrawal * valueOfOneEth) / 10 ** Constants.ethDecimals) / 10 ** (18 - Constants.daiDecimals)
                    + amountCredit
        );

        vm.prank(vaultOwner);
        pool.borrow(amountCredit, address(proxy), vaultOwner);

        assetAmounts[0] = amountEthWithdrawal;
        vm.startPrank(vaultOwner);
        proxy.getFreeMargin();
        proxy.withdraw(assetAddresses, assetIds, assetAmounts, assetTypes);
        vm.stopPrank();
    }

    function testSuccess_syncInterests_IncreaseBalanceDebtContract(uint128 amountEth, uint128 amountCredit, uint16 blocksToRoll)
        public
    {
        vm.assume(amountEth > 0);
        (uint16 collThres,,) = proxy.vault();
        vm.assume(amountEth < type(uint128).max / collThres);

        uint256 valueOfOneEth = (Constants.WAD * rateEthToUsd) / 10 ** Constants.oracleEthToUsdDecimals;
        vm.assume(amountEth < type(uint128).max / valueOfOneEth);

        uint256 maxCredit = (
            ((valueOfOneEth * amountEth) / 10 ** Constants.ethDecimals) / 10 ** (18 - Constants.daiDecimals) * 100
        ) / collThres;
        vm.assume(amountCredit <= maxCredit);

        depositERC20InVault(eth, amountEth, vaultOwner);

        vm.prank(vaultOwner);
        pool.borrow(amountCredit, address(proxy), vaultOwner);

        uint64 _yearlyInterestRate = pool.interestRate();

        uint256 balanceBefore = debt.totalAssets();

        vm.roll(block.number + blocksToRoll);
        pool.syncInterests();
        uint256 balanceAfter = debt.totalAssets();

        uint128 base = _yearlyInterestRate + 10 ** 18;
        uint128 exponent = uint128((uint128(blocksToRoll) * 10 ** 18) / pool.YEARLY_BLOCKS());
        uint128 expectedDebt = uint128((amountCredit * (LogExpMath.pow(base, exponent))) / 10 ** 18);
        uint128 unrealisedDebt = expectedDebt - amountCredit;

        assertEq(unrealisedDebt, balanceAfter - balanceBefore);
    }

    function testSuccess_repay_ExactDebt(uint128 amountEth, uint128 amountCredit, uint16 blocksToRoll) public {
        vm.assume(amountEth > 0);
        (uint16 collThres,,) = proxy.vault();
        vm.assume(amountEth < type(uint128).max / collThres);

        uint256 valueOfOneEth = (Constants.WAD * rateEthToUsd) / 10 ** Constants.oracleEthToUsdDecimals;
        vm.assume(amountEth < type(uint128).max / valueOfOneEth);

        uint256 maxCredit = (
            ((valueOfOneEth * amountEth) / 10 ** Constants.ethDecimals) / 10 ** (18 - Constants.daiDecimals) * 100
        ) / collThres;
        vm.assume(amountCredit <= maxCredit);

        depositERC20InVault(eth, amountEth, vaultOwner);

        vm.prank(vaultOwner);
        pool.borrow(amountCredit, address(proxy), vaultOwner);

        vm.roll(block.number + blocksToRoll);

        uint128 openDebt = proxy.getUsedMargin();

        vm.prank(liquidityProvider);
        dai.transfer(vaultOwner, openDebt - amountCredit);

        vm.prank(vaultOwner);
        pool.repay(openDebt, address(proxy));

        assertEq(proxy.getUsedMargin(), 0);

        vm.roll(block.number + uint256(blocksToRoll) * 2);
        assertEq(proxy.getUsedMargin(), 0);
    }

    function testSuccess_repay_ExessiveDebt(uint128 amountEth, uint128 amountCredit, uint16 blocksToRoll, uint8 factor) public {
        vm.assume(amountEth > 0);
        vm.assume(factor > 0);
        (uint16 collThres,,) = proxy.vault();
        vm.assume(amountEth < type(uint128).max / collThres);

        uint256 valueOfOneEth = (Constants.WAD * rateEthToUsd) / 10 ** Constants.oracleEthToUsdDecimals;
        vm.assume(amountEth < type(uint128).max / valueOfOneEth);

        uint256 maxCredit = (
            ((valueOfOneEth * amountEth) / 10 ** Constants.ethDecimals) / 10 ** (18 - Constants.daiDecimals) * 100
        ) / collThres;
        vm.assume(amountCredit <= maxCredit);

        depositERC20InVault(eth, amountEth, vaultOwner);

        vm.prank(vaultOwner);
        pool.borrow(amountCredit, address(proxy), vaultOwner);

        vm.prank(liquidityProvider);
        dai.transfer(vaultOwner, factor * amountCredit);

        vm.roll(block.number + blocksToRoll);

        uint128 openDebt = proxy.getUsedMargin();
        uint256 balanceBefore = dai.balanceOf(vaultOwner);

        vm.startPrank(vaultOwner);
        pool.repay(openDebt * factor, address(proxy));
        vm.stopPrank();

        uint256 balanceAfter = dai.balanceOf(vaultOwner);

        assertEq(balanceBefore - openDebt, balanceAfter);
        assertEq(proxy.getUsedMargin(), 0);

        vm.roll(block.number + uint256(blocksToRoll) * 2);
        assertEq(proxy.getUsedMargin(), 0);
    }

    function testSuccess_repay_PartialDebt(uint128 amountEth, uint128 amountCredit, uint16 blocksToRoll, uint128 toRepay)
        public
    {
        // vm.assume(amountEth > 1e15 && amountCredit > 1e15 && blocksToRoll > 1000 && toRepay > 0);
        vm.assume(amountEth > 0);
        (uint16 collThres,,) = proxy.vault();
        vm.assume(amountEth < type(uint128).max / collThres);

        uint256 valueOfOneEth = (Constants.WAD * rateEthToUsd) / 10 ** Constants.oracleEthToUsdDecimals;
        vm.assume(amountEth < type(uint128).max / valueOfOneEth);

        uint256 maxCredit = (
            ((valueOfOneEth * amountEth) / 10 ** Constants.ethDecimals) / 10 ** (18 - Constants.daiDecimals) * 100
        ) / collThres;
        vm.assume(amountCredit <= maxCredit);

        depositERC20InVault(eth, amountEth, vaultOwner);

        vm.prank(vaultOwner);
        pool.borrow(amountCredit, address(proxy), vaultOwner);

        vm.roll(block.number + blocksToRoll);

        uint128 openDebt = proxy.getUsedMargin();
        vm.assume(toRepay < openDebt);

        vm.prank(vaultOwner);
        pool.repay(toRepay, address(proxy));
        uint64 _yearlyInterestRate = pool.interestRate();
        uint128 base = _yearlyInterestRate + 10 ** 18;
        uint128 exponent = uint128((uint128(blocksToRoll) * 10 ** 18) / pool.YEARLY_BLOCKS());
        uint128 expectedDebt = uint128((amountCredit * (LogExpMath.pow(base, exponent))) / 10 ** 18) - toRepay;

        assertEq(proxy.getUsedMargin(), expectedDebt);

        vm.roll(block.number + uint256(blocksToRoll));
        _yearlyInterestRate = pool.interestRate();
        base = _yearlyInterestRate + 10 ** 18;
        exponent = uint128((uint128(blocksToRoll) * 10 ** 18) / pool.YEARLY_BLOCKS());
        expectedDebt = uint128((expectedDebt * (LogExpMath.pow(base, exponent))) / 10 ** 18);

        assertEq(proxy.getUsedMargin(), expectedDebt);
    }

    function depositERC20InVault(ERC20Mock token, uint128 amount, address sender)
        public
        returns (
            address[] memory assetAddresses,
            uint256[] memory assetIds,
            uint256[] memory assetAmounts,
            uint256[] memory assetTypes
        )
    {
        assetAddresses = new address[](1);
        assetAddresses[0] = address(token);

        assetIds = new uint256[](1);
        assetIds[0] = 0;

        assetAmounts = new uint256[](1);
        assetAmounts[0] = amount;

        assetTypes = new uint256[](1);
        assetTypes[0] = 0;

        vm.prank(tokenCreatorAddress);
        token.mint(sender, amount);

        vm.startPrank(sender);
        proxy.deposit(assetAddresses, assetIds, assetAmounts, assetTypes);
        vm.stopPrank();
    }

    function depositERC721InVault(ERC721Mock token, uint128[] memory tokenIds, address sender)
        public
        returns (
            address[] memory assetAddresses,
            uint256[] memory assetIds,
            uint256[] memory assetAmounts,
            uint256[] memory assetTypes
        )
    {
        assetAddresses = new address[](tokenIds.length);
        assetIds = new uint256[](tokenIds.length);
        assetAmounts = new uint256[](tokenIds.length);
        assetTypes = new uint256[](tokenIds.length);

        uint256 tokenIdToWorkWith;
        for (uint256 i; i < tokenIds.length; i++) {
            tokenIdToWorkWith = tokenIds[i];
            while (token.ownerOf(tokenIdToWorkWith) != address(0)) {
                tokenIdToWorkWith++;
            }

            token.mint(sender, tokenIdToWorkWith);
            assetAddresses[i] = address(token);
            assetIds[i] = tokenIdToWorkWith;
            assetAmounts[i] = 1;
            assetTypes[i] = 1;
        }

        vm.startPrank(sender);
        proxy.deposit(assetAddresses, assetIds, assetAmounts, assetTypes);
        vm.stopPrank();
    }

    function depositERC1155InVault(ERC1155Mock token, uint256 tokenId, uint256 amount, address sender)
        public
        returns (
            address[] memory assetAddresses,
            uint256[] memory assetIds,
            uint256[] memory assetAmounts,
            uint256[] memory assetTypes
        )
    {
        assetAddresses = new address[](1);
        assetIds = new uint256[](1);
        assetAmounts = new uint256[](1);
        assetTypes = new uint256[](1);

        token.mint(sender, tokenId, amount);
        assetAddresses[0] = address(token);
        assetIds[0] = tokenId;
        assetAmounts[0] = amount;
        assetTypes[0] = 2;

        vm.startPrank(sender);
        proxy.deposit(assetAddresses, assetIds, assetAmounts, assetTypes);
        vm.stopPrank();
    }
}<|MERGE_RESOLUTION|>--- conflicted
+++ resolved
@@ -474,12 +474,8 @@
         assertEq(dai.balanceOf(vaultOwner), amountCredit);
     }
 
-<<<<<<< HEAD
-    function testNotAllowTooMuchCreditAfterDeposit(uint128 amountEth, uint128 amountCredit) public {
+    function testRevert_borrow_NotAllowTooMuchCreditAfterDeposit(uint128 amountEth, uint128 amountCredit) public {
         vm.assume(amountEth > 0);
-=======
-    function testRevert_borrow_NotAllowTooMuchCreditAfterDeposit(uint128 amountEth, uint128 amountCredit) public {
->>>>>>> d53982f5
         (uint16 collThres,,) = proxy.vault();
         vm.assume(uint256(amountCredit) * collThres < type(uint128).max); //prevent overflow in takecredit with absurd values
         uint256 valueOfOneEth = (Constants.WAD * rateEthToUsd) / 10 ** Constants.oracleEthToUsdDecimals;
@@ -499,12 +495,8 @@
         assertEq(dai.balanceOf(vaultOwner), 0);
     }
 
-<<<<<<< HEAD
-    function testIncreaseOfDebtPerBlock(uint128 amountEth, uint128 amountCredit, uint32 amountOfBlocksToRoll) public {
+    function testSuccess_borrow_IncreaseOfDebtPerBlock(uint128 amountEth, uint128 amountCredit, uint32 amountOfBlocksToRoll) public {
         vm.assume(amountEth > 0);
-=======
-    function testSuccess_borrow_IncreaseOfDebtPerBlock(uint128 amountEth, uint128 amountCredit, uint32 amountOfBlocksToRoll) public {
->>>>>>> d53982f5
         uint64 _yearlyInterestRate = pool.interestRate();
         uint128 base = 1e18 + 5e16; //1 + r expressed as 18 decimals fixed point number
         uint128 exponent = (uint128(amountOfBlocksToRoll) * 1e18) / uint128(pool.YEARLY_BLOCKS());
