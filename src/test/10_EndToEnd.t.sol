--- conflicted
+++ resolved
@@ -415,14 +415,8 @@
                         block.number,
                         blockhash(block.number)
                     )
-                )
-<<<<<<< HEAD
-            )
-=======
-            ),
-            Constants.UsdNumeraire,
+                )),
             0
->>>>>>> a9ff4167
         );
         proxy = Vault(proxyAddr);
 
@@ -817,34 +811,7 @@
         actualValue = proxy.getValue(uint8(Constants.EthBaseCurrency));
         assertEq(actualValue, expectedValueSnx + expectedValueLink);
     }
-
-<<<<<<< HEAD
-=======
-    function testNumeraireOfEthVault() public {
-        vm.prank(vaultOwner);
-        proxyAddr = factory.createVault(
-            uint256(
-                keccak256(
-                    abi.encodeWithSignature(
-                        "doRandom(uint256,uint256,bytes32)",
-                        block.timestamp,
-                        block.number + 1000,
-                        blockhash(block.number)
-                    )
-                )
-            ),
-            Constants.EthNumeraire,
-            0
-        );
-        Vault proxyVault = Vault(proxyAddr);
-
-        (,,,,, uint8 num) = proxyVault.debt();
-
-        assertTrue(uint256(num) == Constants.EthNumeraire);
-
-    }
-
->>>>>>> a9ff4167
+    
     function testReturnUsdValueEthPriceChange(
         uint128 amountEth,
         uint256 newRateEthToUsd
