--- conflicted
+++ resolved
@@ -1,14 +1,7 @@
 // SPDX-License-Identifier: UNLICENSED
 pragma solidity >0.8.10;
 
-<<<<<<< HEAD
-import "../../lib/ds-test/src/test.sol";
-
-import "../../lib/forge-std/src/console.sol";
-import "../../lib/forge-std/src/Vm.sol";
-=======
 import "../../lib/forge-std/src/Test.sol";
->>>>>>> cdf62c0c
 
 import "../mockups/ERC20SolmateMock.sol";
 import "../OracleHub.sol";
@@ -29,17 +22,10 @@
   }
 
 }
-<<<<<<< HEAD
-contract AbstractSubRegistryTest is DSTest {
 
-
-  Vm private vm = Vm(HEVM_ADDRESS);
-
-=======
 contract AbstractSubRegistryTest is Test {
   using stdStorage for StdStorage;
 
->>>>>>> cdf62c0c
   AbstractSubRegistryForTest internal abstractSubRegistry;
   OracleHub private oracleHub;
   MainRegistry private mainRegistry;
