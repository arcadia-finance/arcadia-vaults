// SPDX-License-Identifier: UNLICENSED
pragma solidity >0.8.10;

import "../../lib/forge-std/src/Test.sol";

import "../mockups/ERC20SolmateMock.sol";
import "../OracleHub.sol";
import "../utils/Constants.sol";
import "../AssetRegistry/AbstractSubRegistry.sol";
import "../AssetRegistry/MainRegistry.sol";

contract AbstractSubRegistryForTest is SubRegistry {
    constructor(address mainRegistry, address oracleHub)
        SubRegistry(mainRegistry, oracleHub)
    {}

    function setAssetInformation(address assetAddress) public onlyOwner {
        if (!inSubRegistry[assetAddress]) {
            inSubRegistry[assetAddress] = true;
            assetsInSubRegistry.push(assetAddress);
        }
        isAssetAddressWhiteListed[assetAddress] = true;
    }
}

contract AbstractSubRegistryTest is Test {
    using stdStorage for StdStorage;

    AbstractSubRegistryForTest internal abstractSubRegistry;
    OracleHub private oracleHub;
    MainRegistry private mainRegistry;

    ERC20Mock private eth;
    ERC20Mock private snx;
    ERC20Mock private link;

    address private creatorAddress = address(1);
    address private tokenCreatorAddress = address(2);

    //this is a before
    constructor() {
        vm.startPrank(tokenCreatorAddress);
        eth = new ERC20Mock("ETH Mock", "mETH", uint8(Constants.ethDecimals));
        snx = new ERC20Mock("SNX Mock", "mSNX", uint8(Constants.snxDecimals));
        link = new ERC20Mock(
            "LINK Mock",
            "mLINK",
            uint8(Constants.linkDecimals)
        );

        vm.stopPrank();

        vm.startPrank(creatorAddress);
        mainRegistry = new MainRegistry(
            MainRegistry.NumeraireInformation({
                numeraireToUsdOracleUnit: 0,
                assetAddress: 0x0000000000000000000000000000000000000000,
                numeraireToUsdOracle: 0x0000000000000000000000000000000000000000,
                stableAddress: 0x0000000000000000000000000000000000000000,
                numeraireLabel: "USD",
                numeraireUnit: 1
            })
        );
        oracleHub = new OracleHub();
        vm.stopPrank();
    }

    //this is a before each
    function setUp() public {
        vm.prank(creatorAddress);
        abstractSubRegistry = new AbstractSubRegistryForTest(
            address(mainRegistry),
            address(oracleHub)
        );
    }

<<<<<<< HEAD
}

contract AbstractSubRegistryTest is Test {
  using stdStorage for StdStorage;

  AbstractSubRegistryForTest internal abstractSubRegistry;
  OracleHub private oracleHub;
  MainRegistry private mainRegistry;

  ERC20Mock private eth;
  ERC20Mock private snx;
  ERC20Mock private link;

  address private creatorAddress = address(1);
  address private tokenCreatorAddress = address(2);

//this is a before
  constructor () {

    vm.startPrank(tokenCreatorAddress);
    eth = new ERC20Mock("ETH Mock", "mETH", uint8(Constants.ethDecimals));
    snx = new ERC20Mock("SNX Mock", "mSNX", uint8(Constants.snxDecimals));
    link = new ERC20Mock("LINK Mock", "mLINK", uint8(Constants.linkDecimals));

    vm.stopPrank();

    vm.startPrank(creatorAddress);
    mainRegistry = new MainRegistry(MainRegistry.NumeraireInformation({numeraireToUsdOracleUnit:0, assetAddress:0x0000000000000000000000000000000000000000, numeraireToUsdOracle:0x0000000000000000000000000000000000000000, stableAddress:0x0000000000000000000000000000000000000000, numeraireLabel:'USD', numeraireUnit:1}));
    oracleHub = new OracleHub();
    vm.stopPrank();
  }

  //this is a before each
  function setUp() public {
    vm.prank(creatorAddress);
    abstractSubRegistry = new AbstractSubRegistryForTest(address(mainRegistry), address(oracleHub));    
  }
=======
    function testAssetWhitelistedWhenAddedToSubregistry(address assetAddress)
        public
    {
        vm.prank(creatorAddress);
        abstractSubRegistry.setAssetInformation(assetAddress);
>>>>>>> 7ebfb1b2

        assertTrue(abstractSubRegistry.isAssetAddressWhiteListed(assetAddress));
    }

    function testNonOwnerAddsExistingAssetToWhitelist(
        address unprivilegedAddress
    ) public {
        vm.assume(unprivilegedAddress != creatorAddress);
        vm.prank(creatorAddress);
        abstractSubRegistry.setAssetInformation(address(eth));

        vm.startPrank(unprivilegedAddress);
        vm.expectRevert("Ownable: caller is not the owner");
        abstractSubRegistry.addToWhiteList(address(eth));
        vm.stopPrank();

        assertTrue(abstractSubRegistry.isAssetAddressWhiteListed(address(eth)));
    }

    function testOwnerAddsNonExistingAssetToWhitelist() public {
        vm.startPrank(creatorAddress);
        vm.expectRevert("Asset not known in Sub-Registry");
        abstractSubRegistry.addToWhiteList(address(eth));
        vm.stopPrank();

        assertTrue(
            !abstractSubRegistry.isAssetAddressWhiteListed(address(eth))
        );
    }

    function testOwnerAddsExistingAssetToWhitelist() public {
        vm.startPrank(creatorAddress);
        abstractSubRegistry.setAssetInformation(address(eth));
        abstractSubRegistry.addToWhiteList(address(eth));
        vm.stopPrank();

        assertTrue(abstractSubRegistry.isAssetAddressWhiteListed(address(eth)));
    }

    function testNonOwnerRemovesExistingAssetFromWhitelist(
        address unprivilegedAddress
    ) public {
        vm.assume(unprivilegedAddress != creatorAddress);

        vm.prank(creatorAddress);
        abstractSubRegistry.setAssetInformation(address(eth));

        vm.assume(unprivilegedAddress != address(this));
        vm.assume(unprivilegedAddress != creatorAddress);

        vm.startPrank(unprivilegedAddress);
        vm.expectRevert("Ownable: caller is not the owner");
        abstractSubRegistry.removeFromWhiteList(address(eth));
        vm.stopPrank();

        assertTrue(abstractSubRegistry.isAssetAddressWhiteListed(address(eth)));
    }

    function testOwnerRemovesNonExistingAssetFromWhitelist() public {
        vm.startPrank(creatorAddress);
        vm.expectRevert("Asset not known in Sub-Registry");
        abstractSubRegistry.removeFromWhiteList(address(eth));
        vm.stopPrank();

        assertTrue(
            !abstractSubRegistry.isAssetAddressWhiteListed(address(eth))
        );
    }

    function testOwnerRemovesExistingAssetFromWhitelist() public {
        vm.startPrank(creatorAddress);
        abstractSubRegistry.setAssetInformation(address(eth));
        abstractSubRegistry.removeFromWhiteList(address(eth));
        vm.stopPrank();

        assertTrue(
            !abstractSubRegistry.isAssetAddressWhiteListed(address(eth))
        );
    }

    function testNonOwnerAddsRemovedAssetToWhitelist(
        address unprivilegedAddress
    ) public {
        vm.assume(unprivilegedAddress != creatorAddress);

        vm.startPrank(creatorAddress);
        abstractSubRegistry.setAssetInformation(address(eth));
        abstractSubRegistry.removeFromWhiteList(address(eth));
        vm.stopPrank();

        vm.startPrank(unprivilegedAddress);
        vm.expectRevert("Ownable: caller is not the owner");
        abstractSubRegistry.addToWhiteList(address(eth));
        vm.stopPrank();

        assertTrue(
            !abstractSubRegistry.isAssetAddressWhiteListed(address(eth))
        );
    }

    function testOwnerAddsRemovedAssetToWhitelist() public {
        vm.startPrank(creatorAddress);
        abstractSubRegistry.setAssetInformation(address(eth));
        abstractSubRegistry.removeFromWhiteList(address(eth));

        abstractSubRegistry.addToWhiteList(address(eth));
        vm.stopPrank();

        assertTrue(abstractSubRegistry.isAssetAddressWhiteListed(address(eth)));
    }
}<|MERGE_RESOLUTION|>--- conflicted
+++ resolved
@@ -74,51 +74,11 @@
         );
     }
 
-<<<<<<< HEAD
-}
-
-contract AbstractSubRegistryTest is Test {
-  using stdStorage for StdStorage;
-
-  AbstractSubRegistryForTest internal abstractSubRegistry;
-  OracleHub private oracleHub;
-  MainRegistry private mainRegistry;
-
-  ERC20Mock private eth;
-  ERC20Mock private snx;
-  ERC20Mock private link;
-
-  address private creatorAddress = address(1);
-  address private tokenCreatorAddress = address(2);
-
-//this is a before
-  constructor () {
-
-    vm.startPrank(tokenCreatorAddress);
-    eth = new ERC20Mock("ETH Mock", "mETH", uint8(Constants.ethDecimals));
-    snx = new ERC20Mock("SNX Mock", "mSNX", uint8(Constants.snxDecimals));
-    link = new ERC20Mock("LINK Mock", "mLINK", uint8(Constants.linkDecimals));
-
-    vm.stopPrank();
-
-    vm.startPrank(creatorAddress);
-    mainRegistry = new MainRegistry(MainRegistry.NumeraireInformation({numeraireToUsdOracleUnit:0, assetAddress:0x0000000000000000000000000000000000000000, numeraireToUsdOracle:0x0000000000000000000000000000000000000000, stableAddress:0x0000000000000000000000000000000000000000, numeraireLabel:'USD', numeraireUnit:1}));
-    oracleHub = new OracleHub();
-    vm.stopPrank();
-  }
-
-  //this is a before each
-  function setUp() public {
-    vm.prank(creatorAddress);
-    abstractSubRegistry = new AbstractSubRegistryForTest(address(mainRegistry), address(oracleHub));    
-  }
-=======
     function testAssetWhitelistedWhenAddedToSubregistry(address assetAddress)
         public
     {
         vm.prank(creatorAddress);
         abstractSubRegistry.setAssetInformation(assetAddress);
->>>>>>> 7ebfb1b2
 
         assertTrue(abstractSubRegistry.isAssetAddressWhiteListed(assetAddress));
     }
