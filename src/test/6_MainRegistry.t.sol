--- conflicted
+++ resolved
@@ -10,86 +10,9 @@
 import "../utils/StringHelpers.sol";
 import "../utils/CompareArrays.sol";
 
-<<<<<<< HEAD
-contract StandardERC20PricingModuleExtended is StandardERC20PricingModule {
-    constructor(address mainRegistry_, address oracleHub_) StandardERC20PricingModule(mainRegistry_, oracleHub_) {}
-
-    function assetToInformation_(address asset)
-        public
-        view
-        returns (uint64, address, uint16[] memory, uint16[] memory, address[] memory)
-    {
-        AssetInformation memory assetInfo = assetToInformation[asset];
-
-        return (
-            assetInfo.assetUnit,
-            assetInfo.assetAddress,
-            assetInfo.assetCollateralFactors,
-            assetInfo.assetLiquidationThresholds,
-            assetInfo.oracleAddresses
-        );
-    }
-}
-
-abstract contract MainRegistryTest is Test {
-    using stdStorage for StdStorage;
-
-    ERC20Mock public dai;
-    ERC20Mock public eth;
-    ERC20Mock public snx;
-    ERC20Mock public link;
-    ERC20Mock public safemoon;
-    ERC721Mock public bayc;
-    ERC721Mock public mayc;
-    ERC721Mock public dickButs;
-    ERC20Mock public wbayc;
-    ERC20Mock public wmayc;
-    ERC1155Mock public interleave;
-    OracleHub public oracleHub;
-    ArcadiaOracle public oracleDaiToUsd;
-    ArcadiaOracle public oracleEthToUsd;
-    ArcadiaOracle public oracleLinkToUsd;
-    ArcadiaOracle public oracleSnxToEth;
-    ArcadiaOracle public oracleWbaycToEth;
-    ArcadiaOracle public oracleWmaycToUsd;
-    ArcadiaOracle public oracleInterleaveToEth;
-    MainRegistry public mainRegistry;
-    StandardERC20PricingModuleExtended public standardERC20PricingModule;
-    FloorERC721PricingModule public floorERC721PricingModule;
-    FloorERC1155PricingModule public floorERC1155PricingModule;
-    Factory public factory;
-
-    address public creatorAddress = address(1);
-    address public tokenCreatorAddress = address(2);
-    address public oracleOwner = address(3);
-
-    uint256 rateDaiToUsd = 1 * 10 ** Constants.oracleDaiToUsdDecimals;
-    uint256 rateEthToUsd = 3000 * 10 ** Constants.oracleEthToUsdDecimals;
-    uint256 rateLinkToUsd = 20 * 10 ** Constants.oracleLinkToUsdDecimals;
-    uint256 rateSnxToEth = 1600000000000000;
-    uint256 rateWbaycToEth = 85 * 10 ** Constants.oracleWbaycToEthDecimals;
-    uint256 rateWmaycToUsd = 50000 * 10 ** Constants.oracleWmaycToUsdDecimals;
-    uint256 rateInterleaveToEth = 1 * 10 ** (Constants.oracleInterleaveToEthDecimals - 2);
-
-    address[] public oracleDaiToUsdArr = new address[](1);
-    address[] public oracleEthToUsdArr = new address[](1);
-    address[] public oracleLinkToUsdArr = new address[](1);
-    address[] public oracleSnxToEthEthToUsd = new address[](2);
-    address[] public oracleWbaycToEthEthToUsd = new address[](2);
-    address[] public oracleWmaycToUsdArr = new address[](1);
-    address[] public oracleInterleaveToEthEthToUsd = new address[](2);
-
-    uint256[] emptyList = new uint256[](0);
-    uint16[] emptyListUint16 = new uint16[](0);
-
-    // FIXTURES
-    ArcadiaOracleFixture arcadiaOracleFixture = new ArcadiaOracleFixture(oracleOwner);
-
-=======
 abstract contract MainRegistryTest is DeployArcadiaVaults {
     using stdStorage for StdStorage;
 
->>>>>>> 7f03cca1
     //this is a before
     constructor() DeployArcadiaVaults() {}
 
