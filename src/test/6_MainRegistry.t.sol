/**
 * Created by Arcadia Finance
 * https://www.arcadia.finance
 *
 * SPDX-License-Identifier: BUSL-1.1
 */
pragma solidity ^0.8.13;

import "./fixtures/ArcadiaVaultsFixture.f.sol";
import "../utils/StringHelpers.sol";
import "../utils/CompareArrays.sol";

abstract contract MainRegistryTest is DeployArcadiaVaults {
    using stdStorage for StdStorage;

    //this is a before
    constructor() DeployArcadiaVaults() { }

    //this is a before each
    function setUp() public virtual {
        vm.startPrank(creatorAddress);
        mainRegistry = new mainRegistryExtension(address(factory));

        standardERC20PricingModule = new StandardERC20PricingModule(
            address(mainRegistry),
            address(oracleHub),
            0
        );
        floorERC721PricingModule = new FloorERC721PricingModule(
            address(mainRegistry),
            address(oracleHub),
            1
        );
        floorERC1155PricingModule = new FloorERC1155PricingModule(
            address(mainRegistry),
            address(oracleHub),
            2
        );
        vm.stopPrank();
    }
}

/* ///////////////////////////////////////////////////////////////
                        DEPLOYMENT
/////////////////////////////////////////////////////////////// */
contract DeploymentTest is MainRegistryTest {
    function setUp() public override {
        super.setUp();
    }

    function testSuccess_deployment_UsdAsBaseCurrency() public {
        // Given: All necessary contracts deployed on setup
        // When:
        // Then: baseCurrencyLabel should return "USD"
        (, address assetaddress,,, bytes8 baseCurrencyLabel) = mainRegistry.baseCurrencyToInformation(0);
        assertEq(assetaddress, address(0));
        assertTrue(bytes8("USD") == baseCurrencyLabel);
        assertEq(mainRegistry.assetToBaseCurrency(address(0)), 0);
        assertEq(mainRegistry.baseCurrencies(0), address(0));
    }

    function testSuccess_deployment_BaseCurrencyCounterIsOne() public {
        // Given: All necessary contracts deployed on setup
        // When:
        // Then: baseCurrencyCounter should return 1
        assertEq(1, mainRegistry.baseCurrencyCounter());
    }
}

/* ///////////////////////////////////////////////////////////////
                    EXTERNAL CONTRACTS
/////////////////////////////////////////////////////////////// */
contract ExternalContractsTest is MainRegistryTest {
    function setUp() public override {
        super.setUp();
    }

    function testSuccess_setAllowedAction_Owner(address action, bool allowed) public {
        vm.prank(creatorAddress);
        mainRegistry.setAllowedAction(action, allowed);

        assertEq(mainRegistry.isActionAllowed(action), allowed);
    }

    function testRevert_setAllowedAction_NonOwner(address action, bool allowed, address nonAuthorized) public {
        vm.assume(nonAuthorized != creatorAddress);

        vm.startPrank(nonAuthorized);
        vm.expectRevert("UNAUTHORIZED");
        mainRegistry.setAllowedAction(action, allowed);
        vm.stopPrank();
    }
}

/* ///////////////////////////////////////////////////////////////
                    BASE CURRENCY MANAGEMENT
/////////////////////////////////////////////////////////////// */
contract RevertingOracle {
    function latestRoundData() public pure returns (uint80, int256, uint256, uint256, uint80) {
        revert();
    }
}

contract BaseCurrencyManagementTest is MainRegistryTest {
    function setUp() public override {
        super.setUp();
    }

    function testRevert_addBaseCurrency_NonOwner(address unprivilegedAddress_) public {
        // Given: unprivilegedAddress_ is not creatorAddress
        vm.assume(unprivilegedAddress_ != creatorAddress);
        vm.startPrank(unprivilegedAddress_);
        // When: unprivilegedAddress_ calls addBaseCurrency

        // Then: addBaseCurrency should revert with "UNAUTHORIZED"
        vm.expectRevert("UNAUTHORIZED");
        mainRegistry.addBaseCurrency(
            MainRegistry.BaseCurrencyInformation({
                baseCurrencyToUsdOracleUnit: uint64(10 ** Constants.oracleDaiToUsdDecimals),
                assetAddress: address(dai),
                baseCurrencyToUsdOracle: address(oracleDaiToUsd),
                baseCurrencyLabel: "DAI",
                baseCurrencyUnitCorrection: uint64(10 ** (18 - Constants.daiDecimals))
            })
        );
        vm.stopPrank();
    }

    function testRevert_addBaseCurrency_duplicateBaseCurrency() public {
        vm.startPrank(creatorAddress);
        mainRegistry.addPricingModule(address(standardERC20PricingModule));
        standardERC20PricingModule.addAsset(address(eth), oracleEthToUsdArr, emptyRiskVarInput, type(uint128).max);
        standardERC20PricingModule.addAsset(address(link), oracleLinkToUsdArr, emptyRiskVarInput, type(uint128).max);

        // When: creatorAddress calls addBaseCurrency
        mainRegistry.addBaseCurrency(
            MainRegistry.BaseCurrencyInformation({
                baseCurrencyToUsdOracleUnit: uint64(10 ** Constants.oracleDaiToUsdDecimals),
                assetAddress: address(dai),
                baseCurrencyToUsdOracle: address(oracleDaiToUsd),
                baseCurrencyLabel: "DAI",
                baseCurrencyUnitCorrection: uint64(10 ** (18 - Constants.daiDecimals))
            })
        );

        // and: creatorAddress calls addBaseCurrency again with the same baseCurrency
        // then: addBaseCurrency should revert with "MR_ABC: BaseCurrency exists"
        vm.expectRevert("MR_ABC: BaseCurrency exists");
        mainRegistry.addBaseCurrency(
            MainRegistry.BaseCurrencyInformation({
                baseCurrencyToUsdOracleUnit: uint64(10 ** Constants.oracleDaiToUsdDecimals),
                assetAddress: address(dai),
                baseCurrencyToUsdOracle: address(oracleDaiToUsd),
                baseCurrencyLabel: "DAI",
                baseCurrencyUnitCorrection: uint64(10 ** (18 - Constants.daiDecimals))
            })
        );
        vm.stopPrank();
    }

    function testSuccess_addBaseCurrency() public {
        vm.startPrank(creatorAddress);
        mainRegistry.addPricingModule(address(standardERC20PricingModule));
        standardERC20PricingModule.addAsset(address(eth), oracleEthToUsdArr, emptyRiskVarInput, type(uint128).max);
        standardERC20PricingModule.addAsset(address(link), oracleLinkToUsdArr, emptyRiskVarInput, type(uint128).max);

        // When: creatorAddress calls addBaseCurrency
        mainRegistry.addBaseCurrency(
            MainRegistry.BaseCurrencyInformation({
                baseCurrencyToUsdOracleUnit: uint64(10 ** Constants.oracleDaiToUsdDecimals),
                assetAddress: address(dai),
                baseCurrencyToUsdOracle: address(oracleDaiToUsd),
                baseCurrencyLabel: "DAI",
                baseCurrencyUnitCorrection: uint64(10 ** (18 - Constants.daiDecimals))
            })
        );
        vm.stopPrank();

        // Then: baseCurrencyCounter should return 2
        assertEq(2, mainRegistry.baseCurrencyCounter());
    }

    function testRevert_setOracle_NonOwner(uint256 baseCurrency, address newOracle, address unprivilegedAddress_)
        public
    {
        vm.assume(unprivilegedAddress_ != creatorAddress);

        vm.startPrank(unprivilegedAddress_);
        vm.expectRevert("UNAUTHORIZED");
        mainRegistry.setOracle(baseCurrency, newOracle);
        vm.stopPrank();
    }

    function testRevert_setOracle_NonBaseCurrency(uint256 baseCurrency, address newOracle) public {
        vm.assume(baseCurrency >= mainRegistry.baseCurrencyCounter());

        vm.startPrank(creatorAddress);
        vm.expectRevert("MR_SO: UNKNOWN_BASECURRENCY");
        mainRegistry.setOracle(baseCurrency, newOracle);
        vm.stopPrank();
    }

    function testRevert_setOracle_HealthyOracle(
        address newOracle,
        int192 minAnswer,
        int192 maxAnswer,
        int256 price,
        uint24 timePassed
    ) public {
        vm.assume(minAnswer >= 0);
        vm.assume(price > minAnswer);
        vm.assume(price < maxAnswer);
        vm.assume(timePassed <= 1 weeks);

        vm.prank(creatorAddress);
        mainRegistry.addBaseCurrency(
            MainRegistry.BaseCurrencyInformation({
                baseCurrencyToUsdOracleUnit: uint64(10 ** Constants.oracleDaiToUsdDecimals),
                assetAddress: address(dai),
                baseCurrencyToUsdOracle: address(oracleDaiToUsd),
                baseCurrencyLabel: "DAI",
                baseCurrencyUnitCorrection: uint64(10 ** (18 - Constants.daiDecimals))
            })
        );

        vm.warp(2 weeks); //to not run into an underflow

        vm.prank(oracleOwner);
        oracleDaiToUsd.transmit(price);
        oracleDaiToUsd.setMinAnswer(minAnswer);
        oracleDaiToUsd.setMaxAnswer(maxAnswer);

        vm.warp(block.timestamp + timePassed);

        vm.startPrank(creatorAddress);
        vm.expectRevert("MR_SO: ORACLE_HEALTHY");
        mainRegistry.setOracle(1, newOracle);
        vm.stopPrank();
    }

    function testSuccess_setOracle_RevertingOracle(address newOracle) public {
        RevertingOracle revertingOracle = new RevertingOracle();

        vm.prank(creatorAddress);
        mainRegistry.addBaseCurrency(
            MainRegistry.BaseCurrencyInformation({
                baseCurrencyToUsdOracleUnit: uint64(10 ** Constants.oracleDaiToUsdDecimals),
                assetAddress: address(dai),
                baseCurrencyToUsdOracle: address(revertingOracle),
                baseCurrencyLabel: "DAI",
                baseCurrencyUnitCorrection: uint64(10 ** (18 - Constants.daiDecimals))
            })
        );

        vm.prank(creatorAddress);
        mainRegistry.setOracle(1, newOracle);

        (,,, address oracle,) = mainRegistry.baseCurrencyToInformation(1);
        assertEq(oracle, newOracle);
    }

    function testSuccess_setOracle_MinAnswer(address newOracle, int192 minAnswer, int192 price) public {
        vm.assume(minAnswer >= 0);
        vm.assume(price <= minAnswer);

        vm.prank(creatorAddress);
        mainRegistry.addBaseCurrency(
            MainRegistry.BaseCurrencyInformation({
                baseCurrencyToUsdOracleUnit: uint64(10 ** Constants.oracleDaiToUsdDecimals),
                assetAddress: address(dai),
                baseCurrencyToUsdOracle: address(oracleDaiToUsd),
                baseCurrencyLabel: "DAI",
                baseCurrencyUnitCorrection: uint64(10 ** (18 - Constants.daiDecimals))
            })
        );

        vm.prank(oracleOwner);
        oracleDaiToUsd.transmit(price);
        oracleDaiToUsd.setMinAnswer(minAnswer);
        oracleDaiToUsd.setMaxAnswer(type(int192).max);

        vm.prank(creatorAddress);
        mainRegistry.setOracle(1, newOracle);

        (,,, address oracle,) = mainRegistry.baseCurrencyToInformation(1);
        assertEq(oracle, newOracle);
    }

    function testSuccess_setOracle_MaxAnswer(address newOracle, int192 maxAnswer, int256 price) public {
        vm.assume(maxAnswer >= 0);
        vm.assume(price >= maxAnswer);

        vm.prank(creatorAddress);
        mainRegistry.addBaseCurrency(
            MainRegistry.BaseCurrencyInformation({
                baseCurrencyToUsdOracleUnit: uint64(10 ** Constants.oracleDaiToUsdDecimals),
                assetAddress: address(dai),
                baseCurrencyToUsdOracle: address(oracleDaiToUsd),
                baseCurrencyLabel: "DAI",
                baseCurrencyUnitCorrection: uint64(10 ** (18 - Constants.daiDecimals))
            })
        );

        vm.prank(oracleOwner);
        oracleDaiToUsd.transmit(price);
        oracleDaiToUsd.setMinAnswer(0);
        oracleDaiToUsd.setMaxAnswer(maxAnswer);

        vm.prank(creatorAddress);
        mainRegistry.setOracle(1, newOracle);

        (,,, address oracle,) = mainRegistry.baseCurrencyToInformation(1);
        assertEq(oracle, newOracle);
    }

    function testSuccess_setOracle_UpdateTooOld(
        address newOracle,
        int192 minAnswer,
        int192 maxAnswer,
        int256 price,
        uint32 timePassed
    ) public {
        vm.assume(minAnswer >= 0);
        vm.assume(price >= minAnswer);
        vm.assume(price <= maxAnswer);
        vm.assume(timePassed > 1 weeks);

        vm.prank(creatorAddress);
        mainRegistry.addBaseCurrency(
            MainRegistry.BaseCurrencyInformation({
                baseCurrencyToUsdOracleUnit: uint64(10 ** Constants.oracleDaiToUsdDecimals),
                assetAddress: address(dai),
                baseCurrencyToUsdOracle: address(oracleDaiToUsd),
                baseCurrencyLabel: "DAI",
                baseCurrencyUnitCorrection: uint64(10 ** (18 - Constants.daiDecimals))
            })
        );

        vm.warp(2 weeks); //to not run into an underflow

        vm.prank(oracleOwner);
        oracleDaiToUsd.transmit(price);
        oracleDaiToUsd.setMinAnswer(minAnswer);
        oracleDaiToUsd.setMaxAnswer(maxAnswer);

        vm.warp(block.timestamp + timePassed);

        vm.prank(creatorAddress);
        mainRegistry.setOracle(1, newOracle);

        (,,, address oracle,) = mainRegistry.baseCurrencyToInformation(1);
        assertEq(oracle, newOracle);
    }
}

/* ///////////////////////////////////////////////////////////////
                    PRICE MODULE MANAGEMENT
/////////////////////////////////////////////////////////////// */
contract PriceModuleManagementTest is MainRegistryTest {
    function setUp() public override {
        super.setUp();
    }

    function testRevert_addPricingModule_NonOwner(address unprivilegedAddress_) public {
        // Given: unprivilegedAddress_ is not creatorAddress
        vm.assume(unprivilegedAddress_ != creatorAddress);
        vm.startPrank(unprivilegedAddress_);
        // When: unprivilegedAddress_ calls addPricingModule

        // Then: addPricingModule should revert with "UNAUTHORIZED"
        vm.expectRevert("UNAUTHORIZED");
        mainRegistry.addPricingModule(address(standardERC20PricingModule));
        vm.stopPrank();
    }

    function testRevert_addPricingModule_AddExistingPricingModule() public {
        // Given: All necessary contracts deployed on setup

        vm.startPrank(creatorAddress);
        // When: creatorAddress calls addPricingModule for address(standardERC20PricingModule)

        // Then: addPricingModule should revert with "MR_APM: PriceMod. not unique"
        mainRegistry.addPricingModule(address(standardERC20PricingModule));
        vm.expectRevert("MR_APM: PriceMod. not unique");
        mainRegistry.addPricingModule(address(standardERC20PricingModule));
        vm.stopPrank();
    }

    function testSuccess_addPricingModule() public {
        // Given: All necessary contracts deployed on setup
        // When: creatorAddress calls addPricingModule for address(standardERC20PricingModule)
        vm.startPrank(creatorAddress);
        mainRegistry.addPricingModule(address(standardERC20PricingModule));
        vm.stopPrank();

        // Then: isPricingModule for address(standardERC20PricingModule) should return true
        assertTrue(mainRegistry.isPricingModule(address(standardERC20PricingModule)));
    }
}

/* ///////////////////////////////////////////////////////////////
                    ASSET MANAGEMENT
/////////////////////////////////////////////////////////////// */
contract AssetManagementTest is MainRegistryTest {
    using stdStorage for StdStorage;

    function setUp() public override {
        super.setUp();

        vm.startPrank(creatorAddress);
        mainRegistry.addBaseCurrency(
            MainRegistry.BaseCurrencyInformation({
                baseCurrencyToUsdOracleUnit: uint64(10 ** Constants.oracleDaiToUsdDecimals),
                assetAddress: address(dai),
                baseCurrencyToUsdOracle: address(oracleDaiToUsd),
                baseCurrencyLabel: "DAI",
                baseCurrencyUnitCorrection: uint64(10 ** (18 - Constants.daiDecimals))
            })
        );
        mainRegistry.addBaseCurrency(
            MainRegistry.BaseCurrencyInformation({
                baseCurrencyToUsdOracleUnit: uint64(10 ** Constants.oracleEthToUsdDecimals),
                assetAddress: address(eth),
                baseCurrencyToUsdOracle: address(oracleEthToUsd),
                baseCurrencyLabel: "ETH",
                baseCurrencyUnitCorrection: uint64(10 ** (18 - Constants.ethDecimals))
            })
        );
        mainRegistry.addPricingModule(address(standardERC20PricingModule));

        riskVars.push(
            PricingModule.RiskVarInput({
                baseCurrency: 0,
                asset: address(0),
                collateralFactor: collateralFactor,
                liquidationFactor: liquidationFactor
            })
        );
        riskVars.push(
            PricingModule.RiskVarInput({
                baseCurrency: 1,
                asset: address(0),
                collateralFactor: collateralFactor,
                liquidationFactor: liquidationFactor
            })
        );
        riskVars.push(
            PricingModule.RiskVarInput({
                baseCurrency: 2,
                asset: address(0),
                collateralFactor: collateralFactor,
                liquidationFactor: liquidationFactor
            })
        );

        PricingModule.RiskVarInput[] memory riskVars_ = riskVars;

        standardERC20PricingModule.addAsset(address(eth), oracleEthToUsdArr, riskVars_, type(uint128).max);
        standardERC20PricingModule.addAsset(address(link), oracleLinkToUsdArr, riskVars_, type(uint128).max);

        vm.stopPrank();

        vm.startPrank(vaultOwner);
        proxyAddr = factory.createVault(
            uint256(
                keccak256(
                    abi.encodeWithSignature(
                        "doRandom(uint256,uint256,bytes32)", block.timestamp, block.number, blockhash(block.number)
                    )
                )
            ),
            0,
            address(0)
        );
        proxy = Vault(proxyAddr);
        vm.stopPrank();
    }

    function testRevert_addAsset_NonPricingModule(address unprivilegedAddress_) public {
        // Given: unprivilegedAddress_ is not address(standardERC20PricingModule), address(floorERC721PricingModule) or address(floorERC1155PricingModule)
        vm.assume(unprivilegedAddress_ != address(standardERC20PricingModule));
        vm.assume(unprivilegedAddress_ != address(floorERC721PricingModule));
        vm.assume(unprivilegedAddress_ != address(floorERC1155PricingModule));
        vm.startPrank(unprivilegedAddress_);
        // When: unprivilegedAddress_ calls addAsset
        // Then: addAsset should revert with "MR: Only PriceMod."
        vm.expectRevert("MR: Only PriceMod.");
        mainRegistry.addAsset(address(eth), 0);
        vm.stopPrank();
    }

    function testRevert_addAsset_OverwriteAsset() public {
        // Given: creatorAddress calls addPricingModule and setAssetsToNonUpdatable,
        vm.startPrank(creatorAddress);
        mainRegistry.addPricingModule(address(floorERC721PricingModule));
        vm.stopPrank();

        // When: standardERC20PricingModule has eth added as asset

        vm.startPrank(address(floorERC721PricingModule));
        // When: floorERC721PricingModule calls addAsset
        // Then: addAsset should revert with "MR_AA: Asset already in mainreg"
        vm.expectRevert("MR_AA: Asset already in mainreg");
        mainRegistry.addAsset(address(eth), 0);
        vm.stopPrank();
    }

    function testRevert_addAsset_InvalidAssetType(address newAsset, uint256 assetType) public {
        vm.assume(mainRegistry.inMainRegistry(newAsset) == false);
        vm.assume(assetType > type(uint96).max);

        // When: standardERC20PricingModule calls addAsset with assetType greater than uint96.max
        // Then: addAsset should revert with "MR_AA: Invalid AssetType"
        vm.startPrank(address(standardERC20PricingModule));
        vm.expectRevert("MR_AA: Invalid AssetType");
        mainRegistry.addAsset(newAsset, assetType);
        vm.stopPrank();
    }

    function testSuccess_addAsset(address newAsset, uint96 assetType) public {
        vm.assume(mainRegistry.inMainRegistry(newAsset) == false);
        // When: standardERC20PricingModule calls addAsset with input of address(eth)
        vm.startPrank(address(standardERC20PricingModule));
        mainRegistry.addAsset(newAsset, assetType);
        vm.stopPrank();

        // Then: inMainRegistry for address(eth) should return true
        assertTrue(mainRegistry.inMainRegistry(newAsset));
        (uint96 assetType_, address pricingModule) = mainRegistry.assetToAssetInformation(newAsset);
        assertEq(assetType_, assetType);
        assertEq(pricingModule, address(standardERC20PricingModule));
    }

    function testRevert_batchProcessDeposit_NonVault(address unprivilegedAddress_) public {
        vm.assume(unprivilegedAddress_ != proxyAddr);

        address[] memory assetAddresses = new address[](1);
        assetAddresses[0] = address(eth);

        uint256[] memory assetIds = new uint256[](1);
        assetIds[0] = 0;

        uint256[] memory assetAmounts = new uint256[](1);
        assetAmounts[0] = 1;

        vm.startPrank(unprivilegedAddress_);
        vm.expectRevert("MR: Only Vaults.");
        mainRegistry.batchProcessDeposit(assetAddresses, assetIds, assetAmounts);
        vm.stopPrank();
    }

    function testRevert_batchProcessDeposit_lengthMismatch() public {
        address[] memory assetAddresses = new address[](2);
        assetAddresses[0] = address(eth);
        assetAddresses[1] = address(dai);

        uint256[] memory assetIds = new uint256[](1);
        assetIds[0] = 0;

        uint256[] memory assetAmounts = new uint256[](2);
        assetAmounts[0] = 1000;
        assetAmounts[1] = 1000;

        vm.startPrank(proxyAddr);
        vm.expectRevert("MR_BPD: LENGTH_MISMATCH");
        mainRegistry.batchProcessDeposit(assetAddresses, assetIds, assetAmounts);
        vm.stopPrank();
    }

    function testRevert_batchProcessDeposit_exposureNotSufficient(uint128 newMaxExposure, uint128 amount) public {
        vm.assume(newMaxExposure < amount);

        vm.prank(creatorAddress);
        standardERC20PricingModule.setExposureOfAsset(address(eth), newMaxExposure);

        address[] memory assetAddresses = new address[](1);
        assetAddresses[0] = address(eth);

        uint256[] memory assetIds = new uint256[](1);
        assetIds[0] = 0;

        uint256[] memory assetAmounts = new uint256[](1);
        assetAmounts[0] = amount;

        vm.startPrank(proxyAddr);
        vm.expectRevert("APM_PD: Exposure not in limits");
        mainRegistry.batchProcessDeposit(assetAddresses, assetIds, assetAmounts);
        vm.stopPrank();
    }

    function testRevert_batchProcessDeposit_AssetNotInMainreg(address asset) public {
        vm.assume(!mainRegistry.inMainRegistry(asset));

        address[] memory assetAddresses = new address[](1);
        assetAddresses[0] = asset;

        uint256[] memory assetIds = new uint256[](1);
        assetIds[0] = 0;

        uint256[] memory assetAmounts = new uint256[](1);
        assetAmounts[0] = 1;

        vm.startPrank(proxyAddr);
        vm.expectRevert();
        mainRegistry.batchProcessDeposit(assetAddresses, assetIds, assetAmounts);
        vm.stopPrank();
    }

    function testRevert_batchProcessDeposit_Paused(uint128 amountEth, uint128 amountLink, address guardian) public {
        // Given: Assets
        address[] memory assetAddresses = new address[](2);
        assetAddresses[0] = address(eth);
        assetAddresses[1] = address(link);

        uint256[] memory assetIds = new uint256[](2);
        assetIds[0] = 0;
        assetIds[1] = 0;

        uint256[] memory assetAmounts = new uint256[](2);
        assetAmounts[0] = amountEth;
        assetAmounts[1] = amountLink;

        // When: guardian pauses mainRegistry
        vm.prank(creatorAddress);
        mainRegistry.changeGuardian(guardian);
        vm.warp(35 days);
        vm.prank(guardian);
        mainRegistry.pause();

        // Then: batchProcessDeposit should reverted
        vm.prank(proxyAddr);
        vm.expectRevert("Guardian: deposit paused");
        mainRegistry.batchProcessDeposit(assetAddresses, assetIds, assetAmounts);
    }

    function testSuccess_batchProcessDeposit_SingleAsset(uint128 amount) public {
        address[] memory assetAddresses = new address[](1);
        assetAddresses[0] = address(eth);

        uint256[] memory assetIds = new uint256[](1);
        assetIds[0] = 0;

        uint256[] memory assetAmounts = new uint256[](1);
        assetAmounts[0] = amount;

        vm.prank(proxyAddr);
        uint256[] memory assetTypes = mainRegistry.batchProcessDeposit(assetAddresses, assetIds, assetAmounts);

        assertEq(assetTypes[0], 0);

        (, uint128 exposure) = standardERC20PricingModule.exposure(address(eth));
        assertEq(exposure, amount);
    }

    function testSuccess_batchProcessDeposit_MultipleAssets(uint128 amountEth, uint128 amountLink) public {
        address[] memory assetAddresses = new address[](2);
        assetAddresses[0] = address(eth);
        assetAddresses[1] = address(link);

        uint256[] memory assetIds = new uint256[](2);
        assetIds[0] = 0;
        assetIds[1] = 0;

        uint256[] memory assetAmounts = new uint256[](2);
        assetAmounts[0] = amountEth;
        assetAmounts[1] = amountLink;

        vm.prank(proxyAddr);
        uint256[] memory assetTypes = mainRegistry.batchProcessDeposit(assetAddresses, assetIds, assetAmounts);

        assertEq(assetTypes[0], 0);
        assertEq(assetTypes[1], 0);

        (, uint256 exposureEth) = standardERC20PricingModule.exposure(address(eth));
        (, uint256 exposureLink) = standardERC20PricingModule.exposure(address(link));

        assertEq(exposureEth, amountEth);
        assertEq(exposureLink, amountLink);
    }

    function testSuccess_batchProcessDeposit_directCall(uint128 amountLink) public {
        address[] memory assetAddresses = new address[](1);
        assetAddresses[0] = address(link);

        uint256[] memory assetIds = new uint256[](1);
        assetIds[0] = 0;

        uint256[] memory assetAmounts = new uint256[](1);
        assetAmounts[0] = amountLink;

        vm.startPrank(proxyAddr);
        mainRegistry.batchProcessDeposit(assetAddresses, assetIds, assetAmounts);
        vm.stopPrank();

        (, uint128 newExposure) = standardERC20PricingModule.exposure(address(link));

        assertEq(newExposure, amountLink);
    }

    function testRevert_batchProcessDeposit_delegateCall(uint128 amountLink) public {
        address[] memory assetAddresses = new address[](1);
        assetAddresses[0] = address(link);

        uint256[] memory assetIds = new uint256[](1);
        assetIds[0] = 0;

        uint256[] memory assetAmounts = new uint256[](1);
        assetAmounts[0] = amountLink;

        vm.startPrank(proxyAddr);
        vm.expectRevert("MR: No delegate.");
        (bool success,) = address(mainRegistry).delegatecall(
            abi.encodeWithSignature(
                "batchProcessDeposit(address[] calldata,uint256[] calldata,uint256[] calldata)",
                assetAddresses,
                assetIds,
                assetAmounts
            )
        );
        vm.stopPrank();

        success; //avoid warning
    }

    function testRevert_batchProcessWithdrawal_NonVault(address unprivilegedAddress_) public {
        vm.assume(unprivilegedAddress_ != proxyAddr);

        address[] memory assetAddresses = new address[](1);
        assetAddresses[0] = address(eth);

        uint256[] memory assetIds = new uint256[](1);
        assetIds[0] = 0;

        uint256[] memory assetAmounts = new uint256[](1);
        assetAmounts[0] = 1;

        vm.startPrank(unprivilegedAddress_);
        vm.expectRevert("MR: Only Vaults.");
        mainRegistry.batchProcessWithdrawal(assetAddresses, assetIds, assetAmounts);
        vm.stopPrank();
    }

    function testRevert_batchProcessWithdrawal_lengthMismatch() public {
        address[] memory assetAddresses = new address[](2);
        assetAddresses[0] = address(eth);
        assetAddresses[1] = address(dai);

        uint256[] memory assetIds = new uint256[](1);
        assetIds[0] = 0;

        uint256[] memory assetAmounts = new uint256[](1);
        assetAmounts[0] = 1000;

        vm.startPrank(proxyAddr);
        vm.expectRevert("MR_BPW: LENGTH_MISMATCH");
        mainRegistry.batchProcessWithdrawal(assetAddresses, assetIds, assetAmounts);
        vm.stopPrank();
    }

    function testRevert_batchProcessWithdrawal_Paused(uint128 amountLink, address guardian) public {
        // Given: Assets are deposited
        address[] memory assetAddresses = new address[](1);
        assetAddresses[0] = address(link);

        uint256[] memory assetIds = new uint256[](1);
        assetIds[0] = 0;

        uint256[] memory assetAmounts = new uint256[](1);
        assetAmounts[0] = amountLink;

        vm.prank(proxyAddr);
        mainRegistry.batchProcessDeposit(assetAddresses, assetIds, assetAmounts);

        // When: Main registry is paused
        vm.prank(creatorAddress);
        mainRegistry.changeGuardian(guardian);
        vm.warp(35 days);
        vm.prank(guardian);
        mainRegistry.pause();

        // Then: Withdrawal is reverted due to paused main registry
        vm.startPrank(proxyAddr);
        vm.expectRevert("Guardian: withdraw paused");
        mainRegistry.batchProcessWithdrawal(assetAddresses, assetIds, assetAmounts);
        vm.stopPrank();
    }

    function testRevert_batchProcessWithdrawal_AssetNotInMainreg(
        uint128 amountDeposited,
        uint128 amountWithdrawn,
        address asset
    ) public {
        vm.assume(amountDeposited >= amountWithdrawn);

        stdstore.target(address(mainRegistry)).sig(mainRegistry.inMainRegistry.selector).with_key(address(asset))
            .checked_write(true);

        address[] memory assetAddresses = new address[](1);
        assetAddresses[0] = asset;

        uint256[] memory assetIds = new uint256[](1);
        assetIds[0] = 0;

        uint256[] memory assetAmounts = new uint256[](1);
        assetAmounts[0] = amountDeposited;

        stdstore.target(address(mainRegistry)).sig(mainRegistry.inMainRegistry.selector).with_key(asset).checked_write(
            false
        );

        assetAmounts[0] = amountWithdrawn;

        vm.prank(proxyAddr);
        vm.expectRevert();
        mainRegistry.batchProcessWithdrawal(assetAddresses, assetIds, assetAmounts);
    }

    function testSuccess_batchProcessWithdrawal(uint128 amountDeposited, uint128 amountWithdrawn) public {
        vm.assume(amountDeposited >= amountWithdrawn);

        address[] memory assetAddresses = new address[](1);
        assetAddresses[0] = address(eth);

        uint256[] memory assetIds = new uint256[](1);
        assetIds[0] = 0;

        uint256[] memory assetAmounts = new uint256[](1);
        assetAmounts[0] = amountDeposited;

        vm.prank(proxyAddr);
        mainRegistry.batchProcessDeposit(assetAddresses, assetIds, assetAmounts);

        (, uint256 exposure) = standardERC20PricingModule.exposure(address(eth));

        assertEq(exposure, amountDeposited);

        assetAmounts[0] = amountWithdrawn;

        vm.prank(proxyAddr);
        uint256[] memory assetTypes = mainRegistry.batchProcessWithdrawal(assetAddresses, assetIds, assetAmounts);

        assertEq(assetTypes[0], 0);

        (, exposure) = standardERC20PricingModule.exposure(address(eth));

        assertEq(exposure, amountDeposited - amountWithdrawn);
    }

    function testSuccess_batchProcessWithdrawal_directCall(uint128 amountLink) public {
        address[] memory assetAddresses = new address[](1);
        assetAddresses[0] = address(link);

        uint256[] memory assetIds = new uint256[](1);
        assetIds[0] = 0;

        uint256[] memory assetAmounts = new uint256[](1);
        assetAmounts[0] = amountLink;

        vm.startPrank(proxyAddr);
        mainRegistry.batchProcessDeposit(assetAddresses, assetIds, assetAmounts);
        vm.stopPrank();

        vm.startPrank(proxyAddr);
        mainRegistry.batchProcessWithdrawal(assetAddresses, assetIds, assetAmounts);
        vm.stopPrank();

        (, uint128 endExposure) = standardERC20PricingModule.exposure(address(link));

        assertEq(endExposure, 0);
    }

    function testRevert_batchProcessWithdrawal_delegateCall(uint128 amountLink) public {
        address[] memory assetAddresses = new address[](1);
        assetAddresses[0] = address(link);

        uint256[] memory assetIds = new uint256[](1);
        assetIds[0] = 0;

        uint256[] memory assetAmounts = new uint256[](1);
        assetAmounts[0] = amountLink;

        vm.startPrank(proxyAddr);
        vm.expectRevert("MR: No delegate.");
        (bool success,) = address(mainRegistry).delegatecall(
            abi.encodeWithSignature(
                "batchProcessWithdrawal(address[] calldata,uint256[] calldata,uint256[] calldata)",
                assetAddresses,
                assetIds,
                assetAmounts
            )
        );
        vm.stopPrank();

        success; //avoid warning
    }
}

/* ///////////////////////////////////////////////////////////////
                        PRICING LOGIC
/////////////////////////////////////////////////////////////// */
contract PricingLogicTest is MainRegistryTest {
    function setUp() public override {
        super.setUp();

        vm.startPrank(creatorAddress);
        mainRegistry.addBaseCurrency(
            MainRegistry.BaseCurrencyInformation({
                baseCurrencyToUsdOracleUnit: uint64(10 ** Constants.oracleDaiToUsdDecimals),
                assetAddress: address(dai),
                baseCurrencyToUsdOracle: address(oracleDaiToUsd),
                baseCurrencyLabel: "DAI",
                baseCurrencyUnitCorrection: uint64(10 ** (18 - Constants.daiDecimals))
            })
        );
        mainRegistry.addBaseCurrency(
            MainRegistry.BaseCurrencyInformation({
                baseCurrencyToUsdOracleUnit: uint64(10 ** Constants.oracleEthToUsdDecimals),
                assetAddress: address(eth),
                baseCurrencyToUsdOracle: address(oracleEthToUsd),
                baseCurrencyLabel: "ETH",
                baseCurrencyUnitCorrection: uint64(10 ** (18 - Constants.ethDecimals))
            })
        );
        mainRegistry.addPricingModule(address(standardERC20PricingModule));
        mainRegistry.addPricingModule(address(floorERC721PricingModule));
        standardERC20PricingModule.addAsset(address(eth), oracleEthToUsdArr, emptyRiskVarInput, type(uint128).max);
        standardERC20PricingModule.addAsset(address(link), oracleLinkToUsdArr, emptyRiskVarInput, type(uint128).max);

        floorERC721PricingModule.addAsset(
            address(bayc), 0, type(uint256).max, oracleBaycToEthEthToUsd, emptyRiskVarInput, type(uint128).max
        );
        vm.stopPrank();
    }

    function testRevert_getListOfValuesPerAsset_UnknownAsset() public {
        //Does not test on overflow, test to check if function correctly returns value in BaseCurrency or USD
        // Given: assetAddresses index 0 is address(safemoon), index 1 is address(bayc), assetIds index 0 and 1 is 0, assetAmounts index 0 and 1 is 10
        address[] memory assetAddresses = new address[](2);
        assetAddresses[0] = address(safemoon);
        assetAddresses[1] = address(bayc);

<<<<<<< HEAD
        ArcadiaOracle oracle = arcadiaOracleFixture.initMockedOracle(0, "LINK / USD");
        vm.startPrank(creatorAddress);
        link = new ERC20Mock(
            "LINK Mock",
            "mLINK",
            linkDecimals);
        address[] memory oracleAssetToUsdArr = new address[](1);
        oracleAssetToUsdArr[0] = address(oracle);
        oracleHub.addOracle(
            OracleHub.OracleInformation({
                oracleUnit: uint64(Constants.oracleLinkToUsdUnit),
                quoteAssetBaseCurrency: uint8(Constants.UsdBaseCurrency),
                baseAsset: "LINK",
                quoteAsset: "USD",
                oracle: address(oracle),
                baseAssetAddress: address(link),
                quoteAssetIsBaseCurrency: true,
                isActive: true
            })
        );
        standardERC20PricingModule.addAsset(address(link), oracleAssetToUsdArr, emptyRiskVarInput, type(uint128).max);
        vm.stopPrank();

        vm.startPrank(oracleOwner);
        oracleEthToUsd.transmit(int256(rateEthToUsdNew));
        oracle.transmit(int256(rateLinkToUsd));
        vm.stopPrank();
=======
        uint256[] memory assetIds = new uint256[](2);
        assetIds[0] = 0;
        assetIds[1] = 0;

        uint256[] memory assetAmounts = new uint256[](2);
        assetAmounts[0] = 10;
        assetAmounts[1] = 10;
        // When: getTotalValue called
>>>>>>> eb996548

        // Then: getTotalValue should revert with "" ("EvmError: Revert")
        vm.expectRevert(bytes(""));
        mainRegistry.getListOfValuesPerAsset(assetAddresses, assetIds, assetAmounts, 0);
    }

    function testRevert_getListOfValuesPerAsset_UnknownBaseCurrency(uint256 basecurrency) public {
        vm.assume(basecurrency >= 3);
        //Does not test on overflow, test to check if function correctly returns value in BaseCurrency or USD
        // Given: assetAddresses index 0 is address(eth), index 1 is address(bayc), assetIds index 0 and 1 is 0, assetAmounts index 0 and 1 is 10
        address[] memory assetAddresses = new address[](2);
        assetAddresses[0] = address(eth);
        assetAddresses[1] = address(bayc);

        uint256[] memory assetIds = new uint256[](2);
        assetIds[0] = 0;
        assetIds[1] = 0;

        uint256[] memory assetAmounts = new uint256[](2);
        assetAmounts[0] = 10;
        assetAmounts[1] = 10;
        // When: getTotalValue called

        // Then: getListOfValuesPerAsset should revert with "" ("EvmError: Revert")
        vm.expectRevert(bytes(""));
        mainRegistry.getListOfValuesPerAsset(assetAddresses, assetIds, assetAmounts, basecurrency);
    }

    function testSuccess_getListOfValuesPerAsset() public {
        // Given: oracleOwner calls transmit for rateEthToUsd, rateLinkToUsd and rateWbaycToEth
        vm.startPrank(oracleOwner);
        oracleEthToUsd.transmit(int256(rateEthToUsd));
        oracleLinkToUsd.transmit(int256(rateLinkToUsd));
        oracleWbaycToEth.transmit(int256(rateWbaycToEth));
        vm.stopPrank();

        // When: assetAddresses index 0 is address(eth), index 1 is address(link), index 2 is address(bayc), assetIds index 0, 1 and 2 is 0,
        // assetAmounts index 0 is 10 multiplied by ethDecimals, index 1 is 10 multiplied by linkDecimals, index 2 is 1, actualListOfValuesPerAsset is getListOfValuesPerAsset,
        // expectedListOfValuesPerAsset index 0 is ethValueInEth, index 1 is linkValueInEth, index 2 is baycValueInEth
        address[] memory assetAddresses = new address[](3);
        assetAddresses[0] = address(eth);
        assetAddresses[1] = address(link);
        assetAddresses[2] = address(bayc);

<<<<<<< HEAD
        // Then: expectedTotalValue should be equal to actualTotalValue
        assertEq(expectedTotalValue, actualTotalValue);
    }

    function testRevert_getTotalValue_CalculateValueInBaseCurrencyFromValueInUsdOverflow(
        uint256 rateEthToUsdNew,
        uint256 amountLink,
        uint8 linkDecimals
    ) public {
        // Given: linkDecimals is less than oracleEthToUsdDecimals, rateEthToUsdNew is less than equal to max uint256 value and bigger than 0,
        // creatorAddress calls addBaseCurrency, calls addPricingModule with standardERC20PricingModule,
        // oracleOwner calls transmit with rateEthToUsdNew and rateLinkToUsd
        vm.assume(linkDecimals < Constants.oracleEthToUsdDecimals);
        vm.assume(rateEthToUsdNew <= uint256(type(int256).max));
        vm.assume(rateEthToUsdNew > 0);
        vm.assume(
            amountLink
                > ((type(uint256).max / uint256(rateLinkToUsd) / Constants.WAD) * 10 ** Constants.oracleEthToUsdDecimals)
                    / 10 ** (Constants.oracleLinkToUsdDecimals - linkDecimals)
        );

        ArcadiaOracle oracle = arcadiaOracleFixture.initMockedOracle(0, "LINK / USD");
        vm.startPrank(creatorAddress);
        link = new ERC20Mock(
            "LINK Mock",
            "mLINK",
            linkDecimals);
        address[] memory oracleAssetToUsdArr = new address[](1);
        oracleAssetToUsdArr[0] = address(oracle);
        oracleHub.addOracle(
            OracleHub.OracleInformation({
                oracleUnit: 0,
                quoteAssetBaseCurrency: 0,
                baseAsset: "ASSET",
                quoteAsset: "USD",
                oracle: address(oracle),
                baseAssetAddress: address(link),
                quoteAssetIsBaseCurrency: true,
                isActive: true
            })
        );
        standardERC20PricingModule.addAsset(address(link), oracleAssetToUsdArr, emptyRiskVarInput, type(uint128).max);
        vm.stopPrank();

        vm.startPrank(oracleOwner);
        oracleEthToUsd.transmit(int256(rateEthToUsdNew));
        oracle.transmit(int256(rateLinkToUsd));
        vm.stopPrank();

        // When: assetAddresses index 0 is address(link), assetIds index 0 is 0, assetAmounts index 0 is amountLink,
        // getTotalValue is called
        address[] memory assetAddresses = new address[](1);
        assetAddresses[0] = address(link);

        uint256[] memory assetIds = new uint256[](1);
=======
        uint256[] memory assetIds = new uint256[](3);
>>>>>>> eb996548
        assetIds[0] = 0;
        assetIds[1] = 0;
        assetIds[2] = 0;

        uint256[] memory assetAmounts = new uint256[](3);
        assetAmounts[0] = 10 ** Constants.ethDecimals;
        assetAmounts[1] = 10 ** Constants.linkDecimals;
        assetAmounts[2] = 1;

        RiskModule.AssetValueAndRiskVariables[] memory actualValuesPerAsset =
            mainRegistry.getListOfValuesPerAsset(assetAddresses, assetIds, assetAmounts, Constants.EthBaseCurrency);

        uint256 ethValueInEth = assetAmounts[0];
        uint256 linkValueInUsd = (Constants.WAD * rateLinkToUsd * assetAmounts[1])
            / 10 ** (Constants.oracleLinkToUsdDecimals + Constants.linkDecimals);
        uint256 linkValueInEth = (linkValueInUsd * 10 ** Constants.oracleEthToUsdDecimals) / rateEthToUsd
            / 10 ** (18 - Constants.ethDecimals);
        uint256 baycValueInEth = (Constants.WAD * rateWbaycToEth * assetAmounts[2])
            / 10 ** Constants.oracleWbaycToEthDecimals / 10 ** (18 - Constants.ethDecimals);

        uint256[] memory expectedListOfValuesPerAsset = new uint256[](3);
        expectedListOfValuesPerAsset[0] = ethValueInEth;
        expectedListOfValuesPerAsset[1] = linkValueInEth;
        expectedListOfValuesPerAsset[2] = baycValueInEth;

        uint256[] memory actualListOfValuesPerAsset = new uint256[](3);
        for (uint256 i; i < actualValuesPerAsset.length; ++i) {
            actualListOfValuesPerAsset[i] = actualValuesPerAsset[i].valueInBaseCurrency;
        }
        // Then: expectedListOfValuesPerAsset array should be equal to actualListOfValuesPerAsset
        assertTrue(CompareArrays.compareArrays(expectedListOfValuesPerAsset, actualListOfValuesPerAsset));
    }

    function testRevert_getListOfValuesPerAsset_UnknownBaseCurrency(address basecurrency) public {
        vm.assume(basecurrency != address(0));
        vm.assume(basecurrency != address(dai));
        vm.assume(basecurrency != address(eth));
        //Does not test on overflow, test to check if function correctly returns value in BaseCurrency or USD
        // Given: assetAddresses index 0 is address(eth), index 1 is address(bayc), assetIds index 0 and 1 is 0, assetAmounts index 0 and 1 is 10
        address[] memory assetAddresses = new address[](2);
        assetAddresses[0] = address(eth);
        assetAddresses[1] = address(bayc);

        uint256[] memory assetIds = new uint256[](2);
        assetIds[0] = 0;
        assetIds[1] = 0;

        uint256[] memory assetAmounts = new uint256[](2);
        assetAmounts[0] = 10;
        assetAmounts[1] = 10;
        // When: getTotalValue called

        // Then: getTotalValue should revert with "" ("EvmError: Revert")
        vm.expectRevert("MR_GLVA: UNKNOWN_BASECURRENCY");
        mainRegistry.getListOfValuesPerAsset(assetAddresses, assetIds, assetAmounts, basecurrency);
    }

    function testRevert_getTotalValue_UnknownBaseCurrency(address basecurrency) public {
        vm.assume(basecurrency != address(0));
        vm.assume(basecurrency != address(dai));
        vm.assume(basecurrency != address(eth));
        //Does not test on overflow, test to check if function correctly returns value in BaseCurrency or USD
        // Given: assetAddresses index 0 is address(eth), index 1 is address(bayc), assetIds index 0 and 1 is 0, assetAmounts index 0 and 1 is 10
        address[] memory assetAddresses = new address[](2);
        assetAddresses[0] = address(eth);
        assetAddresses[1] = address(bayc);

        uint256[] memory assetIds = new uint256[](2);
        assetIds[0] = 0;
        assetIds[1] = 0;

        uint256[] memory assetAmounts = new uint256[](2);
        assetAmounts[0] = 10;
        assetAmounts[1] = 10;
        // When: getTotalValue called

        // Then: getTotalValue should revert with "" ("EvmError: Revert")
        vm.expectRevert("MR_GTV: UNKNOWN_BASECURRENCY");
        mainRegistry.getTotalValue(assetAddresses, assetIds, assetAmounts, basecurrency);
    }

    function testSuccess_getTotalValue() public {
        //Does not test on overflow, test to check if function correctly returns value in BaseCurrency or USD
        // Given: oracleOwner calls transmit for rateEthToUsd, rateLinkToUsd and rateBaycToEth
        vm.startPrank(oracleOwner);
        oracleEthToUsd.transmit(int256(rateEthToUsd));
        oracleLinkToUsd.transmit(int256(rateLinkToUsd));
        oracleBaycToEth.transmit(int256(rateBaycToEth));
        vm.stopPrank();

        // When: assetAddresses index 0 is address(eth), index 1 is address(link), index 2 is address(bayc), assetIds index 0, 1 and 2 is 0,
        // assetAmounts index 0 is 10 multiplied by ethDecimals, index 1 is 10 multiplied by linkDecimals, index 2 is 1, actualTotalValue is getTotalValue,
        // expectedTotalValue is ethValueInEth plus linkValueInEth plus baycValueInEth
        address[] memory assetAddresses = new address[](3);
        assetAddresses[0] = address(eth);
        assetAddresses[1] = address(link);
        assetAddresses[2] = address(bayc);

        uint256[] memory assetIds = new uint256[](3);
        assetIds[0] = 0;
        assetIds[1] = 0;
        assetIds[2] = 0;

        uint256[] memory assetAmounts = new uint256[](3);
        assetAmounts[0] = 10 ** Constants.ethDecimals;
        assetAmounts[1] = 10 ** Constants.linkDecimals;
        assetAmounts[2] = 1;

        uint256 actualTotalValue = mainRegistry.getTotalValue(assetAddresses, assetIds, assetAmounts, address(eth));

        uint256 ethValueInEth = assetAmounts[0];
        uint256 linkValueInUsd = (Constants.WAD * rateLinkToUsd * assetAmounts[1])
            / 10 ** (Constants.oracleLinkToUsdDecimals + Constants.linkDecimals);
        uint256 linkValueInEth = (linkValueInUsd * 10 ** Constants.oracleEthToUsdDecimals) / rateEthToUsd
            / 10 ** (18 - Constants.ethDecimals);
        uint256 baycValueInEth = (Constants.WAD * rateBaycToEth * assetAmounts[2])
            / 10 ** Constants.oracleBaycToEthDecimals / 10 ** (18 - Constants.ethDecimals);

        uint256 expectedTotalValue = ethValueInEth + linkValueInEth + baycValueInEth;

        // Then: expectedTotalValue should be equal to actualTotalValue
        assertEq(expectedTotalValue, actualTotalValue);
    }

<<<<<<< HEAD
    function testSuccess_getListOfValuesPerAsset() public {
        // Given: oracleOwner calls transmit for rateEthToUsd, rateLinkToUsd and rateBaycToEth
        vm.startPrank(oracleOwner);
        oracleEthToUsd.transmit(int256(rateEthToUsd));
        oracleLinkToUsd.transmit(int256(rateLinkToUsd));
        oracleBaycToEth.transmit(int256(rateBaycToEth));
        vm.stopPrank();

        // When: assetAddresses index 0 is address(eth), index 1 is address(link), index 2 is address(bayc), assetIds index 0, 1 and 2 is 0,
        // assetAmounts index 0 is 10 multiplied by ethDecimals, index 1 is 10 multiplied by linkDecimals, index 2 is 1, actualListOfValuesPerAsset is getListOfValuesPerAsset,
        // expectedListOfValuesPerAsset index 0 is ethValueInEth, index 1 is linkValueInEth, index 2 is baycValueInEth
        address[] memory assetAddresses = new address[](3);
=======
    function testRevert_getCollateralValue_UnknownBaseCurrency(address basecurrency) public {
        vm.assume(basecurrency != address(0));
        vm.assume(basecurrency != address(dai));
        vm.assume(basecurrency != address(eth));
        //Does not test on overflow, test to check if function correctly returns value in BaseCurrency or USD
        // Given: assetAddresses index 0 is address(eth), index 1 is address(bayc), assetIds index 0 and 1 is 0, assetAmounts index 0 and 1 is 10
        address[] memory assetAddresses = new address[](2);
>>>>>>> eb996548
        assetAddresses[0] = address(eth);
        assetAddresses[1] = address(bayc);

        uint256[] memory assetIds = new uint256[](2);
        assetIds[0] = 0;
        assetIds[1] = 0;
<<<<<<< HEAD
        assetIds[2] = 0;

        uint256[] memory assetAmounts = new uint256[](3);
        assetAmounts[0] = 10 ** Constants.ethDecimals;
        assetAmounts[1] = 10 ** Constants.linkDecimals;
        assetAmounts[2] = 1;

        RiskModule.AssetValueAndRiskVariables[] memory actualValuesPerAsset =
            mainRegistry.getListOfValuesPerAsset(assetAddresses, assetIds, assetAmounts, Constants.EthBaseCurrency);

        uint256 ethValueInEth = assetAmounts[0];
        uint256 linkValueInUsd = (Constants.WAD * rateLinkToUsd * assetAmounts[1])
            / 10 ** (Constants.oracleLinkToUsdDecimals + Constants.linkDecimals);
        uint256 linkValueInEth = (linkValueInUsd * 10 ** Constants.oracleEthToUsdDecimals) / rateEthToUsd
            / 10 ** (18 - Constants.ethDecimals);
        uint256 baycValueInEth = (Constants.WAD * rateBaycToEth * assetAmounts[2])
            / 10 ** Constants.oracleBaycToEthDecimals / 10 ** (18 - Constants.ethDecimals);
=======
>>>>>>> eb996548

        uint256[] memory assetAmounts = new uint256[](2);
        assetAmounts[0] = 10;
        assetAmounts[1] = 10;
        // When: getTotalValue called

        // Then: getCollateralValue should revert with "" ("EvmError: Revert")
        vm.expectRevert("MR_GCV: UNKNOWN_BASECURRENCY");
        mainRegistry.getCollateralValue(assetAddresses, assetIds, assetAmounts, basecurrency);
    }

    function testSuccess_getCollateralValue(int64 rateEthToUsd_, uint64 amountEth, uint16 collateralFactor_) public {
        vm.assume(collateralFactor_ <= RiskConstants.MAX_COLLATERAL_FACTOR);
        vm.assume(rateEthToUsd_ > 0);

        vm.prank(oracleOwner);
        oracleEthToUsd.transmit(rateEthToUsd_);

        uint256 ethValueInUsd = Constants.WAD * uint64(rateEthToUsd_) / 10 ** Constants.oracleEthToUsdDecimals
            * amountEth / 10 ** Constants.ethDecimals / 10 ** (18 - Constants.usdDecimals);
        vm.assume(ethValueInUsd > 0);

        PricingModule.RiskVarInput[] memory riskVarsInput = new PricingModule.RiskVarInput[](1);
        riskVarsInput[0].asset = address(eth);
        riskVarsInput[0].baseCurrency = uint8(Constants.UsdBaseCurrency);
        riskVarsInput[0].collateralFactor = collateralFactor_;

        vm.startPrank(creatorAddress);
        standardERC20PricingModule.setBatchRiskVariables(riskVarsInput);

        address[] memory assetAddresses = new address[](1);
        assetAddresses[0] = address(eth);

        uint256[] memory assetIds = new uint256[](1);
        assetIds[0] = 0;

        uint256[] memory assetAmounts = new uint256[](1);
        assetAmounts[0] = amountEth;

        uint256 actualCollateralValue =
            mainRegistry.getCollateralValue(assetAddresses, assetIds, assetAmounts, address(0));

        uint256 expectedCollateralValue = ethValueInUsd * collateralFactor_ / 100;

        assertEq(expectedCollateralValue, actualCollateralValue);
    }

    function testRevert_getLiquidationValue_UnknownBaseCurrency(address basecurrency) public {
        vm.assume(basecurrency != address(0));
        vm.assume(basecurrency != address(dai));
        vm.assume(basecurrency != address(eth));
        //Does not test on overflow, test to check if function correctly returns value in BaseCurrency or USD
        // Given: assetAddresses index 0 is address(eth), index 1 is address(bayc), assetIds index 0 and 1 is 0, assetAmounts index 0 and 1 is 10
        address[] memory assetAddresses = new address[](2);
        assetAddresses[0] = address(eth);
        assetAddresses[1] = address(bayc);

        uint256[] memory assetIds = new uint256[](2);
        assetIds[0] = 0;
        assetIds[1] = 0;

        uint256[] memory assetAmounts = new uint256[](2);
        assetAmounts[0] = 10;
        assetAmounts[1] = 10;
        // When: getTotalValue called

        // Then: getLiquidationValue should revert with "" ("EvmError: Revert")
        vm.expectRevert("MR_GLV: UNKNOWN_BASECURRENCY");
        mainRegistry.getLiquidationValue(assetAddresses, assetIds, assetAmounts, basecurrency);
    }

    function testSuccess_getLiquidationValue(int64 rateEthToUsd_, uint64 amountEth, uint16 liquidationFactor_) public {
        vm.assume(liquidationFactor_ <= RiskConstants.MAX_LIQUIDATION_FACTOR);
        vm.assume(rateEthToUsd_ > 0);

        vm.prank(oracleOwner);
        oracleEthToUsd.transmit(rateEthToUsd_);

        uint256 ethValueInUsd = Constants.WAD * uint64(rateEthToUsd_) / 10 ** Constants.oracleEthToUsdDecimals
            * amountEth / 10 ** Constants.ethDecimals / 10 ** (18 - Constants.usdDecimals);
        vm.assume(ethValueInUsd > 0);

        PricingModule.RiskVarInput[] memory riskVarsInput = new PricingModule.RiskVarInput[](1);
        riskVarsInput[0].asset = address(eth);
        riskVarsInput[0].baseCurrency = uint8(Constants.UsdBaseCurrency);
        riskVarsInput[0].liquidationFactor = liquidationFactor_;

        vm.startPrank(creatorAddress);
        standardERC20PricingModule.setBatchRiskVariables(riskVarsInput);

        address[] memory assetAddresses = new address[](1);
        assetAddresses[0] = address(eth);

        uint256[] memory assetIds = new uint256[](1);
        assetIds[0] = 0;

        uint256[] memory assetAmounts = new uint256[](1);
        assetAmounts[0] = amountEth;

        uint256 actualLiquidationValue =
            mainRegistry.getLiquidationValue(assetAddresses, assetIds, assetAmounts, address(0));

        uint256 expectedLiquidationValue = ethValueInUsd * liquidationFactor_ / 100;

        assertEq(expectedLiquidationValue, actualLiquidationValue);
    }

    function testSucccess_getTotalValue_CalculateValueInBaseCurrencyFromValueInUsd(
        uint256 rateEthToUsdNew,
        uint256 amountLink,
        uint8 linkDecimals
    ) public {
        // Given: linkDecimals is less than equal to 18, rateEthToUsdNew is less than equal to max uint256 value and bigger than 0,
        // creatorAddress calls addBaseCurrency with emptyList, calls addPricingModule with standardERC20PricingModule,
        // oracleOwner calls transmit with rateEthToUsdNew and rateLinkToUsd
        vm.assume(linkDecimals <= 18);
        vm.assume(rateEthToUsdNew <= uint256(type(int256).max));
        vm.assume(rateEthToUsdNew > 0);
        vm.assume(
            amountLink
                <= type(uint256).max / uint256(rateLinkToUsd) / Constants.WAD
                    / 10 ** (Constants.oracleEthToUsdDecimals - Constants.oracleLinkToUsdDecimals)
        );
        vm.assume(
            amountLink
                <= (
                    ((type(uint256).max / uint256(rateLinkToUsd) / Constants.WAD) * 10 ** Constants.oracleEthToUsdDecimals)
                        / 10 ** Constants.oracleLinkToUsdDecimals
                ) * 10 ** linkDecimals
        );

        vm.startPrank(creatorAddress);
        link = new ERC20Mock(
            "LINK Mock",
            "mLINK",
            linkDecimals
        );
        standardERC20PricingModule.addAsset(address(link), oracleLinkToUsdArr, emptyRiskVarInput, type(uint128).max);
        vm.stopPrank();

        vm.startPrank(oracleOwner);
        oracleEthToUsd.transmit(int256(rateEthToUsdNew));
        oracleLinkToUsd.transmit(int256(rateLinkToUsd));
        vm.stopPrank();

        // When: assetAddresses index 0 is address(link), assetIds index 0 is 0, assetAmounts index 0 is amountLink,
        // actualTotalValue is getTotalValue for assetAddresses, assetIds, assetAmounts and Constants.EthBaseCurrency,
        // expectedTotalValue is linkValueInEth
        address[] memory assetAddresses = new address[](1);
        assetAddresses[0] = address(link);

        uint256[] memory assetIds = new uint256[](1);
        assetIds[0] = 0;

        uint256[] memory assetAmounts = new uint256[](1);
        assetAmounts[0] = amountLink;

        uint256 actualTotalValue = mainRegistry.getTotalValue(assetAddresses, assetIds, assetAmounts, address(eth));

        uint256 linkValueInUsd = (assetAmounts[0] * rateLinkToUsd * Constants.WAD)
            / 10 ** Constants.oracleLinkToUsdDecimals / 10 ** linkDecimals;
        uint256 linkValueInEth = (linkValueInUsd * 10 ** Constants.oracleEthToUsdDecimals) / rateEthToUsdNew
            / 10 ** (18 - Constants.ethDecimals);

        uint256 expectedTotalValue = linkValueInEth;

        // Then: expectedTotalValue should be equal to actualTotalValue
        assertEq(expectedTotalValue, actualTotalValue);
    }

    function testRevert_getTotalValue_CalculateValueInBaseCurrencyFromValueInUsdOverflow(
        uint256 rateEthToUsdNew,
        uint256 amountLink,
        uint8 linkDecimals
    ) public {
        // Given: linkDecimals is less than oracleEthToUsdDecimals, rateEthToUsdNew is less than equal to max uint256 value and bigger than 0,
        // creatorAddress calls addBaseCurrency, calls addPricingModule with standardERC20PricingModule,
        // oracleOwner calls transmit with rateEthToUsdNew and rateLinkToUsd
        vm.assume(linkDecimals < Constants.oracleEthToUsdDecimals);
        vm.assume(rateEthToUsdNew <= uint256(type(int256).max));
        vm.assume(rateEthToUsdNew > 0);
        vm.assume(
            amountLink
                > ((type(uint256).max / uint256(rateLinkToUsd) / Constants.WAD) * 10 ** Constants.oracleEthToUsdDecimals)
                    / 10 ** (Constants.oracleLinkToUsdDecimals - linkDecimals)
        );

        vm.startPrank(creatorAddress);
        link = new ERC20Mock(
            "LINK Mock",
            "mLINK",
            linkDecimals);
        standardERC20PricingModule.addAsset(address(link), oracleLinkToUsdArr, emptyRiskVarInput, type(uint128).max);
        vm.stopPrank();

        vm.startPrank(oracleOwner);
        oracleEthToUsd.transmit(int256(rateEthToUsdNew));
        oracleLinkToUsd.transmit(int256(rateLinkToUsd));
        vm.stopPrank();

        // When: assetAddresses index 0 is address(link), assetIds index 0 is 0, assetAmounts index 0 is amountLink,
        // getTotalValue is called
        address[] memory assetAddresses = new address[](1);
        assetAddresses[0] = address(link);

        uint256[] memory assetIds = new uint256[](1);
        assetIds[0] = 0;

        uint256[] memory assetAmounts = new uint256[](1);
        assetAmounts[0] = amountLink;

        // Then: getTotalValue should revert with arithmetic overflow
        vm.expectRevert(bytes(""));
        mainRegistry.getTotalValue(assetAddresses, assetIds, assetAmounts, address(eth));
    }

    function testRevert_getTotalValue_CalculateValueInBaseCurrencyFromValueInUsdWithRateZero(uint256 amountLink)
        public
    {
        // Given: amountLink bigger than 0, oracleOwner calls transmit for 0 and rateLinkToUsd
        vm.assume(amountLink > 0);

        vm.startPrank(oracleOwner);
        oracleEthToUsd.transmit(int256(0));
        oracleLinkToUsd.transmit(int256(rateLinkToUsd));
        vm.stopPrank();

        // When: assetAddresses index 0 is address(link), assetIds index 0 is 0, assetAmounts index 0 is amountLink,
        // getTotalValue is called
        address[] memory assetAddresses = new address[](1);
        assetAddresses[0] = address(link);

        uint256[] memory assetIds = new uint256[](1);
        assetIds[0] = 0;

        uint256[] memory assetAmounts = new uint256[](1);
        assetAmounts[0] = amountLink;

        // Then: getTotalValue should revert
        vm.expectRevert(bytes(""));
        mainRegistry.getTotalValue(assetAddresses, assetIds, assetAmounts, address(eth));
    }
}<|MERGE_RESOLUTION|>--- conflicted
+++ resolved
@@ -939,7 +939,327 @@
         assetAddresses[0] = address(safemoon);
         assetAddresses[1] = address(bayc);
 
-<<<<<<< HEAD
+        uint256[] memory assetIds = new uint256[](2);
+        assetIds[0] = 0;
+        assetIds[1] = 0;
+
+        uint256[] memory assetAmounts = new uint256[](2);
+        assetAmounts[0] = 10;
+        assetAmounts[1] = 10;
+        // When: getTotalValue called
+
+        // Then: getTotalValue should revert with "" ("EvmError: Revert")
+        vm.expectRevert(bytes(""));
+        mainRegistry.getListOfValuesPerAsset(assetAddresses, assetIds, assetAmounts, 0);
+    }
+
+    function testRevert_getListOfValuesPerAsset_UnknownBaseCurrency(uint256 basecurrency) public {
+        vm.assume(basecurrency >= 3);
+        //Does not test on overflow, test to check if function correctly returns value in BaseCurrency or USD
+        // Given: assetAddresses index 0 is address(eth), index 1 is address(bayc), assetIds index 0 and 1 is 0, assetAmounts index 0 and 1 is 10
+        address[] memory assetAddresses = new address[](2);
+        assetAddresses[0] = address(eth);
+        assetAddresses[1] = address(bayc);
+
+        uint256[] memory assetIds = new uint256[](2);
+        assetIds[0] = 0;
+        assetIds[1] = 0;
+
+        uint256[] memory assetAmounts = new uint256[](2);
+        assetAmounts[0] = 10;
+        assetAmounts[1] = 10;
+        // When: getTotalValue called
+
+        // Then: getListOfValuesPerAsset should revert with "" ("EvmError: Revert")
+        vm.expectRevert(bytes(""));
+        mainRegistry.getListOfValuesPerAsset(assetAddresses, assetIds, assetAmounts, basecurrency);
+    }
+
+    function testSuccess_getListOfValuesPerAsset() public {
+        // Given: oracleOwner calls transmit for rateEthToUsd, rateLinkToUsd and rateWbaycToEth
+        vm.startPrank(oracleOwner);
+        oracleEthToUsd.transmit(int256(rateEthToUsd));
+        oracleLinkToUsd.transmit(int256(rateLinkToUsd));
+        oracleWbaycToEth.transmit(int256(rateWbaycToEth));
+        vm.stopPrank();
+
+        // When: assetAddresses index 0 is address(eth), index 1 is address(link), index 2 is address(bayc), assetIds index 0, 1 and 2 is 0,
+        // assetAmounts index 0 is 10 multiplied by ethDecimals, index 1 is 10 multiplied by linkDecimals, index 2 is 1, actualListOfValuesPerAsset is getListOfValuesPerAsset,
+        // expectedListOfValuesPerAsset index 0 is ethValueInEth, index 1 is linkValueInEth, index 2 is baycValueInEth
+        address[] memory assetAddresses = new address[](3);
+        assetAddresses[0] = address(eth);
+        assetAddresses[1] = address(link);
+        assetAddresses[2] = address(bayc);
+
+        uint256[] memory assetIds = new uint256[](3);
+        assetIds[0] = 0;
+        assetIds[1] = 0;
+        assetIds[2] = 0;
+
+        uint256[] memory assetAmounts = new uint256[](3);
+        assetAmounts[0] = 10 ** Constants.ethDecimals;
+        assetAmounts[1] = 10 ** Constants.linkDecimals;
+        assetAmounts[2] = 1;
+
+        RiskModule.AssetValueAndRiskVariables[] memory actualValuesPerAsset =
+            mainRegistry.getListOfValuesPerAsset(assetAddresses, assetIds, assetAmounts, Constants.EthBaseCurrency);
+
+        uint256 ethValueInEth = assetAmounts[0];
+        uint256 linkValueInUsd = (Constants.WAD * rateLinkToUsd * assetAmounts[1])
+            / 10 ** (Constants.oracleLinkToUsdDecimals + Constants.linkDecimals);
+        uint256 linkValueInEth = (linkValueInUsd * 10 ** Constants.oracleEthToUsdDecimals) / rateEthToUsd
+            / 10 ** (18 - Constants.ethDecimals);
+        uint256 baycValueInEth = (Constants.WAD * rateWbaycToEth * assetAmounts[2])
+            / 10 ** Constants.oracleWbaycToEthDecimals / 10 ** (18 - Constants.ethDecimals);
+
+        uint256[] memory expectedListOfValuesPerAsset = new uint256[](3);
+        expectedListOfValuesPerAsset[0] = ethValueInEth;
+        expectedListOfValuesPerAsset[1] = linkValueInEth;
+        expectedListOfValuesPerAsset[2] = baycValueInEth;
+
+        uint256[] memory actualListOfValuesPerAsset = new uint256[](3);
+        for (uint256 i; i < actualValuesPerAsset.length; ++i) {
+            actualListOfValuesPerAsset[i] = actualValuesPerAsset[i].valueInBaseCurrency;
+        }
+        // Then: expectedListOfValuesPerAsset array should be equal to actualListOfValuesPerAsset
+        assertTrue(CompareArrays.compareArrays(expectedListOfValuesPerAsset, actualListOfValuesPerAsset));
+    }
+
+    function testRevert_getListOfValuesPerAsset_UnknownBaseCurrency(address basecurrency) public {
+        vm.assume(basecurrency != address(0));
+        vm.assume(basecurrency != address(dai));
+        vm.assume(basecurrency != address(eth));
+        //Does not test on overflow, test to check if function correctly returns value in BaseCurrency or USD
+        // Given: assetAddresses index 0 is address(eth), index 1 is address(bayc), assetIds index 0 and 1 is 0, assetAmounts index 0 and 1 is 10
+        address[] memory assetAddresses = new address[](2);
+        assetAddresses[0] = address(eth);
+        assetAddresses[1] = address(bayc);
+
+        uint256[] memory assetIds = new uint256[](2);
+        assetIds[0] = 0;
+        assetIds[1] = 0;
+
+        uint256[] memory assetAmounts = new uint256[](2);
+        assetAmounts[0] = 10;
+        assetAmounts[1] = 10;
+        // When: getTotalValue called
+
+        // Then: getTotalValue should revert with "" ("EvmError: Revert")
+        vm.expectRevert("MR_GLVA: UNKNOWN_BASECURRENCY");
+        mainRegistry.getListOfValuesPerAsset(assetAddresses, assetIds, assetAmounts, basecurrency);
+    }
+
+    function testRevert_getTotalValue_UnknownBaseCurrency(address basecurrency) public {
+        vm.assume(basecurrency != address(0));
+        vm.assume(basecurrency != address(dai));
+        vm.assume(basecurrency != address(eth));
+        //Does not test on overflow, test to check if function correctly returns value in BaseCurrency or USD
+        // Given: assetAddresses index 0 is address(eth), index 1 is address(bayc), assetIds index 0 and 1 is 0, assetAmounts index 0 and 1 is 10
+        address[] memory assetAddresses = new address[](2);
+        assetAddresses[0] = address(eth);
+        assetAddresses[1] = address(bayc);
+
+        uint256[] memory assetIds = new uint256[](2);
+        assetIds[0] = 0;
+        assetIds[1] = 0;
+
+        uint256[] memory assetAmounts = new uint256[](2);
+        assetAmounts[0] = 10;
+        assetAmounts[1] = 10;
+        // When: getTotalValue called
+
+        // Then: getTotalValue should revert with "" ("EvmError: Revert")
+        vm.expectRevert("MR_GTV: UNKNOWN_BASECURRENCY");
+        mainRegistry.getTotalValue(assetAddresses, assetIds, assetAmounts, basecurrency);
+    }
+
+    function testSuccess_getTotalValue() public {
+        //Does not test on overflow, test to check if function correctly returns value in BaseCurrency or USD
+        // Given: oracleOwner calls transmit for rateEthToUsd, rateLinkToUsd and rateWbaycToEth
+        vm.startPrank(oracleOwner);
+        oracleEthToUsd.transmit(int256(rateEthToUsd));
+        oracleLinkToUsd.transmit(int256(rateLinkToUsd));
+        oracleWbaycToEth.transmit(int256(rateWbaycToEth));
+        vm.stopPrank();
+
+        // When: assetAddresses index 0 is address(eth), index 1 is address(link), index 2 is address(bayc), assetIds index 0, 1 and 2 is 0,
+        // assetAmounts index 0 is 10 multiplied by ethDecimals, index 1 is 10 multiplied by linkDecimals, index 2 is 1, actualTotalValue is getTotalValue,
+        // expectedTotalValue is ethValueInEth plus linkValueInEth plus baycValueInEth
+        address[] memory assetAddresses = new address[](3);
+        assetAddresses[0] = address(eth);
+        assetAddresses[1] = address(link);
+        assetAddresses[2] = address(bayc);
+
+        uint256[] memory assetIds = new uint256[](3);
+        assetIds[0] = 0;
+        assetIds[1] = 0;
+        assetIds[2] = 0;
+
+        uint256[] memory assetAmounts = new uint256[](3);
+        assetAmounts[0] = 10 ** Constants.ethDecimals;
+        assetAmounts[1] = 10 ** Constants.linkDecimals;
+        assetAmounts[2] = 1;
+
+        uint256 actualTotalValue = mainRegistry.getTotalValue(assetAddresses, assetIds, assetAmounts, address(eth));
+
+        uint256 ethValueInEth = assetAmounts[0];
+        uint256 linkValueInUsd = (Constants.WAD * rateLinkToUsd * assetAmounts[1])
+            / 10 ** (Constants.oracleLinkToUsdDecimals + Constants.linkDecimals);
+        uint256 linkValueInEth = (linkValueInUsd * 10 ** Constants.oracleEthToUsdDecimals) / rateEthToUsd
+            / 10 ** (18 - Constants.ethDecimals);
+        uint256 baycValueInEth = (Constants.WAD * rateWbaycToEth * assetAmounts[2])
+            / 10 ** Constants.oracleWbaycToEthDecimals / 10 ** (18 - Constants.ethDecimals);
+
+        uint256 expectedTotalValue = ethValueInEth + linkValueInEth + baycValueInEth;
+
+        // Then: expectedTotalValue should be equal to actualTotalValue
+        assertEq(expectedTotalValue, actualTotalValue);
+    }
+
+    function testRevert_getCollateralValue_UnknownBaseCurrency(address basecurrency) public {
+        vm.assume(basecurrency != address(0));
+        vm.assume(basecurrency != address(dai));
+        vm.assume(basecurrency != address(eth));
+        //Does not test on overflow, test to check if function correctly returns value in BaseCurrency or USD
+        // Given: assetAddresses index 0 is address(eth), index 1 is address(bayc), assetIds index 0 and 1 is 0, assetAmounts index 0 and 1 is 10
+        address[] memory assetAddresses = new address[](2);
+        assetAddresses[0] = address(eth);
+        assetAddresses[1] = address(bayc);
+
+        uint256[] memory assetIds = new uint256[](2);
+        assetIds[0] = 0;
+        assetIds[1] = 0;
+
+        uint256[] memory assetAmounts = new uint256[](2);
+        assetAmounts[0] = 10;
+        assetAmounts[1] = 10;
+        // When: getTotalValue called
+
+        // Then: getCollateralValue should revert with "" ("EvmError: Revert")
+        vm.expectRevert("MR_GCV: UNKNOWN_BASECURRENCY");
+        mainRegistry.getCollateralValue(assetAddresses, assetIds, assetAmounts, basecurrency);
+    }
+
+    function testSuccess_getCollateralValue(int64 rateEthToUsd_, uint64 amountEth, uint16 collateralFactor_) public {
+        vm.assume(collateralFactor_ <= RiskConstants.MAX_COLLATERAL_FACTOR);
+        vm.assume(rateEthToUsd_ > 0);
+
+        vm.prank(oracleOwner);
+        oracleEthToUsd.transmit(rateEthToUsd_);
+
+        uint256 ethValueInUsd = Constants.WAD * uint64(rateEthToUsd_) / 10 ** Constants.oracleEthToUsdDecimals
+            * amountEth / 10 ** Constants.ethDecimals / 10 ** (18 - Constants.usdDecimals);
+        vm.assume(ethValueInUsd > 0);
+
+        PricingModule.RiskVarInput[] memory riskVarsInput = new PricingModule.RiskVarInput[](1);
+        riskVarsInput[0].asset = address(eth);
+        riskVarsInput[0].baseCurrency = uint8(Constants.UsdBaseCurrency);
+        riskVarsInput[0].collateralFactor = collateralFactor_;
+
+        vm.startPrank(creatorAddress);
+        standardERC20PricingModule.setBatchRiskVariables(riskVarsInput);
+
+        address[] memory assetAddresses = new address[](1);
+        assetAddresses[0] = address(eth);
+
+        uint256[] memory assetIds = new uint256[](1);
+        assetIds[0] = 0;
+
+        uint256[] memory assetAmounts = new uint256[](1);
+        assetAmounts[0] = amountEth;
+
+        uint256 actualCollateralValue =
+            mainRegistry.getCollateralValue(assetAddresses, assetIds, assetAmounts, address(0));
+
+        uint256 expectedCollateralValue = ethValueInUsd * collateralFactor_ / 100;
+
+        assertEq(expectedCollateralValue, actualCollateralValue);
+    }
+
+    function testRevert_getLiquidationValue_UnknownBaseCurrency(address basecurrency) public {
+        vm.assume(basecurrency != address(0));
+        vm.assume(basecurrency != address(dai));
+        vm.assume(basecurrency != address(eth));
+        //Does not test on overflow, test to check if function correctly returns value in BaseCurrency or USD
+        // Given: assetAddresses index 0 is address(eth), index 1 is address(bayc), assetIds index 0 and 1 is 0, assetAmounts index 0 and 1 is 10
+        address[] memory assetAddresses = new address[](2);
+        assetAddresses[0] = address(eth);
+        assetAddresses[1] = address(bayc);
+
+        uint256[] memory assetIds = new uint256[](2);
+        assetIds[0] = 0;
+        assetIds[1] = 0;
+
+        uint256[] memory assetAmounts = new uint256[](2);
+        assetAmounts[0] = 10;
+        assetAmounts[1] = 10;
+        // When: getTotalValue called
+
+        // Then: getLiquidationValue should revert with "" ("EvmError: Revert")
+        vm.expectRevert("MR_GLV: UNKNOWN_BASECURRENCY");
+        mainRegistry.getLiquidationValue(assetAddresses, assetIds, assetAmounts, basecurrency);
+    }
+
+    function testSuccess_getLiquidationValue(int64 rateEthToUsd_, uint64 amountEth, uint16 liquidationFactor_) public {
+        vm.assume(liquidationFactor_ <= RiskConstants.MAX_LIQUIDATION_FACTOR);
+        vm.assume(rateEthToUsd_ > 0);
+
+        vm.prank(oracleOwner);
+        oracleEthToUsd.transmit(rateEthToUsd_);
+
+        uint256 ethValueInUsd = Constants.WAD * uint64(rateEthToUsd_) / 10 ** Constants.oracleEthToUsdDecimals
+            * amountEth / 10 ** Constants.ethDecimals / 10 ** (18 - Constants.usdDecimals);
+        vm.assume(ethValueInUsd > 0);
+
+        PricingModule.RiskVarInput[] memory riskVarsInput = new PricingModule.RiskVarInput[](1);
+        riskVarsInput[0].asset = address(eth);
+        riskVarsInput[0].baseCurrency = uint8(Constants.UsdBaseCurrency);
+        riskVarsInput[0].liquidationFactor = liquidationFactor_;
+
+        vm.startPrank(creatorAddress);
+        standardERC20PricingModule.setBatchRiskVariables(riskVarsInput);
+
+        address[] memory assetAddresses = new address[](1);
+        assetAddresses[0] = address(eth);
+
+        uint256[] memory assetIds = new uint256[](1);
+        assetIds[0] = 0;
+
+        uint256[] memory assetAmounts = new uint256[](1);
+        assetAmounts[0] = amountEth;
+
+        uint256 actualLiquidationValue =
+            mainRegistry.getLiquidationValue(assetAddresses, assetIds, assetAmounts, address(0));
+
+        uint256 expectedLiquidationValue = ethValueInUsd * liquidationFactor_ / 100;
+
+        assertEq(expectedLiquidationValue, actualLiquidationValue);
+    }
+
+    function testSucccess_getTotalValue_CalculateValueInBaseCurrencyFromValueInUsd(
+        uint256 rateEthToUsdNew,
+        uint256 amountLink,
+        uint8 linkDecimals
+    ) public {
+        // Given: linkDecimals is less than equal to 18, rateEthToUsdNew is less than equal to max uint256 value and bigger than 0,
+        // creatorAddress calls addBaseCurrency with emptyList, calls addPricingModule with standardERC20PricingModule,
+        // oracleOwner calls transmit with rateEthToUsdNew and rateLinkToUsd
+        vm.assume(linkDecimals <= 18);
+        vm.assume(rateEthToUsdNew <= uint256(type(int256).max));
+        vm.assume(rateEthToUsdNew > 0);
+        vm.assume(
+            amountLink
+                <= type(uint256).max / uint256(rateLinkToUsd) / Constants.WAD
+                    / 10 ** (Constants.oracleEthToUsdDecimals - Constants.oracleLinkToUsdDecimals)
+        );
+        vm.assume(
+            amountLink
+                <= (
+                    ((type(uint256).max / uint256(rateLinkToUsd) / Constants.WAD) * 10 ** Constants.oracleEthToUsdDecimals)
+                        / 10 ** Constants.oracleLinkToUsdDecimals
+                ) * 10 ** linkDecimals
+        );
+
         ArcadiaOracle oracle = arcadiaOracleFixture.initMockedOracle(0, "LINK / USD");
         vm.startPrank(creatorAddress);
         link = new ERC20Mock(
@@ -967,61 +1287,28 @@
         oracleEthToUsd.transmit(int256(rateEthToUsdNew));
         oracle.transmit(int256(rateLinkToUsd));
         vm.stopPrank();
-=======
-        uint256[] memory assetIds = new uint256[](2);
-        assetIds[0] = 0;
-        assetIds[1] = 0;
-
-        uint256[] memory assetAmounts = new uint256[](2);
-        assetAmounts[0] = 10;
-        assetAmounts[1] = 10;
-        // When: getTotalValue called
->>>>>>> eb996548
-
-        // Then: getTotalValue should revert with "" ("EvmError: Revert")
-        vm.expectRevert(bytes(""));
-        mainRegistry.getListOfValuesPerAsset(assetAddresses, assetIds, assetAmounts, 0);
-    }
-
-    function testRevert_getListOfValuesPerAsset_UnknownBaseCurrency(uint256 basecurrency) public {
-        vm.assume(basecurrency >= 3);
-        //Does not test on overflow, test to check if function correctly returns value in BaseCurrency or USD
-        // Given: assetAddresses index 0 is address(eth), index 1 is address(bayc), assetIds index 0 and 1 is 0, assetAmounts index 0 and 1 is 10
-        address[] memory assetAddresses = new address[](2);
-        assetAddresses[0] = address(eth);
-        assetAddresses[1] = address(bayc);
-
-        uint256[] memory assetIds = new uint256[](2);
-        assetIds[0] = 0;
-        assetIds[1] = 0;
-
-        uint256[] memory assetAmounts = new uint256[](2);
-        assetAmounts[0] = 10;
-        assetAmounts[1] = 10;
-        // When: getTotalValue called
-
-        // Then: getListOfValuesPerAsset should revert with "" ("EvmError: Revert")
-        vm.expectRevert(bytes(""));
-        mainRegistry.getListOfValuesPerAsset(assetAddresses, assetIds, assetAmounts, basecurrency);
-    }
-
-    function testSuccess_getListOfValuesPerAsset() public {
-        // Given: oracleOwner calls transmit for rateEthToUsd, rateLinkToUsd and rateWbaycToEth
-        vm.startPrank(oracleOwner);
-        oracleEthToUsd.transmit(int256(rateEthToUsd));
-        oracleLinkToUsd.transmit(int256(rateLinkToUsd));
-        oracleWbaycToEth.transmit(int256(rateWbaycToEth));
-        vm.stopPrank();
-
-        // When: assetAddresses index 0 is address(eth), index 1 is address(link), index 2 is address(bayc), assetIds index 0, 1 and 2 is 0,
-        // assetAmounts index 0 is 10 multiplied by ethDecimals, index 1 is 10 multiplied by linkDecimals, index 2 is 1, actualListOfValuesPerAsset is getListOfValuesPerAsset,
-        // expectedListOfValuesPerAsset index 0 is ethValueInEth, index 1 is linkValueInEth, index 2 is baycValueInEth
-        address[] memory assetAddresses = new address[](3);
-        assetAddresses[0] = address(eth);
-        assetAddresses[1] = address(link);
-        assetAddresses[2] = address(bayc);
-
-<<<<<<< HEAD
+
+        // When: assetAddresses index 0 is address(link), assetIds index 0 is 0, assetAmounts index 0 is amountLink,
+        // actualTotalValue is getTotalValue for assetAddresses, assetIds, assetAmounts and Constants.EthBaseCurrency,
+        // expectedTotalValue is linkValueInEth
+        address[] memory assetAddresses = new address[](1);
+        assetAddresses[0] = address(link);
+
+        uint256[] memory assetIds = new uint256[](1);
+        assetIds[0] = 0;
+
+        uint256[] memory assetAmounts = new uint256[](1);
+        assetAmounts[0] = amountLink;
+
+        uint256 actualTotalValue = mainRegistry.getTotalValue(assetAddresses, assetIds, assetAmounts, address(eth));
+
+        uint256 linkValueInUsd = (assetAmounts[0] * rateLinkToUsd * Constants.WAD)
+            / 10 ** Constants.oracleLinkToUsdDecimals / 10 ** linkDecimals;
+        uint256 linkValueInEth = (linkValueInUsd * 10 ** Constants.oracleEthToUsdDecimals) / rateEthToUsdNew
+            / 10 ** (18 - Constants.ethDecimals);
+
+        uint256 expectedTotalValue = linkValueInEth;
+
         // Then: expectedTotalValue should be equal to actualTotalValue
         assertEq(expectedTotalValue, actualTotalValue);
     }
@@ -1077,387 +1364,6 @@
         assetAddresses[0] = address(link);
 
         uint256[] memory assetIds = new uint256[](1);
-=======
-        uint256[] memory assetIds = new uint256[](3);
->>>>>>> eb996548
-        assetIds[0] = 0;
-        assetIds[1] = 0;
-        assetIds[2] = 0;
-
-        uint256[] memory assetAmounts = new uint256[](3);
-        assetAmounts[0] = 10 ** Constants.ethDecimals;
-        assetAmounts[1] = 10 ** Constants.linkDecimals;
-        assetAmounts[2] = 1;
-
-        RiskModule.AssetValueAndRiskVariables[] memory actualValuesPerAsset =
-            mainRegistry.getListOfValuesPerAsset(assetAddresses, assetIds, assetAmounts, Constants.EthBaseCurrency);
-
-        uint256 ethValueInEth = assetAmounts[0];
-        uint256 linkValueInUsd = (Constants.WAD * rateLinkToUsd * assetAmounts[1])
-            / 10 ** (Constants.oracleLinkToUsdDecimals + Constants.linkDecimals);
-        uint256 linkValueInEth = (linkValueInUsd * 10 ** Constants.oracleEthToUsdDecimals) / rateEthToUsd
-            / 10 ** (18 - Constants.ethDecimals);
-        uint256 baycValueInEth = (Constants.WAD * rateWbaycToEth * assetAmounts[2])
-            / 10 ** Constants.oracleWbaycToEthDecimals / 10 ** (18 - Constants.ethDecimals);
-
-        uint256[] memory expectedListOfValuesPerAsset = new uint256[](3);
-        expectedListOfValuesPerAsset[0] = ethValueInEth;
-        expectedListOfValuesPerAsset[1] = linkValueInEth;
-        expectedListOfValuesPerAsset[2] = baycValueInEth;
-
-        uint256[] memory actualListOfValuesPerAsset = new uint256[](3);
-        for (uint256 i; i < actualValuesPerAsset.length; ++i) {
-            actualListOfValuesPerAsset[i] = actualValuesPerAsset[i].valueInBaseCurrency;
-        }
-        // Then: expectedListOfValuesPerAsset array should be equal to actualListOfValuesPerAsset
-        assertTrue(CompareArrays.compareArrays(expectedListOfValuesPerAsset, actualListOfValuesPerAsset));
-    }
-
-    function testRevert_getListOfValuesPerAsset_UnknownBaseCurrency(address basecurrency) public {
-        vm.assume(basecurrency != address(0));
-        vm.assume(basecurrency != address(dai));
-        vm.assume(basecurrency != address(eth));
-        //Does not test on overflow, test to check if function correctly returns value in BaseCurrency or USD
-        // Given: assetAddresses index 0 is address(eth), index 1 is address(bayc), assetIds index 0 and 1 is 0, assetAmounts index 0 and 1 is 10
-        address[] memory assetAddresses = new address[](2);
-        assetAddresses[0] = address(eth);
-        assetAddresses[1] = address(bayc);
-
-        uint256[] memory assetIds = new uint256[](2);
-        assetIds[0] = 0;
-        assetIds[1] = 0;
-
-        uint256[] memory assetAmounts = new uint256[](2);
-        assetAmounts[0] = 10;
-        assetAmounts[1] = 10;
-        // When: getTotalValue called
-
-        // Then: getTotalValue should revert with "" ("EvmError: Revert")
-        vm.expectRevert("MR_GLVA: UNKNOWN_BASECURRENCY");
-        mainRegistry.getListOfValuesPerAsset(assetAddresses, assetIds, assetAmounts, basecurrency);
-    }
-
-    function testRevert_getTotalValue_UnknownBaseCurrency(address basecurrency) public {
-        vm.assume(basecurrency != address(0));
-        vm.assume(basecurrency != address(dai));
-        vm.assume(basecurrency != address(eth));
-        //Does not test on overflow, test to check if function correctly returns value in BaseCurrency or USD
-        // Given: assetAddresses index 0 is address(eth), index 1 is address(bayc), assetIds index 0 and 1 is 0, assetAmounts index 0 and 1 is 10
-        address[] memory assetAddresses = new address[](2);
-        assetAddresses[0] = address(eth);
-        assetAddresses[1] = address(bayc);
-
-        uint256[] memory assetIds = new uint256[](2);
-        assetIds[0] = 0;
-        assetIds[1] = 0;
-
-        uint256[] memory assetAmounts = new uint256[](2);
-        assetAmounts[0] = 10;
-        assetAmounts[1] = 10;
-        // When: getTotalValue called
-
-        // Then: getTotalValue should revert with "" ("EvmError: Revert")
-        vm.expectRevert("MR_GTV: UNKNOWN_BASECURRENCY");
-        mainRegistry.getTotalValue(assetAddresses, assetIds, assetAmounts, basecurrency);
-    }
-
-    function testSuccess_getTotalValue() public {
-        //Does not test on overflow, test to check if function correctly returns value in BaseCurrency or USD
-        // Given: oracleOwner calls transmit for rateEthToUsd, rateLinkToUsd and rateBaycToEth
-        vm.startPrank(oracleOwner);
-        oracleEthToUsd.transmit(int256(rateEthToUsd));
-        oracleLinkToUsd.transmit(int256(rateLinkToUsd));
-        oracleBaycToEth.transmit(int256(rateBaycToEth));
-        vm.stopPrank();
-
-        // When: assetAddresses index 0 is address(eth), index 1 is address(link), index 2 is address(bayc), assetIds index 0, 1 and 2 is 0,
-        // assetAmounts index 0 is 10 multiplied by ethDecimals, index 1 is 10 multiplied by linkDecimals, index 2 is 1, actualTotalValue is getTotalValue,
-        // expectedTotalValue is ethValueInEth plus linkValueInEth plus baycValueInEth
-        address[] memory assetAddresses = new address[](3);
-        assetAddresses[0] = address(eth);
-        assetAddresses[1] = address(link);
-        assetAddresses[2] = address(bayc);
-
-        uint256[] memory assetIds = new uint256[](3);
-        assetIds[0] = 0;
-        assetIds[1] = 0;
-        assetIds[2] = 0;
-
-        uint256[] memory assetAmounts = new uint256[](3);
-        assetAmounts[0] = 10 ** Constants.ethDecimals;
-        assetAmounts[1] = 10 ** Constants.linkDecimals;
-        assetAmounts[2] = 1;
-
-        uint256 actualTotalValue = mainRegistry.getTotalValue(assetAddresses, assetIds, assetAmounts, address(eth));
-
-        uint256 ethValueInEth = assetAmounts[0];
-        uint256 linkValueInUsd = (Constants.WAD * rateLinkToUsd * assetAmounts[1])
-            / 10 ** (Constants.oracleLinkToUsdDecimals + Constants.linkDecimals);
-        uint256 linkValueInEth = (linkValueInUsd * 10 ** Constants.oracleEthToUsdDecimals) / rateEthToUsd
-            / 10 ** (18 - Constants.ethDecimals);
-        uint256 baycValueInEth = (Constants.WAD * rateBaycToEth * assetAmounts[2])
-            / 10 ** Constants.oracleBaycToEthDecimals / 10 ** (18 - Constants.ethDecimals);
-
-        uint256 expectedTotalValue = ethValueInEth + linkValueInEth + baycValueInEth;
-
-        // Then: expectedTotalValue should be equal to actualTotalValue
-        assertEq(expectedTotalValue, actualTotalValue);
-    }
-
-<<<<<<< HEAD
-    function testSuccess_getListOfValuesPerAsset() public {
-        // Given: oracleOwner calls transmit for rateEthToUsd, rateLinkToUsd and rateBaycToEth
-        vm.startPrank(oracleOwner);
-        oracleEthToUsd.transmit(int256(rateEthToUsd));
-        oracleLinkToUsd.transmit(int256(rateLinkToUsd));
-        oracleBaycToEth.transmit(int256(rateBaycToEth));
-        vm.stopPrank();
-
-        // When: assetAddresses index 0 is address(eth), index 1 is address(link), index 2 is address(bayc), assetIds index 0, 1 and 2 is 0,
-        // assetAmounts index 0 is 10 multiplied by ethDecimals, index 1 is 10 multiplied by linkDecimals, index 2 is 1, actualListOfValuesPerAsset is getListOfValuesPerAsset,
-        // expectedListOfValuesPerAsset index 0 is ethValueInEth, index 1 is linkValueInEth, index 2 is baycValueInEth
-        address[] memory assetAddresses = new address[](3);
-=======
-    function testRevert_getCollateralValue_UnknownBaseCurrency(address basecurrency) public {
-        vm.assume(basecurrency != address(0));
-        vm.assume(basecurrency != address(dai));
-        vm.assume(basecurrency != address(eth));
-        //Does not test on overflow, test to check if function correctly returns value in BaseCurrency or USD
-        // Given: assetAddresses index 0 is address(eth), index 1 is address(bayc), assetIds index 0 and 1 is 0, assetAmounts index 0 and 1 is 10
-        address[] memory assetAddresses = new address[](2);
->>>>>>> eb996548
-        assetAddresses[0] = address(eth);
-        assetAddresses[1] = address(bayc);
-
-        uint256[] memory assetIds = new uint256[](2);
-        assetIds[0] = 0;
-        assetIds[1] = 0;
-<<<<<<< HEAD
-        assetIds[2] = 0;
-
-        uint256[] memory assetAmounts = new uint256[](3);
-        assetAmounts[0] = 10 ** Constants.ethDecimals;
-        assetAmounts[1] = 10 ** Constants.linkDecimals;
-        assetAmounts[2] = 1;
-
-        RiskModule.AssetValueAndRiskVariables[] memory actualValuesPerAsset =
-            mainRegistry.getListOfValuesPerAsset(assetAddresses, assetIds, assetAmounts, Constants.EthBaseCurrency);
-
-        uint256 ethValueInEth = assetAmounts[0];
-        uint256 linkValueInUsd = (Constants.WAD * rateLinkToUsd * assetAmounts[1])
-            / 10 ** (Constants.oracleLinkToUsdDecimals + Constants.linkDecimals);
-        uint256 linkValueInEth = (linkValueInUsd * 10 ** Constants.oracleEthToUsdDecimals) / rateEthToUsd
-            / 10 ** (18 - Constants.ethDecimals);
-        uint256 baycValueInEth = (Constants.WAD * rateBaycToEth * assetAmounts[2])
-            / 10 ** Constants.oracleBaycToEthDecimals / 10 ** (18 - Constants.ethDecimals);
-=======
->>>>>>> eb996548
-
-        uint256[] memory assetAmounts = new uint256[](2);
-        assetAmounts[0] = 10;
-        assetAmounts[1] = 10;
-        // When: getTotalValue called
-
-        // Then: getCollateralValue should revert with "" ("EvmError: Revert")
-        vm.expectRevert("MR_GCV: UNKNOWN_BASECURRENCY");
-        mainRegistry.getCollateralValue(assetAddresses, assetIds, assetAmounts, basecurrency);
-    }
-
-    function testSuccess_getCollateralValue(int64 rateEthToUsd_, uint64 amountEth, uint16 collateralFactor_) public {
-        vm.assume(collateralFactor_ <= RiskConstants.MAX_COLLATERAL_FACTOR);
-        vm.assume(rateEthToUsd_ > 0);
-
-        vm.prank(oracleOwner);
-        oracleEthToUsd.transmit(rateEthToUsd_);
-
-        uint256 ethValueInUsd = Constants.WAD * uint64(rateEthToUsd_) / 10 ** Constants.oracleEthToUsdDecimals
-            * amountEth / 10 ** Constants.ethDecimals / 10 ** (18 - Constants.usdDecimals);
-        vm.assume(ethValueInUsd > 0);
-
-        PricingModule.RiskVarInput[] memory riskVarsInput = new PricingModule.RiskVarInput[](1);
-        riskVarsInput[0].asset = address(eth);
-        riskVarsInput[0].baseCurrency = uint8(Constants.UsdBaseCurrency);
-        riskVarsInput[0].collateralFactor = collateralFactor_;
-
-        vm.startPrank(creatorAddress);
-        standardERC20PricingModule.setBatchRiskVariables(riskVarsInput);
-
-        address[] memory assetAddresses = new address[](1);
-        assetAddresses[0] = address(eth);
-
-        uint256[] memory assetIds = new uint256[](1);
-        assetIds[0] = 0;
-
-        uint256[] memory assetAmounts = new uint256[](1);
-        assetAmounts[0] = amountEth;
-
-        uint256 actualCollateralValue =
-            mainRegistry.getCollateralValue(assetAddresses, assetIds, assetAmounts, address(0));
-
-        uint256 expectedCollateralValue = ethValueInUsd * collateralFactor_ / 100;
-
-        assertEq(expectedCollateralValue, actualCollateralValue);
-    }
-
-    function testRevert_getLiquidationValue_UnknownBaseCurrency(address basecurrency) public {
-        vm.assume(basecurrency != address(0));
-        vm.assume(basecurrency != address(dai));
-        vm.assume(basecurrency != address(eth));
-        //Does not test on overflow, test to check if function correctly returns value in BaseCurrency or USD
-        // Given: assetAddresses index 0 is address(eth), index 1 is address(bayc), assetIds index 0 and 1 is 0, assetAmounts index 0 and 1 is 10
-        address[] memory assetAddresses = new address[](2);
-        assetAddresses[0] = address(eth);
-        assetAddresses[1] = address(bayc);
-
-        uint256[] memory assetIds = new uint256[](2);
-        assetIds[0] = 0;
-        assetIds[1] = 0;
-
-        uint256[] memory assetAmounts = new uint256[](2);
-        assetAmounts[0] = 10;
-        assetAmounts[1] = 10;
-        // When: getTotalValue called
-
-        // Then: getLiquidationValue should revert with "" ("EvmError: Revert")
-        vm.expectRevert("MR_GLV: UNKNOWN_BASECURRENCY");
-        mainRegistry.getLiquidationValue(assetAddresses, assetIds, assetAmounts, basecurrency);
-    }
-
-    function testSuccess_getLiquidationValue(int64 rateEthToUsd_, uint64 amountEth, uint16 liquidationFactor_) public {
-        vm.assume(liquidationFactor_ <= RiskConstants.MAX_LIQUIDATION_FACTOR);
-        vm.assume(rateEthToUsd_ > 0);
-
-        vm.prank(oracleOwner);
-        oracleEthToUsd.transmit(rateEthToUsd_);
-
-        uint256 ethValueInUsd = Constants.WAD * uint64(rateEthToUsd_) / 10 ** Constants.oracleEthToUsdDecimals
-            * amountEth / 10 ** Constants.ethDecimals / 10 ** (18 - Constants.usdDecimals);
-        vm.assume(ethValueInUsd > 0);
-
-        PricingModule.RiskVarInput[] memory riskVarsInput = new PricingModule.RiskVarInput[](1);
-        riskVarsInput[0].asset = address(eth);
-        riskVarsInput[0].baseCurrency = uint8(Constants.UsdBaseCurrency);
-        riskVarsInput[0].liquidationFactor = liquidationFactor_;
-
-        vm.startPrank(creatorAddress);
-        standardERC20PricingModule.setBatchRiskVariables(riskVarsInput);
-
-        address[] memory assetAddresses = new address[](1);
-        assetAddresses[0] = address(eth);
-
-        uint256[] memory assetIds = new uint256[](1);
-        assetIds[0] = 0;
-
-        uint256[] memory assetAmounts = new uint256[](1);
-        assetAmounts[0] = amountEth;
-
-        uint256 actualLiquidationValue =
-            mainRegistry.getLiquidationValue(assetAddresses, assetIds, assetAmounts, address(0));
-
-        uint256 expectedLiquidationValue = ethValueInUsd * liquidationFactor_ / 100;
-
-        assertEq(expectedLiquidationValue, actualLiquidationValue);
-    }
-
-    function testSucccess_getTotalValue_CalculateValueInBaseCurrencyFromValueInUsd(
-        uint256 rateEthToUsdNew,
-        uint256 amountLink,
-        uint8 linkDecimals
-    ) public {
-        // Given: linkDecimals is less than equal to 18, rateEthToUsdNew is less than equal to max uint256 value and bigger than 0,
-        // creatorAddress calls addBaseCurrency with emptyList, calls addPricingModule with standardERC20PricingModule,
-        // oracleOwner calls transmit with rateEthToUsdNew and rateLinkToUsd
-        vm.assume(linkDecimals <= 18);
-        vm.assume(rateEthToUsdNew <= uint256(type(int256).max));
-        vm.assume(rateEthToUsdNew > 0);
-        vm.assume(
-            amountLink
-                <= type(uint256).max / uint256(rateLinkToUsd) / Constants.WAD
-                    / 10 ** (Constants.oracleEthToUsdDecimals - Constants.oracleLinkToUsdDecimals)
-        );
-        vm.assume(
-            amountLink
-                <= (
-                    ((type(uint256).max / uint256(rateLinkToUsd) / Constants.WAD) * 10 ** Constants.oracleEthToUsdDecimals)
-                        / 10 ** Constants.oracleLinkToUsdDecimals
-                ) * 10 ** linkDecimals
-        );
-
-        vm.startPrank(creatorAddress);
-        link = new ERC20Mock(
-            "LINK Mock",
-            "mLINK",
-            linkDecimals
-        );
-        standardERC20PricingModule.addAsset(address(link), oracleLinkToUsdArr, emptyRiskVarInput, type(uint128).max);
-        vm.stopPrank();
-
-        vm.startPrank(oracleOwner);
-        oracleEthToUsd.transmit(int256(rateEthToUsdNew));
-        oracleLinkToUsd.transmit(int256(rateLinkToUsd));
-        vm.stopPrank();
-
-        // When: assetAddresses index 0 is address(link), assetIds index 0 is 0, assetAmounts index 0 is amountLink,
-        // actualTotalValue is getTotalValue for assetAddresses, assetIds, assetAmounts and Constants.EthBaseCurrency,
-        // expectedTotalValue is linkValueInEth
-        address[] memory assetAddresses = new address[](1);
-        assetAddresses[0] = address(link);
-
-        uint256[] memory assetIds = new uint256[](1);
-        assetIds[0] = 0;
-
-        uint256[] memory assetAmounts = new uint256[](1);
-        assetAmounts[0] = amountLink;
-
-        uint256 actualTotalValue = mainRegistry.getTotalValue(assetAddresses, assetIds, assetAmounts, address(eth));
-
-        uint256 linkValueInUsd = (assetAmounts[0] * rateLinkToUsd * Constants.WAD)
-            / 10 ** Constants.oracleLinkToUsdDecimals / 10 ** linkDecimals;
-        uint256 linkValueInEth = (linkValueInUsd * 10 ** Constants.oracleEthToUsdDecimals) / rateEthToUsdNew
-            / 10 ** (18 - Constants.ethDecimals);
-
-        uint256 expectedTotalValue = linkValueInEth;
-
-        // Then: expectedTotalValue should be equal to actualTotalValue
-        assertEq(expectedTotalValue, actualTotalValue);
-    }
-
-    function testRevert_getTotalValue_CalculateValueInBaseCurrencyFromValueInUsdOverflow(
-        uint256 rateEthToUsdNew,
-        uint256 amountLink,
-        uint8 linkDecimals
-    ) public {
-        // Given: linkDecimals is less than oracleEthToUsdDecimals, rateEthToUsdNew is less than equal to max uint256 value and bigger than 0,
-        // creatorAddress calls addBaseCurrency, calls addPricingModule with standardERC20PricingModule,
-        // oracleOwner calls transmit with rateEthToUsdNew and rateLinkToUsd
-        vm.assume(linkDecimals < Constants.oracleEthToUsdDecimals);
-        vm.assume(rateEthToUsdNew <= uint256(type(int256).max));
-        vm.assume(rateEthToUsdNew > 0);
-        vm.assume(
-            amountLink
-                > ((type(uint256).max / uint256(rateLinkToUsd) / Constants.WAD) * 10 ** Constants.oracleEthToUsdDecimals)
-                    / 10 ** (Constants.oracleLinkToUsdDecimals - linkDecimals)
-        );
-
-        vm.startPrank(creatorAddress);
-        link = new ERC20Mock(
-            "LINK Mock",
-            "mLINK",
-            linkDecimals);
-        standardERC20PricingModule.addAsset(address(link), oracleLinkToUsdArr, emptyRiskVarInput, type(uint128).max);
-        vm.stopPrank();
-
-        vm.startPrank(oracleOwner);
-        oracleEthToUsd.transmit(int256(rateEthToUsdNew));
-        oracleLinkToUsd.transmit(int256(rateLinkToUsd));
-        vm.stopPrank();
-
-        // When: assetAddresses index 0 is address(link), assetIds index 0 is 0, assetAmounts index 0 is amountLink,
-        // getTotalValue is called
-        address[] memory assetAddresses = new address[](1);
-        assetAddresses[0] = address(link);
-
-        uint256[] memory assetIds = new uint256[](1);
         assetIds[0] = 0;
 
         uint256[] memory assetAmounts = new uint256[](1);
