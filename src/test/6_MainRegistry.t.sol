--- conflicted
+++ resolved
@@ -251,26 +251,18 @@
         super.setUp();
     }
 
-<<<<<<< HEAD
-    function testSuccess_MainRegistryInitialisedWithUsdAsBaseCurrency() public {
+    function testSuccess_deployment_UsdAsBaseCurrency() public {
         // Given: 
         // When: 
         // Then: baseCurrencyLabel should return "USD"
-=======
-    function testSuccess_deployment_UsdAsBaseCurrency() public {
->>>>>>> f48aea31
         (,,,, string memory baseCurrencyLabel) = mainRegistry.baseCurrencyToInformation(0);
         assertTrue(StringHelpers.compareStrings("USD", baseCurrencyLabel));
     }
 
-<<<<<<< HEAD
-    function testMainRegistryInitialisedWithBaseCurrencyCounterOfZero() public {
+    function testSuccess_deployment_BaseCurrencyCounterIsZero() public {
         // Given: 
         // When: 
         // Then: baseCurrencyCounter should return 1
-=======
-    function testSuccess_deployment_BaseCurrencyCounterIsZero() public {
->>>>>>> f48aea31
         assertEq(1, mainRegistry.baseCurrencyCounter());
     }
 }
@@ -365,11 +357,8 @@
         vm.stopPrank();
     }
 
-<<<<<<< HEAD
-    function testRevert_addBaseCurrency_OwnerWithWrongNumberOfCreditRatings() public {
+    function testRevert_addBaseCurrency_WrongNumberOfRiskVariables() public {
         // Given: assetCreditRatings index 0 is 0
-=======
-    function testRevert_addBaseCurrency_WrongNumberOfRiskVariables() public {
         uint16 collFactor = mainRegistry.DEFAULT_COLLATERAL_FACTOR();
         uint16 liqTresh = mainRegistry.DEFAULT_LIQUIDATION_THRESHOLD();
         uint16[] memory collateralFactors = new uint16[](3);
@@ -381,7 +370,6 @@
         liquidationThresholds[1] = liqTresh;
         liquidationThresholds[2] = liqTresh;
 
->>>>>>> f48aea31
         vm.startPrank(creatorAddress);
         mainRegistry.addPricingModule(address(standardERC20PricingModule));
         standardERC20PricingModule.setAssetInformation(
@@ -403,16 +391,10 @@
             emptyListUint16
         );
 
-<<<<<<< HEAD
-        uint256[] memory assetCreditRatings = new uint256[](1);
-        assetCreditRatings[0] = 0;
         // When: creatorAddress calls addBaseCurrency
 
-        // Then: addBaseCurrency reverts with "MR_AN: length"
-        vm.expectRevert("MR_AN: length");
-=======
+        // Then: addBaseCurrency reverts with "MR_ABC: LENGTH_MISMATCH"
         vm.expectRevert("MR_ABC: LENGTH_MISMATCH");
->>>>>>> f48aea31
         mainRegistry.addBaseCurrency(
             MainRegistry.BaseCurrencyInformation({
                 baseCurrencyToUsdOracleUnit: uint64(10 ** Constants.oracleEthToUsdDecimals),
@@ -427,12 +409,8 @@
         vm.stopPrank();
     }
 
-<<<<<<< HEAD
-    function testRevert_addBaseCurrency_OwnerWithNonExistingCreditRatingCategory() public {
+    function testRevert_addBaseCurrency_NonValidRiskVariable() public {
         // Given: assetCreditRatings index 0 is CREDIT_RATING_CATOGERIES, index 1 is 0
-=======
-    function testRevert_addBaseCurrency_NonValidRiskVariable() public {
->>>>>>> f48aea31
         vm.startPrank(creatorAddress);
         mainRegistry.addPricingModule(address(standardERC20PricingModule));
         standardERC20PricingModule.setAssetInformation(
@@ -461,6 +439,9 @@
         liquidationThresholds[0] = mainRegistry.DEFAULT_LIQUIDATION_THRESHOLD();
         liquidationThresholds[1] = mainRegistry.DEFAULT_LIQUIDATION_THRESHOLD();
 
+        // When: creatorAddress calls addBaseCurrency
+
+        // Then: addBaseCurrency reverts with "MR_ABC: Coll.Fact not in limits"
         vm.expectRevert("MR_ABC: Coll.Fact not in limits");
         mainRegistry.addBaseCurrency(
             MainRegistry.BaseCurrencyInformation({
@@ -474,20 +455,10 @@
             liquidationThresholds
         );
 
-<<<<<<< HEAD
-        uint256[] memory assetCreditRatings = new uint256[](2);
-        assetCreditRatings[0] = mainRegistry.CREDIT_RATING_CATOGERIES();
-        assetCreditRatings[1] = 0;
-        // When: creatorAddress calls addBaseCurrency
-
-        // Then: addBaseCurrency reverts with "MR_AN: non existing credRat"
-        vm.expectRevert("MR_AN: non existing credRat");
-=======
         collateralFactors[0] = mainRegistry.DEFAULT_COLLATERAL_FACTOR();
         liquidationThresholds[0] = 11000;
 
         vm.expectRevert("MR_ABC: Liq.Thres not in limits");
->>>>>>> f48aea31
         mainRegistry.addBaseCurrency(
             MainRegistry.BaseCurrencyInformation({
                 baseCurrencyToUsdOracleUnit: uint64(10 ** Constants.oracleEthToUsdDecimals),
@@ -502,12 +473,8 @@
         vm.stopPrank();
     }
 
-<<<<<<< HEAD
-    function testSuccess_addBaseCurrency_OwnerWithEmptyListOfCreditRatings() public {
+    function testSuccess_addBaseCurrency_EmptyListOfRiskVariables() public {
         // Given: creatorAddress has empty list of credit ratings
-=======
-    function testSuccess_addBaseCurrency_EmptyListOfRiskVariables() public {
->>>>>>> f48aea31
         vm.startPrank(creatorAddress);
         mainRegistry.addPricingModule(address(standardERC20PricingModule));
         standardERC20PricingModule.setAssetInformation(
@@ -558,16 +525,7 @@
         assertEq(3, mainRegistry.baseCurrencyCounter());
     }
 
-<<<<<<< HEAD
-    function testSuccess_addBaseCurrency_OwnerWithFullListOfCreditRatings() public {
-        // Given: assetCreditRatings index 0 is 0, index  1 is 0
-        uint256[] memory assetCreditRatings = new uint256[](2);
-        assetCreditRatings[0] = 0;
-        assetCreditRatings[1] = 0;
-
-=======
     function testSuccess_addBaseCurrency_FullListOfRiskVariables() public {
->>>>>>> f48aea31
         vm.startPrank(creatorAddress);
         mainRegistry.addPricingModule(address(standardERC20PricingModule));
         standardERC20PricingModule.setAssetInformation(
@@ -589,9 +547,6 @@
             emptyListUint16
         );
 
-<<<<<<< HEAD
-        // When: creatorAddress calls addBaseCurrency
-=======
         uint16[] memory collateralFactors = new uint16[](2);
         collateralFactors[0] = mainRegistry.DEFAULT_COLLATERAL_FACTOR();
         collateralFactors[1] = mainRegistry.DEFAULT_COLLATERAL_FACTOR();
@@ -599,7 +554,6 @@
         liquidationThresholds[0] = mainRegistry.DEFAULT_LIQUIDATION_THRESHOLD();
         liquidationThresholds[1] = mainRegistry.DEFAULT_LIQUIDATION_THRESHOLD();
 
->>>>>>> f48aea31
         mainRegistry.addBaseCurrency(
             MainRegistry.BaseCurrencyInformation({
                 baseCurrencyToUsdOracleUnit: uint64(10 ** Constants.oracleEthToUsdDecimals),
@@ -634,63 +588,14 @@
 
         // Then: addPricingModule should revert with "Ownable: caller is not the owner"
         vm.expectRevert("Ownable: caller is not the owner");
-<<<<<<< HEAD
-        mainRegistry.addPricingModule(address(standardERC20Registry));
-        vm.stopPrank();
-    }
-
-    function testSuccess_addPricingModule_Owner() public {
+        mainRegistry.addPricingModule(address(standardERC20PricingModule));
+        vm.stopPrank();
+    }
+
+    function testRevert_addPricingModule_AddExistingPricingModule() public {
         // Given:
 
         // When: creatorAddress calls addPricingModule for address(standardERC20PricingModule)
-        vm.startPrank(creatorAddress);
-        mainRegistry.addPricingModule(address(standardERC20Registry));
-        vm.stopPrank();
-
-        // Then: isPricingModule should return address(standardERC20PricingModule)
-        assertTrue(mainRegistry.isPricingModule(address(standardERC20Registry)));
-    }
-
-    function testRevert_addPricingModule_OwnerOverwritesPricingModule() public {
-        // Given: creatorAddress calls addPricingModule for address(standardERC20PricingModule)
-        vm.startPrank(creatorAddress);
-        mainRegistry.addPricingModule(address(standardERC20Registry));
-        // When: creatorAddress calls addPricingModule of address(standardERC20Registry)
-
-        // Then: addPricingModule should revert with "Sub-Registry already exists"
-        vm.expectRevert("Sub-Registry already exists");
-        mainRegistry.addPricingModule(address(standardERC20Registry));
-        vm.stopPrank();
-    }
-
-    function testSuccess_assetsUpdatable_DefaultTrue() public {
-        // Given:
-        // When: 
-        // Then: assetsUpdatable should return true
-        assertTrue(mainRegistry.assetsUpdatable());
-    }
-
-    function testRevert_setAssetsToNonUpdatable_NonOwner(address unprivilegedAddress) public {
-        // Given: unprivilegedAddress is not creatorAddress
-        vm.assume(unprivilegedAddress != creatorAddress);
-        vm.startPrank(unprivilegedAddress);
-        // When: unprivilegedAddress calls setAssetsToNonUpdatable
-
-        // Then: setAssetsToNonUpdatable should revert with "Ownable: caller is not the owner"
-        vm.expectRevert("Ownable: caller is not the owner");
-        mainRegistry.setAssetsToNonUpdatable();
-        vm.stopPrank();
-    }
-
-    function testSuccess_setAssetsToNonUpdatable_Owner() public {
-        // Given: 
-        // When: creatorAddress calls setAssetsToNonUpdatable
-=======
-        mainRegistry.addPricingModule(address(standardERC20PricingModule));
-        vm.stopPrank();
-    }
-
-    function testRevert_addPricingModule_AddExistingPricingModule() public {
         vm.startPrank(creatorAddress);
         mainRegistry.addPricingModule(address(standardERC20PricingModule));
         vm.expectRevert("MR_APM: PriceMod. not unique");
@@ -699,34 +604,14 @@
     }
 
     function testSuccess_addPricingModule() public {
->>>>>>> f48aea31
         vm.startPrank(creatorAddress);
         mainRegistry.addPricingModule(address(standardERC20PricingModule));
         vm.stopPrank();
 
-<<<<<<< HEAD
-        // Then: assetsUpdatable should return true
-        assertTrue(!mainRegistry.assetsUpdatable());
-=======
         assertTrue(mainRegistry.isPricingModule(address(standardERC20PricingModule)));
->>>>>>> f48aea31
     }
 }
 
-<<<<<<< HEAD
-    function testRevert_addAsset_NonPricingModule(address unprivilegedAddress) public {
-        // Given: 
-        vm.startPrank(unprivilegedAddress);
-        // When: unprivilegedAddress calls addAsset with input of address(eth), emptyList
-        // Then: addAsset should revert with "Caller is not a Price Module."
-        vm.expectRevert("Caller is not a Price Module.");
-        mainRegistry.addAsset(address(eth), emptyList);
-        vm.stopPrank();
-    }
-
-    function testRevert_addAsset_PricingModuleAddsAssetWithWrongNumberOfCreditRatings() public {
-        // Given: creatorAddress calls addBaseCurrency with emptyList and calls addPricingModule, assetCreditRatings index 0 is 0
-=======
 /* ///////////////////////////////////////////////////////////////
                     ASSET MANAGEMENT
 /////////////////////////////////////////////////////////////// */
@@ -734,7 +619,6 @@
     function setUp() public override {
         super.setUp();
 
->>>>>>> f48aea31
         vm.startPrank(creatorAddress);
         mainRegistry.addBaseCurrency(
             MainRegistry.BaseCurrencyInformation({
@@ -766,19 +650,6 @@
         assertTrue(mainRegistry.assetsUpdatable());
     }
 
-<<<<<<< HEAD
-        vm.startPrank(address(standardERC20Registry));
-        // When: standardERC20PricingModule calls addAsset with input of address(eth), assetCreditRatings
-        // Then: addAsset should revert with "MR_AA: LENGTH_MISMATCH"
-        vm.expectRevert("MR_AA: LENGTH_MISMATCH");
-        mainRegistry.addAsset(address(eth), assetCreditRatings);
-        vm.stopPrank();
-    }
-
-    function testRevert_addAsset_PricingModuleAddsAssetWithNonExistingCreditRatingCategory() public {
-        // Given: creatorAddress calls addBaseCurrency with emptyList and calls addPricingModule, 
-        // assetCreditRatings index 0 is CREDIT_RATING_CATOGERIES, index 1 is 0, index 2 is 0
-=======
     function testRevert_setAssetsToNonUpdatable_NonOwner(address unprivilegedAddress) public {
         vm.assume(unprivilegedAddress != creatorAddress);
         vm.startPrank(unprivilegedAddress);
@@ -788,7 +659,6 @@
     }
 
     function testSuccess_setAssetsToNonUpdatable() public {
->>>>>>> f48aea31
         vm.startPrank(creatorAddress);
         mainRegistry.setAssetsToNonUpdatable();
         vm.stopPrank();
@@ -796,45 +666,6 @@
         assertTrue(!mainRegistry.assetsUpdatable());
     }
 
-<<<<<<< HEAD
-        vm.startPrank(address(standardERC20Registry));
-        // When: standardERC20PricingModule calls addAsset with input of address(eth), assetCreditRatings
-        // Then: addAsset should revert with "MR_AA: non-existing"
-        vm.expectRevert("MR_AA: non-existing");
-        mainRegistry.addAsset(address(eth), assetCreditRatings);
-        vm.stopPrank();
-    }
-
-    function testSuccess_addAsset_PricingModuleAddsAssetWithEmptyListCreditRatings() public {
-        // Given: creatorAddress calls addBaseCurrency with emptyList and calls addPricingModule,
-        vm.startPrank(creatorAddress);
-        mainRegistry.addBaseCurrency(
-            MainRegistry.BaseCurrencyInformation({
-                baseCurrencyToUsdOracleUnit: uint64(10 ** Constants.oracleDaiToUsdDecimals),
-                assetAddress: address(dai),
-                baseCurrencyToUsdOracle: address(oracleDaiToUsd),
-                baseCurrencyLabel: "DAI",
-                baseCurrencyUnitCorrection: uint64(10 ** (18 - Constants.daiDecimals))
-            }),
-            emptyList
-        );
-        mainRegistry.addBaseCurrency(
-            MainRegistry.BaseCurrencyInformation({
-                baseCurrencyToUsdOracleUnit: uint64(10 ** Constants.oracleEthToUsdDecimals),
-                assetAddress: address(eth),
-                baseCurrencyToUsdOracle: address(oracleEthToUsd),
-                baseCurrencyLabel: "ETH",
-                baseCurrencyUnitCorrection: uint64(10 ** (18 - Constants.ethDecimals))
-            }),
-            emptyList
-        );
-        mainRegistry.addPricingModule(address(standardERC20Registry));
-        vm.stopPrank();
-
-        // When: standardERC20PricingModule calls addAsset with input of address(eth), assetCreditRatings
-        vm.startPrank(address(standardERC20Registry));
-        mainRegistry.addAsset(address(eth), emptyList);
-=======
     function testRevert_addAsset_NonPricingModule(address unprivilegedAddress) public {
         vm.assume(unprivilegedAddress != address(standardERC20PricingModule));
         vm.assume(unprivilegedAddress != address(floorERC721PricingModule));
@@ -854,41 +685,9 @@
         vm.startPrank(address(standardERC20PricingModule));
         vm.expectRevert("MR_AA: LENGTH_MISMATCH");
         mainRegistry.addAsset(address(eth), collateralFactors, liquidationThresholds);
->>>>>>> f48aea31
-        vm.stopPrank();
-    }
-
-<<<<<<< HEAD
-        // Then: inMainRegistry for address(eth) should return true
-        assertTrue(mainRegistry.inMainRegistry(address(eth)));
-    }
-
-    function testSuccess_addAsset_PricingModuleAddsAssetWithFullListCreditRatings() public {
-        // Given: creatorAddress calls addBaseCurrency with emptyList and calls addPricingModule, 
-        // assetCreditRatings index 0 is 0, index 1 is 0, index 2 is 0
-        vm.startPrank(creatorAddress);
-        mainRegistry.addBaseCurrency(
-            MainRegistry.BaseCurrencyInformation({
-                baseCurrencyToUsdOracleUnit: uint64(10 ** Constants.oracleDaiToUsdDecimals),
-                assetAddress: address(dai),
-                baseCurrencyToUsdOracle: address(oracleDaiToUsd),
-                baseCurrencyLabel: "DAI",
-                baseCurrencyUnitCorrection: uint64(10 ** (18 - Constants.daiDecimals))
-            }),
-            emptyList
-        );
-        mainRegistry.addBaseCurrency(
-            MainRegistry.BaseCurrencyInformation({
-                baseCurrencyToUsdOracleUnit: uint64(10 ** Constants.oracleEthToUsdDecimals),
-                assetAddress: address(eth),
-                baseCurrencyToUsdOracle: address(oracleEthToUsd),
-                baseCurrencyLabel: "ETH",
-                baseCurrencyUnitCorrection: uint64(10 ** (18 - Constants.ethDecimals))
-            }),
-            emptyList
-        );
-        mainRegistry.addPricingModule(address(standardERC20Registry));
-=======
+        vm.stopPrank();
+    }
+
     function testRevert_addAsset_RiskVariablesTooSmall() public {
         uint16[] memory collateralFactors = new uint16[](3);
         collateralFactors[0] = mainRegistry.DEFAULT_COLLATERAL_FACTOR();
@@ -919,7 +718,6 @@
         vm.startPrank(address(standardERC20PricingModule));
         vm.expectRevert("MR_AA: Coll.Fact not in limits");
         mainRegistry.addAsset(address(eth), collateralFactors, liquidationThresholds);
->>>>>>> f48aea31
         vm.stopPrank();
 
         vm.startPrank(address(standardERC20PricingModule));
@@ -930,25 +728,16 @@
         vm.stopPrank();
     }
 
-<<<<<<< HEAD
+    function testSuccess_addAsset_EmptyListRiskVariables() public {
         // When: standardERC20Registry calls addAsset with input of address(eth), assetCreditRatings
-        vm.startPrank(address(standardERC20Registry));
-        mainRegistry.addAsset(address(eth), assetCreditRatings);
-=======
-    function testSuccess_addAsset_EmptyListRiskVariables() public {
         vm.startPrank(address(standardERC20PricingModule));
         mainRegistry.addAsset(address(eth), emptyListUint16, emptyListUint16);
->>>>>>> f48aea31
         vm.stopPrank();
 
         // Then: inMainRegistry for address(eth) should return true
         assertTrue(mainRegistry.inMainRegistry(address(eth)));
     }
 
-<<<<<<< HEAD
-    function testSuccess_addAsset_PricingModuleOverwritesAssetPositive() public {
-        // Given: creatorAddress calls addBaseCurrency with emptyList, calls addPricingModule with standardERC20PricingModule and floorERC721PricingModule
-=======
     function testSuccess_addAsset_FullListRiskVariables() public {
         uint16 collFactor = mainRegistry.DEFAULT_COLLATERAL_FACTOR();
         uint16 liqTresh = mainRegistry.DEFAULT_LIQUIDATION_THRESHOLD();
@@ -967,19 +756,12 @@
     }
 
     function testSuccess_addAsset_OverwriteAssetPositive() public {
->>>>>>> f48aea31
         vm.startPrank(creatorAddress);
         mainRegistry.addPricingModule(address(floorERC721PricingModule));
         vm.stopPrank();
 
-<<<<<<< HEAD
-        // When: standardERC20PricingModule and floorERC721PricingModule calls addAsset with input of address(eth), assetCreditRatings
-        vm.startPrank(address(standardERC20Registry));
-        mainRegistry.addAsset(address(eth), emptyList);
-=======
         vm.startPrank(address(standardERC20PricingModule));
         mainRegistry.addAsset(address(eth), emptyListUint16, emptyListUint16);
->>>>>>> f48aea31
         vm.stopPrank();
 
         assertEq(address(standardERC20PricingModule), mainRegistry.assetToPricingModule(address(eth)));
@@ -992,13 +774,7 @@
         assertEq(address(floorERC721PricingModule), mainRegistry.assetToPricingModule(address(eth)));
     }
 
-<<<<<<< HEAD
-    function testRevert_addAsset_PricingModuleOverwrites() public {
-        // Given: creatorAddress calls addBaseCurrency with emptyList, calls addPricingModule with standardERC20PricingModule and floorERC721PricingModule,
-        // calls setAssetsToNonUpdatable
-=======
     function testRevert_addAsset_OverwriteAssetNegative() public {
->>>>>>> f48aea31
         vm.startPrank(creatorAddress);
         mainRegistry.addPricingModule(address(floorERC721PricingModule));
         mainRegistry.setAssetsToNonUpdatable();
@@ -1026,12 +802,6 @@
     function setUp() public override {
         super.setUp();
 
-<<<<<<< HEAD
-    function testSuccess_batchIsWhiteListed_Positive() public {
-        // Given: creatorAddress calls addBaseCurrency with emptyList, calls addPricingModule with standardERC20PricingModule and floorERC721PricingModule,
-        // calls setAssetInformation for standardERC20PricingModule and floorERC721PricingModule
-=======
->>>>>>> f48aea31
         vm.startPrank(creatorAddress);
         mainRegistry.addBaseCurrency(
             MainRegistry.BaseCurrencyInformation({
@@ -1134,13 +904,7 @@
         mainRegistry.batchIsWhiteListed(assetAddresses, assetIds);
     }
 
-<<<<<<< HEAD
-    function testSuccess_batchIsWhiteListed_NegativeAssetNotWhitelisted() public {
-        // Given: creatorAddress calls addBaseCurrency with emptyList, calls addPricingModule with standardERC20PricingModule and floorERC721PricingModule,
-        // calls setAssetInformation for standardERC20PricingModule and floorERC721PricingModule
-=======
     function testSuccess_batchIsWhiteListed_SingleAssetNotWhitelisted() public {
->>>>>>> f48aea31
         vm.startPrank(creatorAddress);
         standardERC20PricingModule.setAssetInformation(
             StandardERC20PricingModule.AssetInformation({
@@ -1176,13 +940,7 @@
         assertTrue(!mainRegistry.batchIsWhiteListed(assetAddresses, assetIds));
     }
 
-<<<<<<< HEAD
-    function testSuccess_batchIsWhiteListed_NegativeAssetNotInMainregistry() public {
-        // Given: creatorAddress calls addBaseCurrency with emptyList, calls addPricingModule with standardERC20PricingModule and floorERC721PricingModule,
-        // calls setAssetInformation for standardERC20PricingModule and floorERC721PricingModule
-=======
     function testSuccess_batchIsWhiteListed_AssetNotInMainregistry() public {
->>>>>>> f48aea31
         vm.startPrank(creatorAddress);
         standardERC20PricingModule.setAssetInformation(
             StandardERC20PricingModule.AssetInformation({
@@ -1287,30 +1045,7 @@
                 idRangeStart: 0,
                 idRangeEnd: 9999,
                 assetAddress: address(bayc)
-            }),
-            emptyListUint16,
-            emptyListUint16
-        );
-        standardERC20PricingModule.removeFromWhiteList(address(snx));
-        vm.stopPrank();
-
-        address[] memory expectedWhiteList = new address[](3);
-        expectedWhiteList[0] = address(eth);
-        expectedWhiteList[1] = address(bayc);
-
-        address[] memory actualWhiteList = mainRegistry.getWhiteList();
-        assertTrue(CompareArrays.compareArrays(expectedWhiteList, actualWhiteList));
-    }
-
-    function testSuccess_getWhiteList_RemovalAndRestoringOfAsset() public {
-        vm.startPrank(creatorAddress);
-        standardERC20PricingModule.setAssetInformation(
-            StandardERC20PricingModule.AssetInformation({
-                oracleAddresses: oracleEthToUsdArr,
-                assetUnit: uint64(10 ** Constants.ethDecimals),
-                assetAddress: address(eth)
-            }),
-            emptyListUint16,
+            }),            emptyListUint16,
             emptyListUint16
         );
         standardERC20PricingModule.setAssetInformation(
@@ -1356,12 +1091,6 @@
     function setUp() public override {
         super.setUp();
 
-<<<<<<< HEAD
-    function testSuccess_getWhiteList_WithAfterRemovalOfAsset() public {
-        // Given: creatorAddress calls addBaseCurrency with emptyList, calls addPricingModule with standardERC20PricingModule and floorERC721PricingModule,
-        // calls setAssetInformation for standardERC20PricingModule and floorERC721PricingModule, calls removeFromWhiteList for address(snx)
-=======
->>>>>>> f48aea31
         vm.startPrank(creatorAddress);
         mainRegistry.addBaseCurrency(
             MainRegistry.BaseCurrencyInformation({
@@ -1418,16 +1147,6 @@
         vm.stopPrank();
     }
 
-<<<<<<< HEAD
-        // When: expectedWhiteList index 0 is address(eth), index 1 is address(bayc) and actualWhiteList is getWhiteList on mainRegistry
-        address[] memory expectedWhiteList = new address[](3);
-        expectedWhiteList[0] = address(eth);
-        expectedWhiteList[1] = address(bayc);
-
-        address[] memory actualWhiteList = mainRegistry.getWhiteList();
-        // Then: expectedWhiteList array should be equal to actualWhiteList array
-        assertTrue(CompareArrays.compareArrays(expectedWhiteList, actualWhiteList));
-=======
     function testRevert_batchSetRiskVariables_NonOwner(address unprivilegedAddress) public {
         vm.assume(unprivilegedAddress != creatorAddress);
 
@@ -1553,7 +1272,6 @@
             mainRegistry.DEFAULT_LIQUIDATION_THRESHOLD(),
             mainRegistry.liquidationThresholds(address(eth), Constants.EthBaseCurrency)
         );
->>>>>>> f48aea31
     }
 }
 
@@ -1564,12 +1282,6 @@
     function setUp() public override {
         super.setUp();
 
-<<<<<<< HEAD
-    function testSuccess_getWhiteList_WithAfterRemovalAndReaddingOfAsset() public {
-        // Given: creatorAddress calls addBaseCurrency with emptyList, calls addPricingModule with standardERC20PricingModule and floorERC721PricingModule,
-        // calls setAssetInformation for standardERC20PricingModule and floorERC721PricingModule, calls removeFromWhiteList for address(snx), calls addToWhiteList for address(snx)
-=======
->>>>>>> f48aea31
         vm.startPrank(creatorAddress);
         mainRegistry.addBaseCurrency(
             MainRegistry.BaseCurrencyInformation({
@@ -1624,19 +1336,6 @@
             emptyListUint16
         );
         vm.stopPrank();
-<<<<<<< HEAD
-
-        // When: expectedWhiteList index 0 is address(eth), index 1 is address(snx), index 2 is address(bayc) and actualWhiteList is getWhiteList on mainRegistry
-        address[] memory expectedWhiteList = new address[](3);
-        expectedWhiteList[0] = address(eth);
-        expectedWhiteList[1] = address(snx);
-        expectedWhiteList[2] = address(bayc);
-
-        address[] memory actualWhiteList = mainRegistry.getWhiteList();
-        // Then: expectedWhiteList array should be equal to actualWhiteList array
-        assertTrue(CompareArrays.compareArrays(expectedWhiteList, actualWhiteList));
-=======
->>>>>>> f48aea31
     }
 
     function testSucccess_getTotalValue_CalculateValueInBaseCurrencyFromValueInUsd(
@@ -1756,15 +1455,9 @@
         mainRegistry.getTotalValue(assetAddresses, assetIds, assetAmounts, Constants.EthBaseCurrency);
     }
 
-<<<<<<< HEAD
-    function testRevert_getTotalValue_CalculateValueInBaseCurrencyFromValueInUsdWithRateZero(uint256 amountLink) public {
-        // Given: amountLink is bigger than 0, creatorAddress calls addBaseCurrency, calls addPricingModule with standardERC20PricingModule,
-        // oracleOwner calls transmit with 0 and rateLinkToUsd
-=======
     function testRevert_getTotalValue_CalculateValueInBaseCurrencyFromValueInUsdWithRateZero(uint256 amountLink)
         public
     {
->>>>>>> f48aea31
         vm.assume(amountLink > 0);
 
         vm.startPrank(oracleOwner);
@@ -1790,55 +1483,6 @@
 
     function testRevert_getTotalValue_NegativeNonEqualInputLists() public {
         //Does not test on overflow, test to check if function correctly returns value in BaseCurrency or USD
-<<<<<<< HEAD
-        // Given: creatorAddress calls addBaseCurrency, calls addPricingModule for standardERC20PricingModule and floorERC721PricingModule,
-        // calls setAssetInformation on floorERC721PricingModule
-        vm.startPrank(creatorAddress);
-        mainRegistry.addBaseCurrency(
-            MainRegistry.BaseCurrencyInformation({
-                baseCurrencyToUsdOracleUnit: uint64(10 ** Constants.oracleDaiToUsdDecimals),
-                assetAddress: address(dai),
-                baseCurrencyToUsdOracle: address(oracleDaiToUsd),
-                baseCurrencyLabel: "DAI",
-                baseCurrencyUnitCorrection: uint64(10 ** (18 - Constants.daiDecimals))
-            }),
-            emptyList
-        );
-        mainRegistry.addBaseCurrency(
-            MainRegistry.BaseCurrencyInformation({
-                baseCurrencyToUsdOracleUnit: uint64(10 ** Constants.oracleEthToUsdDecimals),
-                assetAddress: address(eth),
-                baseCurrencyToUsdOracle: address(oracleEthToUsd),
-                baseCurrencyLabel: "ETH",
-                baseCurrencyUnitCorrection: uint64(10 ** (18 - Constants.ethDecimals))
-            }),
-            emptyList
-        );
-        mainRegistry.addPricingModule(address(standardERC20Registry));
-        mainRegistry.addPricingModule(address(floorERC721PricingModule));
-        standardERC20Registry.setAssetInformation(
-            StandardERC20PricingModule.AssetInformation({
-                oracleAddresses: oracleEthToUsdArr,
-                assetUnit: uint64(10 ** Constants.ethDecimals),
-                assetAddress: address(eth)
-            }),
-            emptyList
-        );
-        floorERC721PricingModule.setAssetInformation(
-            FloorERC721PricingModule.AssetInformation({
-                oracleAddresses: oracleWbaycToEthEthToUsd,
-                idRangeStart: 0,
-                idRangeEnd: type(uint256).max,
-                assetAddress: address(bayc)
-            }),
-            emptyList
-        );
-        vm.stopPrank();
-
-        // When: assetAddresses index 0 is address(eth), index 1 is address(bayc), assetIds index 0 is 0, assetAmounts index 0 and 1 is 10,
-        // getTotalValue is called
-=======
->>>>>>> f48aea31
         address[] memory assetAddresses = new address[](2);
         assetAddresses[0] = address(eth);
         assetAddresses[1] = address(bayc);
@@ -1866,55 +1510,6 @@
     }
 
     function testRevert_getListOfValuesPerAsset_NonEqualInputLists() public {
-<<<<<<< HEAD
-        // Given: creatorAddress calls addBaseCurrency, calls addPricingModule for standardERC20PricingModule and floorERC721PricingModule,
-        // calls setAssetInformation on floorERC721PricingModule
-        vm.startPrank(creatorAddress);
-        mainRegistry.addBaseCurrency(
-            MainRegistry.BaseCurrencyInformation({
-                baseCurrencyToUsdOracleUnit: uint64(10 ** Constants.oracleDaiToUsdDecimals),
-                assetAddress: address(dai),
-                baseCurrencyToUsdOracle: address(oracleDaiToUsd),
-                baseCurrencyLabel: "DAI",
-                baseCurrencyUnitCorrection: uint64(10 ** (18 - Constants.daiDecimals))
-            }),
-            emptyList
-        );
-        mainRegistry.addBaseCurrency(
-            MainRegistry.BaseCurrencyInformation({
-                baseCurrencyToUsdOracleUnit: uint64(10 ** Constants.oracleEthToUsdDecimals),
-                assetAddress: address(eth),
-                baseCurrencyToUsdOracle: address(oracleEthToUsd),
-                baseCurrencyLabel: "ETH",
-                baseCurrencyUnitCorrection: uint64(10 ** (18 - Constants.ethDecimals))
-            }),
-            emptyList
-        );
-        mainRegistry.addPricingModule(address(standardERC20Registry));
-        mainRegistry.addPricingModule(address(floorERC721PricingModule));
-        standardERC20Registry.setAssetInformation(
-            StandardERC20PricingModule.AssetInformation({
-                oracleAddresses: oracleEthToUsdArr,
-                assetUnit: uint64(10 ** Constants.ethDecimals),
-                assetAddress: address(eth)
-            }),
-            emptyList
-        );
-        floorERC721PricingModule.setAssetInformation(
-            FloorERC721PricingModule.AssetInformation({
-                oracleAddresses: oracleWbaycToEthEthToUsd,
-                idRangeStart: 0,
-                idRangeEnd: type(uint256).max,
-                assetAddress: address(bayc)
-            }),
-            emptyList
-        );
-        vm.stopPrank();
-
-        // When: assetAddresses index 0 is address(eth), index 1 is address(bayc), assetIds index 0 is 0, assetAmounts index 0 and 1 is 10,
-        // getTotalValue is called
-=======
->>>>>>> f48aea31
         address[] memory assetAddresses = new address[](2);
         assetAddresses[0] = address(eth);
         assetAddresses[1] = address(bayc);
@@ -1943,55 +1538,6 @@
 
     function testRevert_getTotalValue_UnknownBaseCurrency() public {
         //Does not test on overflow, test to check if function correctly returns value in BaseCurrency or USD
-<<<<<<< HEAD
-        // Given: creatorAddress calls addBaseCurrency, calls addPricingModule for standardERC20PricingModule and floorERC721PricingModule,
-        // calls setAssetInformation on floorERC721PricingModule
-        vm.startPrank(creatorAddress);
-        mainRegistry.addBaseCurrency(
-            MainRegistry.BaseCurrencyInformation({
-                baseCurrencyToUsdOracleUnit: uint64(10 ** Constants.oracleDaiToUsdDecimals),
-                assetAddress: address(dai),
-                baseCurrencyToUsdOracle: address(oracleDaiToUsd),
-                baseCurrencyLabel: "DAI",
-                baseCurrencyUnitCorrection: uint64(10 ** (18 - Constants.daiDecimals))
-            }),
-            emptyList
-        );
-        mainRegistry.addBaseCurrency(
-            MainRegistry.BaseCurrencyInformation({
-                baseCurrencyToUsdOracleUnit: uint64(10 ** Constants.oracleEthToUsdDecimals),
-                assetAddress: address(eth),
-                baseCurrencyToUsdOracle: address(oracleEthToUsd),
-                baseCurrencyLabel: "ETH",
-                baseCurrencyUnitCorrection: uint64(10 ** (18 - Constants.ethDecimals))
-            }),
-            emptyList
-        );
-        mainRegistry.addPricingModule(address(standardERC20Registry));
-        mainRegistry.addPricingModule(address(floorERC721PricingModule));
-        standardERC20Registry.setAssetInformation(
-            StandardERC20PricingModule.AssetInformation({
-                oracleAddresses: oracleEthToUsdArr,
-                assetUnit: uint64(10 ** Constants.ethDecimals),
-                assetAddress: address(eth)
-            }),
-            emptyList
-        );
-        floorERC721PricingModule.setAssetInformation(
-            FloorERC721PricingModule.AssetInformation({
-                oracleAddresses: oracleWbaycToEthEthToUsd,
-                idRangeStart: 0,
-                idRangeEnd: type(uint256).max,
-                assetAddress: address(bayc)
-            }),
-            emptyList
-        );
-        vm.stopPrank();
-
-        // When: assetAddresses index 0 is address(eth), index 1 is address(bayc), assetIds index 0 and 1 is 0, assetAmounts index 0 and 1 is 10,
-        // getTotalValue is called
-=======
->>>>>>> f48aea31
         address[] memory assetAddresses = new address[](2);
         assetAddresses[0] = address(eth);
         assetAddresses[1] = address(bayc);
@@ -2011,55 +1557,6 @@
 
     function testRevert_getListOfValuesPerAsset_UnknownBaseCurrency() public {
         //Does not test on overflow, test to check if function correctly returns value in BaseCurrency or USD
-<<<<<<< HEAD
-        // Given: creatorAddress calls addBaseCurrency, calls addPricingModule for standardERC20PricingModule and floorERC721PricingModule,
-        // calls setAssetInformation on floorERC721PricingModule
-        vm.startPrank(creatorAddress);
-        mainRegistry.addBaseCurrency(
-            MainRegistry.BaseCurrencyInformation({
-                baseCurrencyToUsdOracleUnit: uint64(10 ** Constants.oracleDaiToUsdDecimals),
-                assetAddress: address(dai),
-                baseCurrencyToUsdOracle: address(oracleDaiToUsd),
-                baseCurrencyLabel: "DAI",
-                baseCurrencyUnitCorrection: uint64(10 ** (18 - Constants.daiDecimals))
-            }),
-            emptyList
-        );
-        mainRegistry.addBaseCurrency(
-            MainRegistry.BaseCurrencyInformation({
-                baseCurrencyToUsdOracleUnit: uint64(10 ** Constants.oracleEthToUsdDecimals),
-                assetAddress: address(eth),
-                baseCurrencyToUsdOracle: address(oracleEthToUsd),
-                baseCurrencyLabel: "ETH",
-                baseCurrencyUnitCorrection: uint64(10 ** (18 - Constants.ethDecimals))
-            }),
-            emptyList
-        );
-        mainRegistry.addPricingModule(address(standardERC20Registry));
-        mainRegistry.addPricingModule(address(floorERC721PricingModule));
-        standardERC20Registry.setAssetInformation(
-            StandardERC20PricingModule.AssetInformation({
-                oracleAddresses: oracleEthToUsdArr,
-                assetUnit: uint64(10 ** Constants.ethDecimals),
-                assetAddress: address(eth)
-            }),
-            emptyList
-        );
-        floorERC721PricingModule.setAssetInformation(
-            FloorERC721PricingModule.AssetInformation({
-                oracleAddresses: oracleWbaycToEthEthToUsd,
-                idRangeStart: 0,
-                idRangeEnd: type(uint256).max,
-                assetAddress: address(bayc)
-            }),
-            emptyList
-        );
-        vm.stopPrank();
-
-        // When: assetAddresses index 0 is address(eth), index 1 is address(bayc), assetIds index 0 and 1 is 0, assetAmounts index 0 and 1 is 10,
-        // getTotalValue is called
-=======
->>>>>>> f48aea31
         address[] memory assetAddresses = new address[](2);
         assetAddresses[0] = address(eth);
         assetAddresses[1] = address(bayc);
@@ -2079,55 +1576,6 @@
 
     function testRevert_getTotalValue_UnknownAsset() public {
         //Does not test on overflow, test to check if function correctly returns value in BaseCurrency or USD
-<<<<<<< HEAD
-        // Given: creatorAddress calls addBaseCurrency, calls addPricingModule for standardERC20PricingModule and floorERC721PricingModule,
-        // calls setAssetInformation on floorERC721PricingModule
-        vm.startPrank(creatorAddress);
-        mainRegistry.addBaseCurrency(
-            MainRegistry.BaseCurrencyInformation({
-                baseCurrencyToUsdOracleUnit: uint64(10 ** Constants.oracleDaiToUsdDecimals),
-                assetAddress: address(dai),
-                baseCurrencyToUsdOracle: address(oracleDaiToUsd),
-                baseCurrencyLabel: "DAI",
-                baseCurrencyUnitCorrection: uint64(10 ** (18 - Constants.daiDecimals))
-            }),
-            emptyList
-        );
-        mainRegistry.addBaseCurrency(
-            MainRegistry.BaseCurrencyInformation({
-                baseCurrencyToUsdOracleUnit: uint64(10 ** Constants.oracleEthToUsdDecimals),
-                assetAddress: address(eth),
-                baseCurrencyToUsdOracle: address(oracleEthToUsd),
-                baseCurrencyLabel: "ETH",
-                baseCurrencyUnitCorrection: uint64(10 ** (18 - Constants.ethDecimals))
-            }),
-            emptyList
-        );
-        mainRegistry.addPricingModule(address(standardERC20Registry));
-        mainRegistry.addPricingModule(address(floorERC721PricingModule));
-        standardERC20Registry.setAssetInformation(
-            StandardERC20PricingModule.AssetInformation({
-                oracleAddresses: oracleEthToUsdArr,
-                assetUnit: uint64(10 ** Constants.ethDecimals),
-                assetAddress: address(eth)
-            }),
-            emptyList
-        );
-        floorERC721PricingModule.setAssetInformation(
-            FloorERC721PricingModule.AssetInformation({
-                oracleAddresses: oracleWbaycToEthEthToUsd,
-                idRangeStart: 0,
-                idRangeEnd: type(uint256).max,
-                assetAddress: address(bayc)
-            }),
-            emptyList
-        );
-        vm.stopPrank();
-
-        // When: assetAddresses index 0 is address(safemoon), index 1 is address(bayc), assetIds index 0 and 1 is 0, assetAmounts index 0 and 1 is 10,
-        // getTotalValue is called
-=======
->>>>>>> f48aea31
         address[] memory assetAddresses = new address[](2);
         assetAddresses[0] = address(safemoon);
         assetAddresses[1] = address(bayc);
@@ -2147,55 +1595,6 @@
 
     function testRevert_getListOfValuesPerAsset_UnknownAsset() public {
         //Does not test on overflow, test to check if function correctly returns value in BaseCurrency or USD
-<<<<<<< HEAD
-        // Given: creatorAddress calls addBaseCurrency, calls addPricingModule for standardERC20PricingModule and floorERC721PricingModule,
-        // calls setAssetInformation on floorERC721PricingModule
-        vm.startPrank(creatorAddress);
-        mainRegistry.addBaseCurrency(
-            MainRegistry.BaseCurrencyInformation({
-                baseCurrencyToUsdOracleUnit: uint64(10 ** Constants.oracleDaiToUsdDecimals),
-                assetAddress: address(dai),
-                baseCurrencyToUsdOracle: address(oracleDaiToUsd),
-                baseCurrencyLabel: "DAI",
-                baseCurrencyUnitCorrection: uint64(10 ** (18 - Constants.daiDecimals))
-            }),
-            emptyList
-        );
-        mainRegistry.addBaseCurrency(
-            MainRegistry.BaseCurrencyInformation({
-                baseCurrencyToUsdOracleUnit: uint64(10 ** Constants.oracleEthToUsdDecimals),
-                assetAddress: address(eth),
-                baseCurrencyToUsdOracle: address(oracleEthToUsd),
-                baseCurrencyLabel: "ETH",
-                baseCurrencyUnitCorrection: uint64(10 ** (18 - Constants.ethDecimals))
-            }),
-            emptyList
-        );
-        mainRegistry.addPricingModule(address(standardERC20Registry));
-        mainRegistry.addPricingModule(address(floorERC721PricingModule));
-        standardERC20Registry.setAssetInformation(
-            StandardERC20PricingModule.AssetInformation({
-                oracleAddresses: oracleEthToUsdArr,
-                assetUnit: uint64(10 ** Constants.ethDecimals),
-                assetAddress: address(eth)
-            }),
-            emptyList
-        );
-        floorERC721PricingModule.setAssetInformation(
-            FloorERC721PricingModule.AssetInformation({
-                oracleAddresses: oracleWbaycToEthEthToUsd,
-                idRangeStart: 0,
-                idRangeEnd: type(uint256).max,
-                assetAddress: address(bayc)
-            }),
-            emptyList
-        );
-        vm.stopPrank();
-
-        // When: assetAddresses index 0 is address(safemoon), index 1 is address(bayc), assetIds index 0 and 1 is 0, assetAmounts index 0 and 1 is 10,
-        // getTotalValue is called
-=======
->>>>>>> f48aea31
         address[] memory assetAddresses = new address[](2);
         assetAddresses[0] = address(safemoon);
         assetAddresses[1] = address(bayc);
@@ -2215,62 +1614,6 @@
 
     function testSuccess_getTotalValue() public {
         //Does not test on overflow, test to check if function correctly returns value in BaseCurrency or USD
-<<<<<<< HEAD
-        // Given: creatorAddress calls addBaseCurrency, calls addPricingModule for standardERC20PricingModule and floorERC721PricingModule,
-        // calls setAssetInformation on standardERC20PricingModule and floorERC721PricingModule,
-        // oracleOwner calls transmit on oracleEthToUsd for rateEthToUsd, on oracleLinkToUsd for rateLinkToUsd, on oracleWbaycToEth for rateWbaycToEth
-        vm.startPrank(creatorAddress);
-        mainRegistry.addBaseCurrency(
-            MainRegistry.BaseCurrencyInformation({
-                baseCurrencyToUsdOracleUnit: uint64(10 ** Constants.oracleDaiToUsdDecimals),
-                assetAddress: address(dai),
-                baseCurrencyToUsdOracle: address(oracleDaiToUsd),
-                baseCurrencyLabel: "DAI",
-                baseCurrencyUnitCorrection: uint64(10 ** (18 - Constants.daiDecimals))
-            }),
-            emptyList
-        );
-        mainRegistry.addBaseCurrency(
-            MainRegistry.BaseCurrencyInformation({
-                baseCurrencyToUsdOracleUnit: uint64(10 ** Constants.oracleEthToUsdDecimals),
-                assetAddress: address(eth),
-                baseCurrencyToUsdOracle: address(oracleEthToUsd),
-                baseCurrencyLabel: "ETH",
-                baseCurrencyUnitCorrection: uint64(10 ** (18 - Constants.ethDecimals))
-            }),
-            emptyList
-        );
-        mainRegistry.addPricingModule(address(standardERC20Registry));
-        mainRegistry.addPricingModule(address(floorERC721PricingModule));
-        standardERC20Registry.setAssetInformation(
-            StandardERC20PricingModule.AssetInformation({
-                oracleAddresses: oracleEthToUsdArr,
-                assetUnit: uint64(10 ** Constants.ethDecimals),
-                assetAddress: address(eth)
-            }),
-            emptyList
-        );
-        standardERC20Registry.setAssetInformation(
-            StandardERC20PricingModule.AssetInformation({
-                oracleAddresses: oracleLinkToUsdArr,
-                assetUnit: uint64(10 ** Constants.linkDecimals),
-                assetAddress: address(link)
-            }),
-            emptyList
-        );
-        floorERC721PricingModule.setAssetInformation(
-            FloorERC721PricingModule.AssetInformation({
-                oracleAddresses: oracleWbaycToEthEthToUsd,
-                idRangeStart: 0,
-                idRangeEnd: type(uint256).max,
-                assetAddress: address(bayc)
-            }),
-            emptyList
-        );
-        vm.stopPrank();
-
-=======
->>>>>>> f48aea31
         vm.startPrank(oracleOwner);
         oracleEthToUsd.transmit(int256(rateEthToUsd));
         oracleLinkToUsd.transmit(int256(rateLinkToUsd));
@@ -2313,62 +1656,6 @@
     }
 
     function testSuccess_getListOfValuesPerAsset() public {
-<<<<<<< HEAD
-        // Given: creatorAddress calls addBaseCurrency, calls addPricingModule for standardERC20PricingModule and floorERC721PricingModule,
-        // calls setAssetInformation on standardERC20PricingModule and floorERC721PricingModule,
-        // oracleOwner calls transmit on oracleEthToUsd for rateEthToUsd, on oracleLinkToUsd for rateLinkToUsd, on oracleWbaycToEth for rateWbaycToEth
-        vm.startPrank(creatorAddress);
-        mainRegistry.addBaseCurrency(
-            MainRegistry.BaseCurrencyInformation({
-                baseCurrencyToUsdOracleUnit: uint64(10 ** Constants.oracleDaiToUsdDecimals),
-                assetAddress: address(dai),
-                baseCurrencyToUsdOracle: address(oracleDaiToUsd),
-                baseCurrencyLabel: "DAI",
-                baseCurrencyUnitCorrection: uint64(10 ** (18 - Constants.daiDecimals))
-            }),
-            emptyList
-        );
-        mainRegistry.addBaseCurrency(
-            MainRegistry.BaseCurrencyInformation({
-                baseCurrencyToUsdOracleUnit: uint64(10 ** Constants.oracleEthToUsdDecimals),
-                assetAddress: address(eth),
-                baseCurrencyToUsdOracle: address(oracleEthToUsd),
-                baseCurrencyLabel: "ETH",
-                baseCurrencyUnitCorrection: uint64(10 ** (18 - Constants.ethDecimals))
-            }),
-            emptyList
-        );
-        mainRegistry.addPricingModule(address(standardERC20Registry));
-        mainRegistry.addPricingModule(address(floorERC721PricingModule));
-        standardERC20Registry.setAssetInformation(
-            StandardERC20PricingModule.AssetInformation({
-                oracleAddresses: oracleEthToUsdArr,
-                assetUnit: uint64(10 ** Constants.ethDecimals),
-                assetAddress: address(eth)
-            }),
-            emptyList
-        );
-        standardERC20Registry.setAssetInformation(
-            StandardERC20PricingModule.AssetInformation({
-                oracleAddresses: oracleLinkToUsdArr,
-                assetUnit: uint64(10 ** Constants.linkDecimals),
-                assetAddress: address(link)
-            }),
-            emptyList
-        );
-        floorERC721PricingModule.setAssetInformation(
-            FloorERC721PricingModule.AssetInformation({
-                oracleAddresses: oracleWbaycToEthEthToUsd,
-                idRangeStart: 0,
-                idRangeEnd: type(uint256).max,
-                assetAddress: address(bayc)
-            }),
-            emptyList
-        );
-        vm.stopPrank();
-
-=======
->>>>>>> f48aea31
         vm.startPrank(oracleOwner);
         oracleEthToUsd.transmit(int256(rateEthToUsd));
         oracleLinkToUsd.transmit(int256(rateLinkToUsd));
@@ -2412,499 +1699,4 @@
         // Then: expectedListOfValuesPerAsset array should be equal to actualListOfValuesPerAsset
         assertTrue(CompareArrays.compareArrays(expectedListOfValuesPerAsset, actualListOfValuesPerAsset));
     }
-<<<<<<< HEAD
-
-    function testSuccess_getListOfValuesPerCreditRating() public {
-        // Given: creatorAddress calls addBaseCurrency, calls addPricingModule for standardERC20PricingModule and floorERC721PricingModule,
-        // assetCreditRatings index 0 is ethCreditRatingUsd, index 1 is ethCreditRatingDai, index 2 is ethCreditRatingEth, 
-        // calls setAssetInformation on standardERC20PricingModule and floorERC721PricingModule,
-        vm.startPrank(creatorAddress);
-        mainRegistry.addBaseCurrency(
-            MainRegistry.BaseCurrencyInformation({
-                baseCurrencyToUsdOracleUnit: uint64(10 ** Constants.oracleDaiToUsdDecimals),
-                assetAddress: address(dai),
-                baseCurrencyToUsdOracle: address(oracleDaiToUsd),
-                baseCurrencyLabel: "DAI",
-                baseCurrencyUnitCorrection: uint64(10 ** (18 - Constants.daiDecimals))
-            }),
-            emptyList
-        );
-        mainRegistry.addBaseCurrency(
-            MainRegistry.BaseCurrencyInformation({
-                baseCurrencyToUsdOracleUnit: uint64(10 ** Constants.oracleEthToUsdDecimals),
-                assetAddress: address(eth),
-                baseCurrencyToUsdOracle: address(oracleEthToUsd),
-                baseCurrencyLabel: "ETH",
-                baseCurrencyUnitCorrection: uint64(10 ** (18 - Constants.ethDecimals))
-            }),
-            emptyList
-        );
-        mainRegistry.addPricingModule(address(standardERC20Registry));
-        mainRegistry.addPricingModule(address(floorERC721PricingModule));
-
-        uint256[] memory assetCreditRatings = new uint256[](3);
-        assetCreditRatings[0] = Constants.ethCreditRatingUsd;
-        assetCreditRatings[1] = Constants.ethCreditRatingDai;
-        assetCreditRatings[2] = Constants.ethCreditRatingEth;
-        standardERC20Registry.setAssetInformation(
-            StandardERC20PricingModule.AssetInformation({
-                oracleAddresses: oracleEthToUsdArr,
-                assetUnit: uint64(10 ** Constants.ethDecimals),
-                assetAddress: address(eth)
-            }),
-            assetCreditRatings
-        );
-
-        assetCreditRatings[0] = Constants.linkCreditRatingUsd;
-        assetCreditRatings[1] = Constants.linkCreditRatingDai;
-        assetCreditRatings[2] = Constants.linkCreditRatingEth;
-        standardERC20Registry.setAssetInformation(
-            StandardERC20PricingModule.AssetInformation({
-                oracleAddresses: oracleLinkToUsdArr,
-                assetUnit: uint64(10 ** Constants.linkDecimals),
-                assetAddress: address(link)
-            }),
-            assetCreditRatings
-        );
-
-        assetCreditRatings[0] = Constants.baycCreditRatingUsd;
-        assetCreditRatings[1] = Constants.baycCreditRatingDai;
-        assetCreditRatings[2] = Constants.baycCreditRatingEth;
-        floorERC721PricingModule.setAssetInformation(
-            FloorERC721PricingModule.AssetInformation({
-                oracleAddresses: oracleWbaycToEthEthToUsd,
-                idRangeStart: 0,
-                idRangeEnd: type(uint256).max,
-                assetAddress: address(bayc)
-            }),
-            assetCreditRatings
-        );
-        vm.stopPrank();
-
-        vm.startPrank(oracleOwner);
-        oracleEthToUsd.transmit(int256(rateEthToUsd));
-        oracleLinkToUsd.transmit(int256(rateLinkToUsd));
-        oracleWbaycToEth.transmit(int256(rateWbaycToEth));
-        vm.stopPrank();
-
-        address[] memory assetAddresses = new address[](3);
-        assetAddresses[0] = address(eth);
-        assetAddresses[1] = address(link);
-        assetAddresses[2] = address(bayc);
-
-        uint256[] memory assetIds = new uint256[](3);
-        assetIds[0] = 0;
-        assetIds[1] = 0;
-        assetIds[2] = 0;
-
-        uint256[] memory assetAmounts = new uint256[](3);
-        assetAmounts[0] = 10 ** Constants.ethDecimals;
-        assetAmounts[1] = 10 ** Constants.linkDecimals;
-        assetAmounts[2] = 1;
-
-        uint256[] memory actualListOfValuesPerCreditRating = mainRegistry.getListOfValuesPerCreditRating(
-            assetAddresses, assetIds, assetAmounts, Constants.EthBaseCurrency
-        );
-
-        uint256 ethValueInEth = assetAmounts[0];
-        uint256 linkValueInUsd = (Constants.WAD * rateLinkToUsd * assetAmounts[1])
-            / 10 ** (Constants.oracleLinkToUsdDecimals + Constants.linkDecimals);
-        uint256 linkValueInEth = (linkValueInUsd * 10 ** Constants.oracleEthToUsdDecimals) / rateEthToUsd
-            / 10 ** (18 - Constants.ethDecimals);
-        uint256 baycValueInEth = (Constants.WAD * rateWbaycToEth * assetAmounts[2])
-            / 10 ** Constants.oracleWbaycToEthDecimals / 10 ** (18 - Constants.ethDecimals);
-
-        uint256[] memory expectedListOfValuesPerCreditRating = new uint256[](
-            mainRegistry.CREDIT_RATING_CATOGERIES()
-        );
-        expectedListOfValuesPerCreditRating[Constants.ethCreditRatingEth] += ethValueInEth;
-        expectedListOfValuesPerCreditRating[Constants.linkCreditRatingEth] += linkValueInEth;
-        expectedListOfValuesPerCreditRating[Constants.baycCreditRatingEth] += baycValueInEth;
-
-        assertTrue(CompareArrays.compareArrays(actualListOfValuesPerCreditRating, expectedListOfValuesPerCreditRating));
-    }
-
-    function testRevert_batchSetCreditRating_NonOwner(address unprivilegedAddress) public {
-        // Given: unprivilegedAddress is not creatorAddress, creatorAddress calls addBaseCurrency, calls addPricingModule for standardERC20PricingModule and floorERC721PricingModule,
-        // calls setAssetInformation on standardERC20PricingModule and floorERC721PricingModule,
-        vm.assume(unprivilegedAddress != creatorAddress);
-        vm.startPrank(creatorAddress);
-        mainRegistry.addBaseCurrency(
-            MainRegistry.BaseCurrencyInformation({
-                baseCurrencyToUsdOracleUnit: uint64(10 ** Constants.oracleDaiToUsdDecimals),
-                assetAddress: address(dai),
-                baseCurrencyToUsdOracle: address(oracleDaiToUsd),
-                baseCurrencyLabel: "DAI",
-                baseCurrencyUnitCorrection: uint64(10 ** (18 - Constants.daiDecimals))
-            }),
-            emptyList
-        );
-        mainRegistry.addBaseCurrency(
-            MainRegistry.BaseCurrencyInformation({
-                baseCurrencyToUsdOracleUnit: uint64(10 ** Constants.oracleEthToUsdDecimals),
-                assetAddress: address(eth),
-                baseCurrencyToUsdOracle: address(oracleEthToUsd),
-                baseCurrencyLabel: "ETH",
-                baseCurrencyUnitCorrection: uint64(10 ** (18 - Constants.ethDecimals))
-            }),
-            emptyList
-        );
-        mainRegistry.addPricingModule(address(standardERC20Registry));
-        mainRegistry.addPricingModule(address(floorERC721PricingModule));
-        standardERC20Registry.setAssetInformation(
-            StandardERC20PricingModule.AssetInformation({
-                oracleAddresses: oracleEthToUsdArr,
-                assetUnit: uint64(10 ** Constants.ethDecimals),
-                assetAddress: address(eth)
-            }),
-            emptyList
-        );
-        standardERC20Registry.setAssetInformation(
-            StandardERC20PricingModule.AssetInformation({
-                oracleAddresses: oracleLinkToUsdArr,
-                assetUnit: uint64(10 ** Constants.linkDecimals),
-                assetAddress: address(link)
-            }),
-            emptyList
-        );
-        floorERC721PricingModule.setAssetInformation(
-            FloorERC721PricingModule.AssetInformation({
-                oracleAddresses: oracleWbaycToEthEthToUsd,
-                idRangeStart: 0,
-                idRangeEnd: type(uint256).max,
-                assetAddress: address(bayc)
-            }),
-            emptyList
-        );
-        vm.stopPrank();
-
-        // When: assetAddresses index 0 and 1 is address(eth), baseCurrencies index 0 is UsdBaseCurrency, index 1 is EthBaseCurrency
-        // assetCreditRatings index 0 is ethCreditRatingUsd, index 1 is ethCreditRatingDai, index 2 is ethCreditRatingEth, 
-        // unprivilegedAddress calls batchSetCreditRating for assetAddresses, baseCurrencies, assetCreditRatings
-        address[] memory assetAddresses = new address[](2);
-        assetAddresses[0] = address(eth);
-        assetAddresses[1] = address(eth);
-
-        uint256[] memory baseCurrencies = new uint256[](2);
-        baseCurrencies[0] = Constants.UsdBaseCurrency;
-        baseCurrencies[1] = Constants.EthBaseCurrency;
-
-        uint256[] memory assetCreditRatings = new uint256[](3);
-        assetCreditRatings[0] = Constants.ethCreditRatingUsd;
-        assetCreditRatings[1] = Constants.ethCreditRatingDai;
-        assetCreditRatings[2] = Constants.ethCreditRatingEth;
-
-        vm.startPrank(unprivilegedAddress);
-        // Then: batchSetCreditRating should revert with "Ownable: caller is not the owner"
-        vm.expectRevert("Ownable: caller is not the owner");
-        mainRegistry.batchSetCreditRating(assetAddresses, baseCurrencies, assetCreditRatings);
-        vm.stopPrank();
-    }
-
-    function testRevert_batchSetCreditRating_OwnerSetsCreditRatingsNonEqualInputLists() public {
-        // Given: creatorAddress calls addBaseCurrency, calls addPricingModule for standardERC20PricingModule and floorERC721PricingModule,
-        // calls setAssetInformation on standardERC20PricingModule and floorERC721PricingModule,
-        vm.startPrank(creatorAddress);
-        mainRegistry.addBaseCurrency(
-            MainRegistry.BaseCurrencyInformation({
-                baseCurrencyToUsdOracleUnit: uint64(10 ** Constants.oracleDaiToUsdDecimals),
-                assetAddress: address(dai),
-                baseCurrencyToUsdOracle: address(oracleDaiToUsd),
-                baseCurrencyLabel: "DAI",
-                baseCurrencyUnitCorrection: uint64(10 ** (18 - Constants.daiDecimals))
-            }),
-            emptyList
-        );
-        mainRegistry.addBaseCurrency(
-            MainRegistry.BaseCurrencyInformation({
-                baseCurrencyToUsdOracleUnit: uint64(10 ** Constants.oracleEthToUsdDecimals),
-                assetAddress: address(eth),
-                baseCurrencyToUsdOracle: address(oracleEthToUsd),
-                baseCurrencyLabel: "ETH",
-                baseCurrencyUnitCorrection: uint64(10 ** (18 - Constants.ethDecimals))
-            }),
-            emptyList
-        );
-        mainRegistry.addPricingModule(address(standardERC20Registry));
-        mainRegistry.addPricingModule(address(floorERC721PricingModule));
-        standardERC20Registry.setAssetInformation(
-            StandardERC20PricingModule.AssetInformation({
-                oracleAddresses: oracleEthToUsdArr,
-                assetUnit: uint64(10 ** Constants.ethDecimals),
-                assetAddress: address(eth)
-            }),
-            emptyList
-        );
-        standardERC20Registry.setAssetInformation(
-            StandardERC20PricingModule.AssetInformation({
-                oracleAddresses: oracleLinkToUsdArr,
-                assetUnit: uint64(10 ** Constants.linkDecimals),
-                assetAddress: address(link)
-            }),
-            emptyList
-        );
-        floorERC721PricingModule.setAssetInformation(
-            FloorERC721PricingModule.AssetInformation({
-                oracleAddresses: oracleWbaycToEthEthToUsd,
-                idRangeStart: 0,
-                idRangeEnd: type(uint256).max,
-                assetAddress: address(bayc)
-            }),
-            emptyList
-        );
-        vm.stopPrank();
-
-        // When: assetAddresses index 0 and 1 is address(eth), baseCurrencies index 0 is UsdBaseCurrency,
-        // assetCreditRatings index 0 is ethCreditRatingUsd, index 1 is ethCreditRatingDai, index 2 is ethCreditRatingEth, 
-        // creatorAddress calls batchSetCreditRating for assetAddresses, baseCurrencies, assetCreditRatings
-        address[] memory assetAddresses = new address[](2);
-        assetAddresses[0] = address(eth);
-        assetAddresses[1] = address(eth);
-
-        uint256[] memory baseCurrencies = new uint256[](1);
-        baseCurrencies[0] = Constants.UsdBaseCurrency;
-
-        uint256[] memory assetCreditRatings = new uint256[](3);
-        assetCreditRatings[0] = Constants.ethCreditRatingUsd;
-        assetCreditRatings[1] = Constants.ethCreditRatingDai;
-        assetCreditRatings[2] = Constants.ethCreditRatingEth;
-
-        vm.startPrank(creatorAddress);
-        // Then: batchSetCreditRating should revert with "MR_BSCR: LENGTH_MISMATCH"
-        vm.expectRevert("MR_BSCR: LENGTH_MISMATCH");
-        mainRegistry.batchSetCreditRating(assetAddresses, baseCurrencies, assetCreditRatings);
-        vm.stopPrank();
-
-        baseCurrencies = new uint256[](2);
-        baseCurrencies[0] = Constants.UsdBaseCurrency;
-        baseCurrencies[1] = Constants.EthBaseCurrency;
-
-        assetCreditRatings = new uint256[](1);
-        assetCreditRatings[0] = Constants.ethCreditRatingUsd;
-
-        vm.startPrank(creatorAddress);
-        vm.expectRevert("MR_BSCR: LENGTH_MISMATCH");
-        mainRegistry.batchSetCreditRating(assetAddresses, baseCurrencies, assetCreditRatings);
-        vm.stopPrank();
-    }
-
-    function testSuccess_batchSetCreditRating_Owner() public {
-        // Given: creatorAddress calls addBaseCurrency, calls addPricingModule for standardERC20PricingModule and floorERC721PricingModule,
-        // calls setAssetInformation on standardERC20PricingModule and floorERC721PricingModule,
-        vm.startPrank(creatorAddress);
-        mainRegistry.addBaseCurrency(
-            MainRegistry.BaseCurrencyInformation({
-                baseCurrencyToUsdOracleUnit: uint64(10 ** Constants.oracleDaiToUsdDecimals),
-                assetAddress: address(dai),
-                baseCurrencyToUsdOracle: address(oracleDaiToUsd),
-                baseCurrencyLabel: "DAI",
-                baseCurrencyUnitCorrection: uint64(10 ** (18 - Constants.daiDecimals))
-            }),
-            emptyList
-        );
-        mainRegistry.addBaseCurrency(
-            MainRegistry.BaseCurrencyInformation({
-                baseCurrencyToUsdOracleUnit: uint64(10 ** Constants.oracleEthToUsdDecimals),
-                assetAddress: address(eth),
-                baseCurrencyToUsdOracle: address(oracleEthToUsd),
-                baseCurrencyLabel: "ETH",
-                baseCurrencyUnitCorrection: uint64(10 ** (18 - Constants.ethDecimals))
-            }),
-            emptyList
-        );
-        mainRegistry.addPricingModule(address(standardERC20Registry));
-        mainRegistry.addPricingModule(address(floorERC721PricingModule));
-        standardERC20Registry.setAssetInformation(
-            StandardERC20PricingModule.AssetInformation({
-                oracleAddresses: oracleEthToUsdArr,
-                assetUnit: uint64(10 ** Constants.ethDecimals),
-                assetAddress: address(eth)
-            }),
-            emptyList
-        );
-        standardERC20Registry.setAssetInformation(
-            StandardERC20PricingModule.AssetInformation({
-                oracleAddresses: oracleLinkToUsdArr,
-                assetUnit: uint64(10 ** Constants.linkDecimals),
-                assetAddress: address(link)
-            }),
-            emptyList
-        );
-        floorERC721PricingModule.setAssetInformation(
-            FloorERC721PricingModule.AssetInformation({
-                oracleAddresses: oracleWbaycToEthEthToUsd,
-                idRangeStart: 0,
-                idRangeEnd: type(uint256).max,
-                assetAddress: address(bayc)
-            }),
-            emptyList
-        );
-        vm.stopPrank();
-
-        // When: assetAddresses index 0 and 1 is address(eth), baseCurrencies index 0 is UsdBaseCurrency, index 1 is EthBaseCurrency
-        // assetCreditRatings index 0 is ethCreditRatingUsd, index 1 is ethCreditRatingEth,
-        // creatorAddress calls batchSetCreditRating for assetAddresses, baseCurrencies, assetCreditRatings
-        address[] memory assetAddresses = new address[](2);
-        assetAddresses[0] = address(eth);
-        assetAddresses[1] = address(eth);
-
-        uint256[] memory baseCurrencies = new uint256[](2);
-        baseCurrencies[0] = Constants.UsdBaseCurrency;
-        baseCurrencies[1] = Constants.EthBaseCurrency;
-
-        uint256[] memory assetCreditRatings = new uint256[](2);
-        assetCreditRatings[0] = Constants.ethCreditRatingUsd;
-        assetCreditRatings[1] = Constants.ethCreditRatingEth;
-
-        vm.startPrank(creatorAddress);
-        mainRegistry.batchSetCreditRating(assetAddresses, baseCurrencies, assetCreditRatings);
-        vm.stopPrank();
-
-        // Then: assetToBaseCurrencyToCreditRating for address(eth), Constants.UsdBaseCurrency should be equal to Constants.ethCreditRatingUsd 
-        // assetToBaseCurrencyToCreditRating for address(eth), Constants.Constants.EthBaseCurrency should be equal to Constants.ethCreditRatingUsd 
-        assertEq(
-            Constants.ethCreditRatingUsd,
-            mainRegistry.assetToBaseCurrencyToCreditRating(address(eth), Constants.UsdBaseCurrency)
-        );
-        assertEq(
-            Constants.ethCreditRatingEth,
-            mainRegistry.assetToBaseCurrencyToCreditRating(address(eth), Constants.EthBaseCurrency)
-        );
-    }
-
-    function testRevert_batchSetCreditRating_OwnerSetsCreditRatingsWithNonExistingCreditRatingCategory() public {
-        // Given: creatorAddress calls addBaseCurrency, calls addPricingModule for standardERC20PricingModule and floorERC721PricingModule,
-        // calls setAssetInformation on standardERC20PricingModule and floorERC721PricingModule,
-        vm.startPrank(creatorAddress);
-        mainRegistry.addBaseCurrency(
-            MainRegistry.BaseCurrencyInformation({
-                baseCurrencyToUsdOracleUnit: uint64(10 ** Constants.oracleDaiToUsdDecimals),
-                assetAddress: address(dai),
-                baseCurrencyToUsdOracle: address(oracleDaiToUsd),
-                baseCurrencyLabel: "DAI",
-                baseCurrencyUnitCorrection: uint64(10 ** (18 - Constants.daiDecimals))
-            }),
-            emptyList
-        );
-        mainRegistry.addBaseCurrency(
-            MainRegistry.BaseCurrencyInformation({
-                baseCurrencyToUsdOracleUnit: uint64(10 ** Constants.oracleEthToUsdDecimals),
-                assetAddress: address(eth),
-                baseCurrencyToUsdOracle: address(oracleEthToUsd),
-                baseCurrencyLabel: "ETH",
-                baseCurrencyUnitCorrection: uint64(10 ** (18 - Constants.ethDecimals))
-            }),
-            emptyList
-        );
-        mainRegistry.addPricingModule(address(standardERC20Registry));
-        mainRegistry.addPricingModule(address(floorERC721PricingModule));
-        standardERC20Registry.setAssetInformation(
-            StandardERC20PricingModule.AssetInformation({
-                oracleAddresses: oracleEthToUsdArr,
-                assetUnit: uint64(10 ** Constants.ethDecimals),
-                assetAddress: address(eth)
-            }),
-            emptyList
-        );
-        standardERC20Registry.setAssetInformation(
-            StandardERC20PricingModule.AssetInformation({
-                oracleAddresses: oracleLinkToUsdArr,
-                assetUnit: uint64(10 ** Constants.linkDecimals),
-                assetAddress: address(link)
-            }),
-            emptyList
-        );
-        floorERC721PricingModule.setAssetInformation(
-            FloorERC721PricingModule.AssetInformation({
-                oracleAddresses: oracleWbaycToEthEthToUsd,
-                idRangeStart: 0,
-                idRangeEnd: type(uint256).max,
-                assetAddress: address(bayc)
-            }),
-            emptyList
-        );
-        vm.stopPrank();
-
-        // When: assetAddresses index 0 and 1 is address(eth), baseCurrencies index 0 is UsdBaseCurrency, index 1 is EthBaseCurrency
-        // assetCreditRatings index 0 and 1 is CREDIT_RATING_CATOGERIES of mainRegistry,
-        // creatorAddress calls batchSetCreditRating for assetAddresses, baseCurrencies, assetCreditRatings
-        address[] memory assetAddresses = new address[](2);
-        assetAddresses[0] = address(eth);
-        assetAddresses[1] = address(eth);
-
-        uint256[] memory baseCurrencies = new uint256[](2);
-        baseCurrencies[0] = Constants.UsdBaseCurrency;
-        baseCurrencies[1] = Constants.EthBaseCurrency;
-
-        uint256[] memory assetCreditRatings = new uint256[](2);
-        assetCreditRatings[0] = mainRegistry.CREDIT_RATING_CATOGERIES();
-        assetCreditRatings[1] = mainRegistry.CREDIT_RATING_CATOGERIES();
-
-        vm.startPrank(creatorAddress);
-        // Then: batchSetCreditRating should revert with "MR_BSCR: non-existing creditRat"
-        vm.expectRevert("MR_BSCR: non-existing creditRat");
-        mainRegistry.batchSetCreditRating(assetAddresses, baseCurrencies, assetCreditRatings);
-        vm.stopPrank();
-    }
-
-    //Test setFactory
-    function testRevert_setFactory_NonOwner(address unprivilegedAddress) public {
-        // Given: unprivilegedAddress is not creatorAddress, creatorAddress deploys Factory contract, creatorAddress calls setNewVaultInfo on factory,
-        // calls confirmNewVaultInfo on factory
-        vm.assume(unprivilegedAddress != creatorAddress);
-        vm.startPrank(creatorAddress);
-        factory = new Factory();
-        factory.setNewVaultInfo(
-            address(mainRegistry), 0x0000000000000000000000000000001234567890, Constants.upgradeProof1To2
-        );
-        factory.confirmNewVaultInfo();
-        vm.stopPrank();
-
-        vm.startPrank(unprivilegedAddress);
-        // When: unprivilegedAddress calls setFactory
-
-        // Then: setFactory should revert with "Ownable: caller is not the owner"
-        vm.expectRevert("Ownable: caller is not the owner");
-        mainRegistry.setFactory(address(factory));
-        vm.stopPrank();
-    }
-
-    function testSuccess_setFactory_OwnerSetsFactoryWithMultipleBaseCurrencies() public {
-        // Given: creatorAddress calls addBaseCurrency, creatorAddress deploys Factory contract, creatorAddress calls setNewVaultInfo on factory,
-        // calls confirmNewVaultInfo on factory
-        vm.startPrank(creatorAddress);
-        mainRegistry.addBaseCurrency(
-            MainRegistry.BaseCurrencyInformation({
-                baseCurrencyToUsdOracleUnit: uint64(10 ** Constants.oracleDaiToUsdDecimals),
-                assetAddress: address(dai),
-                baseCurrencyToUsdOracle: address(oracleDaiToUsd),
-                baseCurrencyLabel: "DAI",
-                baseCurrencyUnitCorrection: uint64(10 ** (18 - Constants.daiDecimals))
-            }),
-            emptyList
-        );
-        mainRegistry.addBaseCurrency(
-            MainRegistry.BaseCurrencyInformation({
-                baseCurrencyToUsdOracleUnit: uint64(10 ** Constants.oracleEthToUsdDecimals),
-                assetAddress: address(eth),
-                baseCurrencyToUsdOracle: address(oracleEthToUsd),
-                baseCurrencyLabel: "ETH",
-                baseCurrencyUnitCorrection: uint64(10 ** (18 - Constants.ethDecimals))
-            }),
-            emptyList
-        );
-        factory = new Factory();
-        factory.setNewVaultInfo(
-            address(mainRegistry), 0x0000000000000000000000000000001234567890, Constants.upgradeProof1To2
-        );
-        factory.confirmNewVaultInfo();
-        // When: creatorAddress calls setFactory for address(factory)
-        mainRegistry.setFactory(address(factory));
-        vm.stopPrank();
-
-        // Then: address(factory) should be equal to factoryAddress on mainRegistry
-        assertEq(address(factory), mainRegistry.factoryAddress());
-    }
-=======
->>>>>>> f48aea31
 }