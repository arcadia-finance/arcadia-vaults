--- conflicted
+++ resolved
@@ -572,15 +572,9 @@
         dai.transfer(bidder, bidderfunds);
 
         vm.startPrank(bidder);
-<<<<<<< HEAD
         dai.approve(address(liquidator_), type(uint256).max);
-        vm.expectRevert(stdError.arithmeticError);
+        vm.expectRevert("TRANSFER_FROM_FAILED");
         liquidator_.buyVault(address(proxy));
-=======
-        dai.approve(address(liquidator), type(uint256).max);
-        vm.expectRevert("TRANSFER_FROM_FAILED");
-        liquidator.buyVault(address(proxy));
->>>>>>> eb996548
         vm.stopPrank();
     }
 
