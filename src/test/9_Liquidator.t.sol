--- conflicted
+++ resolved
@@ -24,12 +24,6 @@
 contract LiquidatorTest is Test {
   using stdStorage for StdStorage;
 
-<<<<<<< HEAD
-  Vm internal vm = Vm(HEVM_ADDRESS);
-  StdStorage internal stdstore;
-
-=======
->>>>>>> d0646ea6
   Factory private factory;
   Vault internal vault;
   Vault internal proxy;
