--- conflicted
+++ resolved
@@ -306,12 +306,7 @@
 
     function testSuccess_buyVault_BadDebt() public {}
 
-<<<<<<< HEAD
     function testSuccess_buyVault_Penalty() public {}
-=======
-        vm.prank(vaultOwner);
-        pool.borrow(amountCredit, address(proxy), vaultOwner, emptyBytes3);
->>>>>>> 647625a0
 
     function testSuccess_buyVault_Remainder() public {}
 
@@ -341,12 +336,7 @@
 
     //     depositERC20InVault(eth, amountEth, vaultOwner);
 
-<<<<<<< HEAD
     //     uint128 amountCredit = uint128(proxy.getFreeMargin());
-=======
-        vm.prank(vaultOwner);
-        pool.borrow(amountCredit, address(proxy), vaultOwner, emptyBytes3);
->>>>>>> 647625a0
 
     //     vm.prank(vaultOwner);
     //     pool.borrow(amountCredit, address(proxy), vaultOwner);
@@ -384,13 +374,8 @@
     //     vm.prank(vaultOwner);
     //     pool.borrow(amountCredit, address(proxy), vaultOwner);
 
-<<<<<<< HEAD
     //     vm.prank(oracleOwner);
     //     oracleEthToUsd.transmit(int256(newPrice));
-=======
-        vm.prank(vaultOwner);
-        pool.borrow(amountCredit, address(proxy), vaultOwner, emptyBytes3);
->>>>>>> 647625a0
 
     //     vm.prank(liquidationInitiator);
     //     factory.liquidate(address(proxy));
@@ -427,12 +412,7 @@
 
     //     depositERC20InVault(eth, amountEth, vaultOwner);
 
-<<<<<<< HEAD
     //     uint128 amountCredit = uint128(proxy.getFreeMargin());
-=======
-        vm.prank(vaultOwner);
-        pool.borrow(amountCredit, address(proxy), vaultOwner, emptyBytes3);
->>>>>>> 647625a0
 
     //     vm.prank(vaultOwner);
     //     pool.borrow(amountCredit, address(proxy), vaultOwner);
@@ -467,13 +447,8 @@
 
     //     uint128 amountCredit = uint128(proxy.getFreeMargin());
 
-<<<<<<< HEAD
     //     vm.prank(vaultOwner);
     //     pool.borrow(amountCredit, address(proxy), vaultOwner);
-=======
-        vm.prank(vaultOwner);
-        pool.borrow(amountCredit, address(proxy), vaultOwner, emptyBytes3);
->>>>>>> 647625a0
 
     //     vm.prank(creatorAddress);
     //     liquidator.setBreakevenTime(breakevenTime);
