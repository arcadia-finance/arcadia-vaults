// SPDX-License-Identifier: UNLICENSED
pragma solidity >0.8.10;

import "../../lib/forge-std/src/Test.sol";

import "../Factory.sol";
import "../Proxy.sol";
import "../Vault.sol";
import "../mockups/ERC20SolmateMock.sol";
import "../mockups/ERC721SolmateMock.sol";
import "../mockups/ERC1155SolmateMock.sol";
import "../Stable.sol";
import "../AssetRegistry/MainRegistry.sol";
import "../AssetRegistry/FloorERC721SubRegistry.sol";
import "../AssetRegistry/StandardERC20SubRegistry.sol";
import "../AssetRegistry/FloorERC1155SubRegistry.sol";
import "../InterestRateModule.sol";
import "../Liquidator.sol";
import "../OracleHub.sol";
import "../utils/Constants.sol";
import "../ArcadiaOracle.sol";
import "./fixtures/ArcadiaOracleFixture.f.sol";

contract LiquidatorTest is Test {
<<<<<<< HEAD
  using stdStorage for StdStorage;

  Factory private factory;
  Vault internal vault;
  Vault internal proxy;
  address internal proxyAddr;
  ERC20Mock internal eth;
  ERC20Mock internal snx;
  ERC20Mock internal link;
  ERC20Mock internal safemoon;
  ERC721Mock internal bayc;
  ERC721Mock internal mayc;
  ERC721Mock internal dickButs;
  ERC20Mock internal wbayc;
  ERC20Mock internal wmayc;
  ERC1155Mock internal interleave;
  OracleHub internal oracleHub;
  ArcadiaOracle internal oracleEthToUsd;
  ArcadiaOracle internal oracleLinkToUsd;
  ArcadiaOracle internal oracleSnxToEth;
  ArcadiaOracle internal oracleWbaycToEth;
  ArcadiaOracle internal oracleWmaycToUsd;
  ArcadiaOracle internal oracleInterleaveToEth;
  MainRegistry internal mainRegistry;
  StandardERC20Registry internal standardERC20Registry;
  FloorERC721SubRegistry internal floorERC721SubRegistry;
  FloorERC1155SubRegistry internal floorERC1155SubRegistry;
  InterestRateModule internal interestRateModule;
  Stable internal stable;
  Liquidator internal liquidator;

  address internal creatorAddress = address(1);
  address internal tokenCreatorAddress = address(2);
  address internal oracleOwner = address(3);
  address internal unprivilegedAddress = address(4);
  address internal stakeContract = address(5);
  address internal vaultOwner = address(6);
  address internal liquidatorBot = address(7);
  address internal auctionBuyer = address(8);


  uint256 rateEthToUsd = 3000 * 10 ** Constants.oracleEthToUsdDecimals;
  uint256 rateLinkToUsd = 20 * 10 ** Constants.oracleLinkToUsdDecimals;
  uint256 rateSnxToEth = 1600000000000000;
  uint256 rateWbaycToEth = 85 * 10 ** Constants.oracleWbaycToEthDecimals;
  uint256 rateWmaycToUsd = 50000 * 10 ** Constants.oracleWmaycToUsdDecimals;
  uint256 rateInterleaveToEth = 1 * 10 ** (Constants.oracleInterleaveToEthDecimals - 2);

  address[] public oracleEthToUsdArr = new address[](1);
  address[] public oracleLinkToUsdArr = new address[](1);
  address[] public oracleSnxToEthEthToUsd = new address[](2);
  address[] public oracleWbaycToEthEthToUsd = new address[](2);
  address[] public oracleWmaycToUsdArr = new address[](1);
  address[] public oracleInterleaveToEthEthToUsd = new address[](2);


  // EVENTS
  event Transfer(address indexed from, address indexed to, uint256 amount);
  event OwnershipTransferred(address indexed previousOwner, address indexed newOwner);

  // FIXTURES
  ArcadiaOracleFixture arcadiaOracleFixture = new ArcadiaOracleFixture(oracleOwner);


  //this is a before
  constructor() {
    vm.startPrank(tokenCreatorAddress);

    eth = new ERC20Mock("ETH Mock", "mETH", uint8(Constants.ethDecimals));
    eth.mint(tokenCreatorAddress, 200000 * 10**Constants.ethDecimals);

    snx = new ERC20Mock("SNX Mock", "mSNX", uint8(Constants.snxDecimals));
    snx.mint(tokenCreatorAddress, 200000 * 10**Constants.snxDecimals);

    link = new ERC20Mock("LINK Mock", "mLINK", uint8(Constants.linkDecimals));
    link.mint(tokenCreatorAddress, 200000 * 10**Constants.linkDecimals);

    safemoon = new ERC20Mock("Safemoon Mock", "mSFMN", uint8(Constants.safemoonDecimals));
    safemoon.mint(tokenCreatorAddress, 200000 * 10**Constants.safemoonDecimals);

    bayc = new ERC721Mock("BAYC Mock", "mBAYC");
    bayc.mint(tokenCreatorAddress, 0);
    bayc.mint(tokenCreatorAddress, 1);
    bayc.mint(tokenCreatorAddress, 2);
    bayc.mint(tokenCreatorAddress, 3);

    mayc = new ERC721Mock("MAYC Mock", "mMAYC");
    mayc.mint(tokenCreatorAddress, 0);

    dickButs = new ERC721Mock("DickButs Mock", "mDICK");
    dickButs.mint(tokenCreatorAddress, 0);

    wbayc = new ERC20Mock("wBAYC Mock", "mwBAYC", uint8(Constants.wbaycDecimals));
    wbayc.mint(tokenCreatorAddress, 100000 * 10**Constants.wbaycDecimals);

    interleave = new ERC1155Mock("Interleave Mock", "mInterleave");
    interleave.mint(tokenCreatorAddress, 1, 100000);

    vm.stopPrank();

    vm.prank(creatorAddress);
    oracleHub = new OracleHub();

    oracleEthToUsd = arcadiaOracleFixture.initMockedOracle(uint8(Constants.oracleEthToUsdDecimals), "ETH / USD");
    oracleLinkToUsd = arcadiaOracleFixture.initMockedOracle(uint8(Constants.oracleLinkToUsdDecimals), "LINK / USD");
    oracleSnxToEth = arcadiaOracleFixture.initMockedOracle(uint8(Constants.oracleSnxToEthDecimals), "SNX / ETH");
    oracleWbaycToEth = arcadiaOracleFixture.initMockedOracle(uint8(Constants.oracleWbaycToEthDecimals), "WBAYC / ETH");
    oracleWmaycToUsd = arcadiaOracleFixture.initMockedOracle(uint8(Constants.oracleWmaycToUsdDecimals), "WMAYC / USD");
    oracleInterleaveToEth = arcadiaOracleFixture.initMockedOracle(uint8(Constants.oracleInterleaveToEthDecimals), "INTERLEAVE / ETH");

    vm.startPrank(creatorAddress);
    oracleHub.addOracle(OracleHub.OracleInformation({oracleUnit:uint64(Constants.oracleEthToUsdUnit), baseAssetNumeraire: 0, quoteAsset:'ETH', baseAsset:'USD', oracleAddress:address(oracleEthToUsd), quoteAssetAddress:address(eth), baseAssetIsNumeraire: true}));
    oracleHub.addOracle(OracleHub.OracleInformation({oracleUnit:uint64(Constants.oracleLinkToUsdUnit), baseAssetNumeraire: 0, quoteAsset:'LINK', baseAsset:'USD', oracleAddress:address(oracleLinkToUsd), quoteAssetAddress:address(link), baseAssetIsNumeraire: true}));
    oracleHub.addOracle(OracleHub.OracleInformation({oracleUnit:uint64(Constants.oracleSnxToEthUnit), baseAssetNumeraire: 1, quoteAsset:'SNX', baseAsset:'ETH', oracleAddress:address(oracleSnxToEth), quoteAssetAddress:address(snx), baseAssetIsNumeraire: true}));
    oracleHub.addOracle(OracleHub.OracleInformation({oracleUnit:uint64(Constants.oracleWbaycToEthUnit), baseAssetNumeraire: 1, quoteAsset:'WBAYC', baseAsset:'ETH', oracleAddress:address(oracleWbaycToEth), quoteAssetAddress:address(wbayc), baseAssetIsNumeraire: true}));
    oracleHub.addOracle(OracleHub.OracleInformation({oracleUnit:uint64(Constants.oracleWmaycToUsdUnit), baseAssetNumeraire: 0, quoteAsset:'WMAYC', baseAsset:'USD', oracleAddress:address(oracleWmaycToUsd), quoteAssetAddress:address(wmayc), baseAssetIsNumeraire: true}));
    oracleHub.addOracle(OracleHub.OracleInformation({oracleUnit:uint64(Constants.oracleInterleaveToEthUnit), baseAssetNumeraire: 1, quoteAsset:'INTERLEAVE', baseAsset:'ETH', oracleAddress:address(oracleInterleaveToEth), quoteAssetAddress:address(interleave), baseAssetIsNumeraire: true}));
    vm.stopPrank();

    vm.startPrank(tokenCreatorAddress);
    eth.transfer(vaultOwner, 100000 * 10 ** Constants.ethDecimals);
    link.transfer(vaultOwner, 100000 * 10 ** Constants.linkDecimals);
    snx.transfer(vaultOwner, 100000 * 10 ** Constants.snxDecimals);
    safemoon.transfer(vaultOwner, 100000 * 10 ** Constants.safemoonDecimals);
    bayc.transferFrom(tokenCreatorAddress, vaultOwner, 0);
    bayc.transferFrom(tokenCreatorAddress, vaultOwner, 1);
    bayc.transferFrom(tokenCreatorAddress, vaultOwner, 2);
    bayc.transferFrom(tokenCreatorAddress, vaultOwner, 3);
    mayc.transferFrom(tokenCreatorAddress, vaultOwner, 0);
    dickButs.transferFrom(tokenCreatorAddress, vaultOwner, 0);
    interleave.safeTransferFrom(tokenCreatorAddress, vaultOwner, 1, 100000, '0x0000000000000000000000000000000000000000000000000000000000000000');
    eth.transfer(unprivilegedAddress, 1000 * 10 ** Constants.ethDecimals);
    vm.stopPrank();

    vm.startPrank(creatorAddress);
    interestRateModule = new InterestRateModule();
    interestRateModule.setBaseInterestRate(5 * 10 ** 16);
    vm.stopPrank();

    vm.startPrank(tokenCreatorAddress);
    stable = new Stable("Arcadia Stable Mock", "masUSD", uint8(Constants.stableDecimals), 0x0000000000000000000000000000000000000000, 0x0000000000000000000000000000000000000000);
    vm.stopPrank();

    oracleEthToUsdArr[0] = address(oracleEthToUsd);

    oracleLinkToUsdArr[0] = address(oracleLinkToUsd);

    oracleSnxToEthEthToUsd[0] = address(oracleSnxToEth);
    oracleSnxToEthEthToUsd[1] = address(oracleEthToUsd);

    oracleWbaycToEthEthToUsd[0] = address(oracleWbaycToEth);
    oracleWbaycToEthEthToUsd[1] = address(oracleEthToUsd);

    oracleWmaycToUsdArr[0] = address(oracleWmaycToUsd);

    oracleInterleaveToEthEthToUsd[0] = address(oracleInterleaveToEth);
    oracleInterleaveToEthEthToUsd[1] = address(oracleEthToUsd);
  }

  //this is a before each
  function setUp() public virtual {

    vm.startPrank(creatorAddress);
    mainRegistry = new MainRegistry(MainRegistry.NumeraireInformation({numeraireToUsdOracleUnit:0, assetAddress:0x0000000000000000000000000000000000000000, numeraireToUsdOracle:0x0000000000000000000000000000000000000000, stableAddress:address(stable), numeraireLabel:'USD', numeraireUnit:1}));
    uint256[] memory emptyList = new uint256[](0);
    mainRegistry.addNumeraire(MainRegistry.NumeraireInformation({numeraireToUsdOracleUnit:uint64(10**Constants.oracleEthToUsdDecimals), assetAddress:address(eth), numeraireToUsdOracle:address(oracleEthToUsd), stableAddress:address(stable), numeraireLabel:'ETH', numeraireUnit:uint64(10**Constants.ethDecimals)}), emptyList);

    standardERC20Registry = new StandardERC20Registry(address(mainRegistry), address(oracleHub));
    floorERC721SubRegistry = new FloorERC721SubRegistry(address(mainRegistry), address(oracleHub));
    floorERC1155SubRegistry = new FloorERC1155SubRegistry(address(mainRegistry), address(oracleHub));

    mainRegistry.addSubRegistry(address(standardERC20Registry));
    mainRegistry.addSubRegistry(address(floorERC721SubRegistry));
    mainRegistry.addSubRegistry(address(floorERC1155SubRegistry));

    uint256[] memory assetCreditRatings = new uint256[](2);
    assetCreditRatings[0] = 0;
    assetCreditRatings[1] = 0;

    standardERC20Registry.setAssetInformation(StandardERC20Registry.AssetInformation({oracleAddresses: oracleEthToUsdArr, assetUnit: uint64(10**Constants.ethDecimals), assetAddress: address(eth)}), assetCreditRatings);
    standardERC20Registry.setAssetInformation(StandardERC20Registry.AssetInformation({oracleAddresses: oracleLinkToUsdArr, assetUnit: uint64(10**Constants.linkDecimals), assetAddress: address(link)}), assetCreditRatings);
    standardERC20Registry.setAssetInformation(StandardERC20Registry.AssetInformation({oracleAddresses: oracleSnxToEthEthToUsd, assetUnit: uint64(10**Constants.snxDecimals), assetAddress: address(snx)}), assetCreditRatings);

    floorERC721SubRegistry.setAssetInformation(FloorERC721SubRegistry.AssetInformation({oracleAddresses: oracleWbaycToEthEthToUsd, idRangeStart:0, idRangeEnd:type(uint256).max, assetAddress: address(bayc)}), assetCreditRatings);

    liquidator = new Liquidator(0x0000000000000000000000000000000000000000, address(mainRegistry));
    vm.stopPrank();

    vm.startPrank(vaultOwner);
    vault = new Vault();
    stable.transfer(address(0), stable.balanceOf(vaultOwner));
    vm.stopPrank();



    vm.startPrank(tokenCreatorAddress);
    stable.setLiquidator(address(liquidator));
    vm.stopPrank();

    vm.startPrank(creatorAddress);
    factory = new Factory();
    factory.setNewVaultInfo(address(mainRegistry), address(vault), stakeContract, address(interestRateModule));
    factory.confirmNewVaultInfo();
    factory.setLiquidator(address(liquidator));
    liquidator.setFactory(address(factory));
    mainRegistry.setFactory(address(factory));
    vm.stopPrank();

    vm.startPrank(tokenCreatorAddress);
    stable.setFactory(address(factory));
    vm.stopPrank();

    vm.prank(vaultOwner);
    proxyAddr = factory.createVault(uint256(keccak256(abi.encodeWithSignature("doRandom(uint256,uint256,bytes32)", block.timestamp, block.number, blockhash(block.number)))), Constants.UsdNumeraire);
    proxy = Vault(proxyAddr);
=======
    using stdStorage for StdStorage;

    Factory private factory;
    Vault private vault;
    Vault private proxy;
    address private proxyAddr;
    ERC20Mock private eth;
    ERC20Mock private snx;
    ERC20Mock private link;
    ERC20Mock private safemoon;
    ERC721Mock private bayc;
    ERC721Mock private mayc;
    ERC721Mock private dickButs;
    ERC20Mock private wbayc;
    ERC20Mock private wmayc;
    ERC1155Mock private interleave;
    OracleHub private oracleHub;
    ArcadiaOracle private oracleEthToUsd;
    ArcadiaOracle private oracleLinkToUsd;
    ArcadiaOracle private oracleSnxToEth;
    ArcadiaOracle private oracleWbaycToEth;
    ArcadiaOracle private oracleWmaycToUsd;
    ArcadiaOracle private oracleInterleaveToEth;
    MainRegistry private mainRegistry;
    StandardERC20Registry private standardERC20Registry;
    FloorERC721SubRegistry private floorERC721SubRegistry;
    FloorERC1155SubRegistry private floorERC1155SubRegistry;
    InterestRateModule private interestRateModule;
    Stable private stable;
    Liquidator private liquidator;

    address private creatorAddress = address(1);
    address private tokenCreatorAddress = address(2);
    address private oracleOwner = address(3);
    address private unprivilegedAddress = address(4);
    address private stakeContract = address(5);
    address private vaultOwner = address(6);
    address private liquidatorBot = address(7);
    address private auctionBuyer = address(8);

    uint256 rateEthToUsd = 3000 * 10**Constants.oracleEthToUsdDecimals;
    uint256 rateLinkToUsd = 20 * 10**Constants.oracleLinkToUsdDecimals;
    uint256 rateSnxToEth = 1600000000000000;
    uint256 rateWbaycToEth = 85 * 10**Constants.oracleWbaycToEthDecimals;
    uint256 rateWmaycToUsd = 50000 * 10**Constants.oracleWmaycToUsdDecimals;
    uint256 rateInterleaveToEth =
        1 * 10**(Constants.oracleInterleaveToEthDecimals - 2);

    address[] public oracleEthToUsdArr = new address[](1);
    address[] public oracleLinkToUsdArr = new address[](1);
    address[] public oracleSnxToEthEthToUsd = new address[](2);
    address[] public oracleWbaycToEthEthToUsd = new address[](2);
    address[] public oracleWmaycToUsdArr = new address[](1);
    address[] public oracleInterleaveToEthEthToUsd = new address[](2);

    // EVENTS
    event Transfer(address indexed from, address indexed to, uint256 amount);
    event OwnershipTransferred(
        address indexed previousOwner,
        address indexed newOwner
    );

    // FIXTURES
    ArcadiaOracleFixture arcadiaOracleFixture =
        new ArcadiaOracleFixture(oracleOwner);

    //this is a before
    constructor() {
        vm.startPrank(tokenCreatorAddress);

        eth = new ERC20Mock("ETH Mock", "mETH", uint8(Constants.ethDecimals));
        eth.mint(tokenCreatorAddress, 200000 * 10**Constants.ethDecimals);

        snx = new ERC20Mock("SNX Mock", "mSNX", uint8(Constants.snxDecimals));
        snx.mint(tokenCreatorAddress, 200000 * 10**Constants.snxDecimals);

        link = new ERC20Mock(
            "LINK Mock",
            "mLINK",
            uint8(Constants.linkDecimals)
        );
        link.mint(tokenCreatorAddress, 200000 * 10**Constants.linkDecimals);

        safemoon = new ERC20Mock(
            "Safemoon Mock",
            "mSFMN",
            uint8(Constants.safemoonDecimals)
        );
        safemoon.mint(
            tokenCreatorAddress,
            200000 * 10**Constants.safemoonDecimals
        );

        bayc = new ERC721Mock("BAYC Mock", "mBAYC");
        bayc.mint(tokenCreatorAddress, 0);
        bayc.mint(tokenCreatorAddress, 1);
        bayc.mint(tokenCreatorAddress, 2);
        bayc.mint(tokenCreatorAddress, 3);

        mayc = new ERC721Mock("MAYC Mock", "mMAYC");
        mayc.mint(tokenCreatorAddress, 0);

        dickButs = new ERC721Mock("DickButs Mock", "mDICK");
        dickButs.mint(tokenCreatorAddress, 0);

        wbayc = new ERC20Mock(
            "wBAYC Mock",
            "mwBAYC",
            uint8(Constants.wbaycDecimals)
        );
        wbayc.mint(tokenCreatorAddress, 100000 * 10**Constants.wbaycDecimals);

        interleave = new ERC1155Mock("Interleave Mock", "mInterleave");
        interleave.mint(tokenCreatorAddress, 1, 100000);

        vm.stopPrank();

        vm.prank(creatorAddress);
        oracleHub = new OracleHub();

        oracleEthToUsd = arcadiaOracleFixture.initMockedOracle(
            uint8(Constants.oracleEthToUsdDecimals),
            "ETH / USD"
        );
        oracleLinkToUsd = arcadiaOracleFixture.initMockedOracle(
            uint8(Constants.oracleLinkToUsdDecimals),
            "LINK / USD"
        );
        oracleSnxToEth = arcadiaOracleFixture.initMockedOracle(
            uint8(Constants.oracleSnxToEthDecimals),
            "SNX / ETH"
        );
        oracleWbaycToEth = arcadiaOracleFixture.initMockedOracle(
            uint8(Constants.oracleWbaycToEthDecimals),
            "WBAYC / ETH"
        );
        oracleWmaycToUsd = arcadiaOracleFixture.initMockedOracle(
            uint8(Constants.oracleWmaycToUsdDecimals),
            "WMAYC / USD"
        );
        oracleInterleaveToEth = arcadiaOracleFixture.initMockedOracle(
            uint8(Constants.oracleInterleaveToEthDecimals),
            "INTERLEAVE / ETH"
        );

        vm.startPrank(creatorAddress);
        oracleHub.addOracle(
            OracleHub.OracleInformation({
                oracleUnit: uint64(Constants.oracleEthToUsdUnit),
                baseAssetNumeraire: 0,
                quoteAsset: "ETH",
                baseAsset: "USD",
                oracleAddress: address(oracleEthToUsd),
                quoteAssetAddress: address(eth),
                baseAssetIsNumeraire: true
            })
        );
        oracleHub.addOracle(
            OracleHub.OracleInformation({
                oracleUnit: uint64(Constants.oracleLinkToUsdUnit),
                baseAssetNumeraire: 0,
                quoteAsset: "LINK",
                baseAsset: "USD",
                oracleAddress: address(oracleLinkToUsd),
                quoteAssetAddress: address(link),
                baseAssetIsNumeraire: true
            })
        );
        oracleHub.addOracle(
            OracleHub.OracleInformation({
                oracleUnit: uint64(Constants.oracleSnxToEthUnit),
                baseAssetNumeraire: 1,
                quoteAsset: "SNX",
                baseAsset: "ETH",
                oracleAddress: address(oracleSnxToEth),
                quoteAssetAddress: address(snx),
                baseAssetIsNumeraire: true
            })
        );
        oracleHub.addOracle(
            OracleHub.OracleInformation({
                oracleUnit: uint64(Constants.oracleWbaycToEthUnit),
                baseAssetNumeraire: 1,
                quoteAsset: "WBAYC",
                baseAsset: "ETH",
                oracleAddress: address(oracleWbaycToEth),
                quoteAssetAddress: address(wbayc),
                baseAssetIsNumeraire: true
            })
        );
        oracleHub.addOracle(
            OracleHub.OracleInformation({
                oracleUnit: uint64(Constants.oracleWmaycToUsdUnit),
                baseAssetNumeraire: 0,
                quoteAsset: "WMAYC",
                baseAsset: "USD",
                oracleAddress: address(oracleWmaycToUsd),
                quoteAssetAddress: address(wmayc),
                baseAssetIsNumeraire: true
            })
        );
        oracleHub.addOracle(
            OracleHub.OracleInformation({
                oracleUnit: uint64(Constants.oracleInterleaveToEthUnit),
                baseAssetNumeraire: 1,
                quoteAsset: "INTERLEAVE",
                baseAsset: "ETH",
                oracleAddress: address(oracleInterleaveToEth),
                quoteAssetAddress: address(interleave),
                baseAssetIsNumeraire: true
            })
        );
        vm.stopPrank();

        vm.startPrank(tokenCreatorAddress);
        eth.transfer(vaultOwner, 100000 * 10**Constants.ethDecimals);
        link.transfer(vaultOwner, 100000 * 10**Constants.linkDecimals);
        snx.transfer(vaultOwner, 100000 * 10**Constants.snxDecimals);
        safemoon.transfer(vaultOwner, 100000 * 10**Constants.safemoonDecimals);
        bayc.transferFrom(tokenCreatorAddress, vaultOwner, 0);
        bayc.transferFrom(tokenCreatorAddress, vaultOwner, 1);
        bayc.transferFrom(tokenCreatorAddress, vaultOwner, 2);
        bayc.transferFrom(tokenCreatorAddress, vaultOwner, 3);
        mayc.transferFrom(tokenCreatorAddress, vaultOwner, 0);
        dickButs.transferFrom(tokenCreatorAddress, vaultOwner, 0);
        interleave.safeTransferFrom(
            tokenCreatorAddress,
            vaultOwner,
            1,
            100000,
            "0x0000000000000000000000000000000000000000000000000000000000000000"
        );
        eth.transfer(unprivilegedAddress, 1000 * 10**Constants.ethDecimals);
        vm.stopPrank();

        vm.startPrank(creatorAddress);
        interestRateModule = new InterestRateModule();
        interestRateModule.setBaseInterestRate(5 * 10**16);
        vm.stopPrank();

        vm.startPrank(tokenCreatorAddress);
        stable = new Stable(
            "Arcadia Stable Mock",
            "masUSD",
            uint8(Constants.stableDecimals),
            0x0000000000000000000000000000000000000000,
            0x0000000000000000000000000000000000000000
        );
        vm.stopPrank();

        oracleEthToUsdArr[0] = address(oracleEthToUsd);

        oracleLinkToUsdArr[0] = address(oracleLinkToUsd);

        oracleSnxToEthEthToUsd[0] = address(oracleSnxToEth);
        oracleSnxToEthEthToUsd[1] = address(oracleEthToUsd);

        oracleWbaycToEthEthToUsd[0] = address(oracleWbaycToEth);
        oracleWbaycToEthEthToUsd[1] = address(oracleEthToUsd);

        oracleWmaycToUsdArr[0] = address(oracleWmaycToUsd);

        oracleInterleaveToEthEthToUsd[0] = address(oracleInterleaveToEth);
        oracleInterleaveToEthEthToUsd[1] = address(oracleEthToUsd);
    }
>>>>>>> 74b41306

    //this is a before each
    function setUp() public {
        vm.startPrank(creatorAddress);
        mainRegistry = new MainRegistry(
            MainRegistry.NumeraireInformation({
                numeraireToUsdOracleUnit: 0,
                assetAddress: 0x0000000000000000000000000000000000000000,
                numeraireToUsdOracle: 0x0000000000000000000000000000000000000000,
                stableAddress: address(stable),
                numeraireLabel: "USD",
                numeraireUnit: 1
            })
        );
        uint256[] memory emptyList = new uint256[](0);
        mainRegistry.addNumeraire(
            MainRegistry.NumeraireInformation({
                numeraireToUsdOracleUnit: uint64(
                    10**Constants.oracleEthToUsdDecimals
                ),
                assetAddress: address(eth),
                numeraireToUsdOracle: address(oracleEthToUsd),
                stableAddress: address(stable),
                numeraireLabel: "ETH",
                numeraireUnit: uint64(10**Constants.ethDecimals)
            }),
            emptyList
        );

        standardERC20Registry = new StandardERC20Registry(
            address(mainRegistry),
            address(oracleHub)
        );
        floorERC721SubRegistry = new FloorERC721SubRegistry(
            address(mainRegistry),
            address(oracleHub)
        );
        floorERC1155SubRegistry = new FloorERC1155SubRegistry(
            address(mainRegistry),
            address(oracleHub)
        );

        mainRegistry.addSubRegistry(address(standardERC20Registry));
        mainRegistry.addSubRegistry(address(floorERC721SubRegistry));
        mainRegistry.addSubRegistry(address(floorERC1155SubRegistry));

        uint256[] memory assetCreditRatings = new uint256[](2);
        assetCreditRatings[0] = 0;
        assetCreditRatings[1] = 0;

        standardERC20Registry.setAssetInformation(
            StandardERC20Registry.AssetInformation({
                oracleAddresses: oracleEthToUsdArr,
                assetUnit: uint64(10**Constants.ethDecimals),
                assetAddress: address(eth)
            }),
            assetCreditRatings
        );
        standardERC20Registry.setAssetInformation(
            StandardERC20Registry.AssetInformation({
                oracleAddresses: oracleLinkToUsdArr,
                assetUnit: uint64(10**Constants.linkDecimals),
                assetAddress: address(link)
            }),
            assetCreditRatings
        );
        standardERC20Registry.setAssetInformation(
            StandardERC20Registry.AssetInformation({
                oracleAddresses: oracleSnxToEthEthToUsd,
                assetUnit: uint64(10**Constants.snxDecimals),
                assetAddress: address(snx)
            }),
            assetCreditRatings
        );

        floorERC721SubRegistry.setAssetInformation(
            FloorERC721SubRegistry.AssetInformation({
                oracleAddresses: oracleWbaycToEthEthToUsd,
                idRangeStart: 0,
                idRangeEnd: type(uint256).max,
                assetAddress: address(bayc)
            }),
            assetCreditRatings
        );

        liquidator = new Liquidator(
            0x0000000000000000000000000000000000000000,
            address(mainRegistry)
        );
        vm.stopPrank();

        vm.startPrank(vaultOwner);
        vault = new Vault();
        stable.transfer(address(0), stable.balanceOf(vaultOwner));
        vm.stopPrank();

        vm.startPrank(tokenCreatorAddress);
        stable.setLiquidator(address(liquidator));
        vm.stopPrank();

        vm.startPrank(creatorAddress);
        factory = new Factory();
        factory.setNewVaultInfo(
            address(mainRegistry),
            address(vault),
            stakeContract,
            address(interestRateModule)
        );
        factory.confirmNewVaultInfo();
        factory.setLiquidator(address(liquidator));
        liquidator.setFactory(address(factory));
        mainRegistry.setFactory(address(factory));
        vm.stopPrank();

        vm.startPrank(tokenCreatorAddress);
        stable.setFactory(address(factory));
        vm.stopPrank();

        vm.prank(vaultOwner);
        proxyAddr = factory.createVault(
            uint256(
                keccak256(
                    abi.encodeWithSignature(
                        "doRandom(uint256,uint256,bytes32)",
                        block.timestamp,
                        block.number,
                        blockhash(block.number)
                    )
                )
            ),
            Constants.UsdNumeraire
        );
        proxy = Vault(proxyAddr);

        uint256 slot = stdstore
            .target(address(factory))
            .sig(factory.isVault.selector)
            .with_key(address(vault))
            .find();
<<<<<<< HEAD
    bytes32 loc = bytes32(slot);
    bytes32 mockedCurrentTokenId = bytes32(abi.encode(true));
    vm.store(address(factory), loc, mockedCurrentTokenId);

    vm.prank(address(proxy));
    stable.mint(tokenCreatorAddress, 100000 * 10 ** Constants.stableDecimals);

    vm.startPrank(oracleOwner);
    oracleEthToUsd.transmit(int256(rateEthToUsd));
    oracleLinkToUsd.transmit(int256(rateLinkToUsd));
    oracleSnxToEth.transmit(int256(rateSnxToEth));
    oracleWbaycToEth.transmit(int256(rateWbaycToEth));
    oracleWmaycToUsd.transmit(int256(rateWmaycToUsd));
    oracleInterleaveToEth.transmit(int256(rateInterleaveToEth));
    vm.stopPrank();

    vm.startPrank(vaultOwner);
    bayc.setApprovalForAll(address(proxy), true);
    mayc.setApprovalForAll(address(proxy), true);
    dickButs.setApprovalForAll(address(proxy), true);
    interleave.setApprovalForAll(address(proxy), true);
    eth.approve(address(proxy), type(uint256).max);
    link.approve(address(proxy), type(uint256).max);
    snx.approve(address(proxy), type(uint256).max);
    safemoon.approve(address(proxy), type(uint256).max);
    stable.approve(address(proxy), type(uint256).max);
    stable.approve(address(liquidator), type(uint256).max);
    vm.stopPrank();

    vm.prank(auctionBuyer);
    stable.approve(address(liquidator), type(uint256).max);
  }

  function testTransferOwnership(address to) public {
    vm.assume(to != address(0));
    Liquidator liquidator_m = new Liquidator(0x0000000000000000000000000000000000000000, address(mainRegistry));

    assertEq(address(this), liquidator_m.owner());

    liquidator_m.transferOwnership(to);
    assertEq(to, liquidator_m.owner());
  }

  function testTransferOwnershipByNonOwner(address from) public virtual {
    vm.assume(from != address(this) && from != address(factory));

    Liquidator liquidator_m = new Liquidator(0x0000000000000000000000000000000000000000, address(mainRegistry));
    address to = address(12345);

    assertEq(address(this), liquidator_m.owner());

    vm.startPrank(from);
    vm.expectRevert("Ownable: caller is not the owner");
    liquidator_m.transferOwnership(to);
    assertEq(address(this), liquidator_m.owner());
  }


  function testNotAllowAuctionHealthyVault(uint128 amountEth, uint128 amountCredit) public virtual {
    uint256 valueOfOneEth = rateEthToUsd * 10 ** (Constants.usdDecimals - Constants.oracleEthToUsdDecimals);
    vm.assume(amountEth < type(uint128).max / valueOfOneEth);
    vm.assume(valueOfOneEth * amountEth/10**Constants.ethDecimals / 150 * 100 >= amountCredit);
    depositERC20InVault(eth, amountEth, vaultOwner);

    vm.prank(vaultOwner);
    proxy.takeCredit(amountCredit);

    vm.startPrank(liquidatorBot);
    vm.expectRevert("This vault is healthy");
    factory.liquidate(address(proxy));
    vm.stopPrank();

    assertEq(proxy.life(), 0);
  }  

  function testStartAuction(uint128 amountEth, uint256 newPrice) public virtual {
    (, uint16 collThresProxy, uint8 liqThresProxy,,,) = proxy.debt();
    vm.assume(newPrice/ liqThresProxy  < rateEthToUsd / collThresProxy);
    vm.assume(amountEth > 0);
    uint256 valueOfOneEth = rateEthToUsd * 10 ** (Constants.usdDecimals - Constants.oracleEthToUsdDecimals);
    vm.assume(amountEth < type(uint128).max / valueOfOneEth);
    depositERC20InVault(eth, amountEth, vaultOwner);
    assertEq(proxy.life(), 0);
=======
        bytes32 loc = bytes32(slot);
        bytes32 mockedCurrentTokenId = bytes32(abi.encode(true));
        vm.store(address(factory), loc, mockedCurrentTokenId);

        vm.prank(address(proxy));
        stable.mint(tokenCreatorAddress, 100000 * 10**Constants.stableDecimals);

        vm.startPrank(oracleOwner);
        oracleEthToUsd.transmit(int256(rateEthToUsd));
        oracleLinkToUsd.transmit(int256(rateLinkToUsd));
        oracleSnxToEth.transmit(int256(rateSnxToEth));
        oracleWbaycToEth.transmit(int256(rateWbaycToEth));
        oracleWmaycToUsd.transmit(int256(rateWmaycToUsd));
        oracleInterleaveToEth.transmit(int256(rateInterleaveToEth));
        vm.stopPrank();

        vm.startPrank(vaultOwner);
        bayc.setApprovalForAll(address(proxy), true);
        mayc.setApprovalForAll(address(proxy), true);
        dickButs.setApprovalForAll(address(proxy), true);
        interleave.setApprovalForAll(address(proxy), true);
        eth.approve(address(proxy), type(uint256).max);
        link.approve(address(proxy), type(uint256).max);
        snx.approve(address(proxy), type(uint256).max);
        safemoon.approve(address(proxy), type(uint256).max);
        stable.approve(address(proxy), type(uint256).max);
        stable.approve(address(liquidator), type(uint256).max);
        vm.stopPrank();

        vm.prank(auctionBuyer);
        stable.approve(address(liquidator), type(uint256).max);
    }

    function testTransferOwnership(address to) public {
        vm.assume(to != address(0));
        Liquidator liquidator_m = new Liquidator(
            0x0000000000000000000000000000000000000000,
            address(mainRegistry)
        );
>>>>>>> 74b41306

        assertEq(address(this), liquidator_m.owner());

        liquidator_m.transferOwnership(to);
        assertEq(to, liquidator_m.owner());
    }

    function testTransferOwnershipByNonOwner(address from) public {
        vm.assume(from != address(this) && from != address(factory));

        Liquidator liquidator_m = new Liquidator(
            0x0000000000000000000000000000000000000000,
            address(mainRegistry)
        );
        address to = address(12345);

        assertEq(address(this), liquidator_m.owner());

        vm.startPrank(from);
        vm.expectRevert("Ownable: caller is not the owner");
        liquidator_m.transferOwnership(to);
        assertEq(address(this), liquidator_m.owner());
    }

<<<<<<< HEAD
  function testShowVaultAuctionPrice(uint128 amountEth, uint256 newPrice) public virtual {
    (, uint16 collThresProxy, uint8 liqThresProxy,,,) = proxy.debt();
    vm.assume(newPrice/ liqThresProxy  < rateEthToUsd / collThresProxy);
    vm.assume(amountEth > 0);
    uint256 valueOfOneEth = rateEthToUsd * 10 ** (Constants.usdDecimals - Constants.oracleEthToUsdDecimals);
    vm.assume(amountEth < type(uint128).max / valueOfOneEth);
=======
    function testNotAllowAuctionHealthyVault(
        uint128 amountEth,
        uint128 amountCredit
    ) public {
        uint256 valueOfOneEth = rateEthToUsd *
            10**(Constants.usdDecimals - Constants.oracleEthToUsdDecimals);
        vm.assume(amountEth < type(uint128).max / valueOfOneEth);
        vm.assume(
            ((valueOfOneEth * amountEth) / 10**Constants.ethDecimals / 150) *
                100 >=
                amountCredit
        );
        depositERC20InVault(eth, amountEth, vaultOwner);

        vm.prank(vaultOwner);
        proxy.takeCredit(amountCredit);

        vm.startPrank(liquidatorBot);
        vm.expectRevert("This vault is healthy");
        factory.liquidate(address(proxy));
        vm.stopPrank();

        assertEq(proxy.life(), 0);
    }
>>>>>>> 74b41306

    function testStartAuction(uint128 amountEth, uint256 newPrice) public {
        (, uint16 collThresProxy, uint8 liqThresProxy, , , ) = proxy.debt();
        vm.assume(newPrice / liqThresProxy < rateEthToUsd / collThresProxy);
        vm.assume(amountEth > 0);
        uint256 valueOfOneEth = rateEthToUsd *
            10**(Constants.usdDecimals - Constants.oracleEthToUsdDecimals);
        vm.assume(amountEth < type(uint128).max / valueOfOneEth);
        depositERC20InVault(eth, amountEth, vaultOwner);
        assertEq(proxy.life(), 0);

        uint128 amountCredit = uint128(proxy.getRemainingCredit());

        vm.prank(vaultOwner);
        proxy.takeCredit(amountCredit);

        vm.prank(oracleOwner);
        oracleEthToUsd.transmit(int256(newPrice));

        vm.startPrank(liquidatorBot);
        vm.expectEmit(true, true, false, false);
        emit OwnershipTransferred(vaultOwner, address(liquidator));
        factory.liquidate(address(proxy));
        vm.stopPrank();

        assertEq(proxy.life(), 1);
    }

    function testShowVaultAuctionPrice(uint128 amountEth, uint256 newPrice)
        public
    {
        (, uint16 collThresProxy, uint8 liqThresProxy, , , ) = proxy.debt();
        vm.assume(newPrice / liqThresProxy < rateEthToUsd / collThresProxy);
        vm.assume(amountEth > 0);
        uint256 valueOfOneEth = rateEthToUsd *
            10**(Constants.usdDecimals - Constants.oracleEthToUsdDecimals);
        vm.assume(amountEth < type(uint128).max / valueOfOneEth);

        depositERC20InVault(eth, amountEth, vaultOwner);

        uint128 amountCredit = uint128(proxy.getRemainingCredit());

<<<<<<< HEAD
  function testAuctionPriceDecrease(uint128 amountEth, uint256 newPrice, uint64 blocksToRoll) public virtual {
    vm.assume(blocksToRoll < liquidator.hourlyBlocks() * liquidator.auctionDuration());
    (, uint16 collThresProxy, uint8 liqThresProxy,,,) = proxy.debt();
    vm.assume(newPrice/ liqThresProxy  < rateEthToUsd / collThresProxy);
    vm.assume(amountEth > 0);
    uint256 valueOfOneEth = rateEthToUsd * 10 ** (Constants.usdDecimals - Constants.oracleEthToUsdDecimals);
    vm.assume(amountEth < type(uint128).max / valueOfOneEth);
=======
        vm.prank(vaultOwner);
        proxy.takeCredit(amountCredit);
>>>>>>> 74b41306

        vm.prank(oracleOwner);
        oracleEthToUsd.transmit(int256(newPrice));

        vm.prank(liquidatorBot);
        factory.liquidate(address(proxy));

        (, , uint8 liqThres, , , , , ) = liquidator.auctionInfo(
            address(proxy),
            0
        );

        (uint256 vaultPrice, , bool forSale) = liquidator.getPriceOfVault(
            address(proxy),
            0
        );

        uint256 expectedPrice = (amountCredit * liqThres) / 100;
        assertTrue(forSale);
        assertEq(vaultPrice, expectedPrice);
    }

    function testAuctionPriceDecrease(
        uint128 amountEth,
        uint256 newPrice,
        uint64 blocksToRoll
    ) public {
        vm.assume(
            blocksToRoll <
                liquidator.hourlyBlocks() * liquidator.auctionDuration()
        );
        (, uint16 collThresProxy, uint8 liqThresProxy, , , ) = proxy.debt();
        vm.assume(newPrice / liqThresProxy < rateEthToUsd / collThresProxy);
        vm.assume(amountEth > 0);
        uint256 valueOfOneEth = rateEthToUsd *
            10**(Constants.usdDecimals - Constants.oracleEthToUsdDecimals);
        vm.assume(amountEth < type(uint128).max / valueOfOneEth);

        depositERC20InVault(eth, amountEth, vaultOwner);

        uint128 amountCredit = uint128(proxy.getRemainingCredit());

        vm.prank(vaultOwner);
        proxy.takeCredit(amountCredit);

        vm.prank(oracleOwner);
        oracleEthToUsd.transmit(int256(newPrice));

        vm.prank(liquidatorBot);
        factory.liquidate(address(proxy));

<<<<<<< HEAD
  function testBuyVault(uint128 amountEth, uint256 newPrice, uint64 blocksToRoll) public virtual {
    vm.assume(blocksToRoll > liquidator.hourlyBlocks() * liquidator.auctionDuration());
    (, uint16 collThresProxy, uint8 liqThresProxy,,,) = proxy.debt();
    vm.assume(newPrice/ liqThresProxy  < rateEthToUsd / collThresProxy);
    vm.assume(amountEth > 0);
    uint256 valueOfOneEth = rateEthToUsd * 10 ** (Constants.usdDecimals - Constants.oracleEthToUsdDecimals);
    vm.assume(amountEth < type(uint128).max / valueOfOneEth);
=======
        (uint128 openDebt, , uint8 liqThres, , , , , ) = liquidator.auctionInfo(
            address(proxy),
            0
        );
        (uint256 vaultPriceBefore, , bool forSaleBefore) = liquidator
            .getPriceOfVault(address(proxy), 0);
>>>>>>> 74b41306

        vm.roll(block.number + blocksToRoll);
        (uint256 vaultPriceAfter, , bool forSaleAfter) = liquidator
            .getPriceOfVault(address(proxy), 0);

        uint256 expectedPrice = ((openDebt * liqThres) / 100) -
            ((blocksToRoll * ((openDebt * (liqThres - 100)) / 100)) /
                (liquidator.hourlyBlocks() * liquidator.auctionDuration()));

        emit log_named_uint("expectedPrice", expectedPrice);

        assertTrue(forSaleBefore);
        assertTrue(forSaleAfter);
        assertGe(vaultPriceBefore, vaultPriceAfter);
        assertEq(vaultPriceAfter, expectedPrice);
    }

    function testBuyVault(
        uint128 amountEth,
        uint256 newPrice,
        uint64 blocksToRoll
    ) public {
        vm.assume(
            blocksToRoll >
                liquidator.hourlyBlocks() * liquidator.auctionDuration()
        );
        (, uint16 collThresProxy, uint8 liqThresProxy, , , ) = proxy.debt();
        vm.assume(newPrice / liqThresProxy < rateEthToUsd / collThresProxy);
        vm.assume(amountEth > 0);
        uint256 valueOfOneEth = rateEthToUsd *
            10**(Constants.usdDecimals - Constants.oracleEthToUsdDecimals);
        vm.assume(amountEth < type(uint128).max / valueOfOneEth);

        depositERC20InVault(eth, amountEth, vaultOwner);

        uint128 amountCredit = uint128(proxy.getRemainingCredit());

        vm.prank(vaultOwner);
        proxy.takeCredit(amountCredit);

        vm.prank(oracleOwner);
        oracleEthToUsd.transmit(int256(newPrice));

<<<<<<< HEAD
  function testWithrawAssetsFromPurchasedVault(uint128 amountEth, uint256 newPrice, uint64 blocksToRoll) public virtual {
    vm.assume(blocksToRoll > liquidator.hourlyBlocks() * liquidator.auctionDuration());
    (, uint16 collThresProxy, uint8 liqThresProxy,,,) = proxy.debt();
    vm.assume(newPrice/ liqThresProxy  < rateEthToUsd / collThresProxy);
    vm.assume(amountEth > 0);
    uint256 valueOfOneEth = rateEthToUsd * 10 ** (Constants.usdDecimals - Constants.oracleEthToUsdDecimals);
    vm.assume(amountEth < type(uint128).max / valueOfOneEth);
=======
        vm.prank(liquidatorBot);
        factory.liquidate(address(proxy));
>>>>>>> 74b41306

        (uint256 priceOfVault, , ) = liquidator.getPriceOfVault(
            address(proxy),
            0
        );
        vm.prank(address(proxy));
        stable.mint(auctionBuyer, priceOfVault);

        vm.prank(auctionBuyer);
        liquidator.buyVault(address(proxy), 0);

        assertEq(proxy.owner(), auctionBuyer); //todo: check erc721 owner
    }

    function testWithrawAssetsFromPurchasedVault(
        uint128 amountEth,
        uint256 newPrice,
        uint64 blocksToRoll
    ) public {
        vm.assume(
            blocksToRoll >
                liquidator.hourlyBlocks() * liquidator.auctionDuration()
        );
        (, uint16 collThresProxy, uint8 liqThresProxy, , , ) = proxy.debt();
        vm.assume(newPrice / liqThresProxy < rateEthToUsd / collThresProxy);
        vm.assume(amountEth > 0);
        uint256 valueOfOneEth = rateEthToUsd *
            10**(Constants.usdDecimals - Constants.oracleEthToUsdDecimals);
        vm.assume(amountEth < type(uint128).max / valueOfOneEth);

        (
            address[] memory assetAddresses,
            uint256[] memory assetIds,
            uint256[] memory assetAmounts,
            uint256[] memory assetTypes
        ) = depositERC20InVault(eth, amountEth, vaultOwner);

        uint128 amountCredit = uint128(proxy.getRemainingCredit());

        vm.prank(vaultOwner);
        proxy.takeCredit(amountCredit);

        vm.prank(oracleOwner);
        oracleEthToUsd.transmit(int256(newPrice));

        vm.prank(liquidatorBot);
        factory.liquidate(address(proxy));

        (uint256 priceOfVault, , ) = liquidator.getPriceOfVault(
            address(proxy),
            0
        );
        vm.prank(address(proxy));
        stable.mint(auctionBuyer, priceOfVault);

        vm.prank(auctionBuyer);
        liquidator.buyVault(address(proxy), 0);

        assertEq(proxy.owner(), auctionBuyer);

<<<<<<< HEAD
  function testClaimSingle(uint128 amountEth) public virtual {
    vm.assume(amountEth > 0);
    {
      uint256 valueOfOneEth = rateEthToUsd * 10 ** (Constants.usdDecimals - Constants.oracleEthToUsdDecimals);
      vm.assume(amountEth < type(uint128).max / valueOfOneEth);
    }

    depositERC20InVault(eth, amountEth, vaultOwner);

    vm.startPrank(vaultOwner);
    uint256 remainingCred = uint128(proxy.getRemainingCredit());
    proxy.takeCredit(uint128(remainingCred));
    vm.stopPrank();

    vm.startPrank(oracleOwner);
    oracleEthToUsd.transmit(int256(rateEthToUsd/2));
    vm.stopPrank();

    // address protocolTreasury = address(1000);
    // address reserveFund = address(1111);
    // address liquidatorKeeper = address(1110);
    // address vaultBuyer = address(2000);

    setAddresses();

    vm.prank(address(1110));
    factory.liquidate(address(proxy));

    giveStable(address(2000), remainingCred * 2);
    giveStable(address(1111), remainingCred * 2);
    (uint256 price,,) = liquidator.getPriceOfVault(address(proxy), 0);
    vm.startPrank(address(2000));
    stable.approve(address(liquidator), type(uint256).max);
    liquidator.buyVault(address(proxy), 0);
    vm.stopPrank();

    address[] memory vaultAddresses = new address[](1);
    uint256[] memory lives = new uint256[](1);
    vaultAddresses[0] = address(proxy);
    lives[0] = 0;

    Liquidator.auctionInformation memory auction;
    auction.stablePaid = uint128(price);
    auction.openDebt = uint128(remainingCred);
    auction.originalOwner = vaultOwner;
    auction.liquidationKeeper = address(1110);
    auction.numeraire = 0;

    liquidator.claimable(auction, address(proxy), 0);

    Balances memory pre = getBalances(stable, vaultOwner);

    liquidator.claimProceeds(address(1110), vaultAddresses, lives);
    liquidator.claimProceeds(address(1000), vaultAddresses, lives);
    liquidator.claimProceeds(vaultOwner, vaultAddresses, lives);

    Rewards memory rewards = getRewards(price, remainingCred);
    
    Balances memory post = getBalances(stable, vaultOwner);

    assertEq(pre.keeper + rewards.expectedKeeperReward, post.keeper);
    assertEq(pre.protocol + rewards.expectedProtocolReward, post.protocol);
    assertEq(pre.originalOwner + rewards.originalOwnerRecovery, post.originalOwner);

  }

  function testClaimMultiple(uint128[] calldata amountsEth) public virtual {
    vm.assume(amountsEth.length < 10);
    setAddresses();

    address[] memory vaultAddresses = new address[](amountsEth.length);
    uint256[] memory lives = new uint256[](amountsEth.length);

    uint128 amountEth;
    uint256 remainingCred;
    uint256 valueOfOneEth;
    uint256 price;
    Rewards[] memory rewards = new Rewards[](amountsEth.length);
    Rewards memory rewardsSum;
    giveStable(address(2000), type(uint256).max);
    giveStable(address(1111), type(uint256).max);
    emit log_named_uint("bal of buyer pre", stable.balanceOf(address(2000)));

    for (uint i; i < amountsEth.length; ++i) {
      amountEth = amountsEth[i];
      vm.assume(amountEth > 0);
      {
        valueOfOneEth = rateEthToUsd * 10 ** (Constants.usdDecimals - Constants.oracleEthToUsdDecimals);
        vm.assume(amountEth < type(uint128).max / valueOfOneEth);
      }

      emit log_named_address("vaultOwner", proxy.owner());
      emit log_named_address("vaultBuyer", address(2000));
      emit log_named_uint("loopindex", i);
      depositERC20InVault(eth, amountEth, vaultOwner);

      vm.startPrank(vaultOwner);
      remainingCred = uint128(proxy.getRemainingCredit());
      proxy.takeCredit(uint128(remainingCred));
      vm.stopPrank();

      vm.startPrank(oracleOwner);
      oracleEthToUsd.transmit(int256(rateEthToUsd/2));
      vm.stopPrank();

      // address protocolTreasury = address(1000);
      // address reserveFund = address(1111);
      // address liquidatorKeeper = address(1110);
      // address vaultBuyer = address(2000);

      vm.prank(address(1110));
      factory.liquidate(address(proxy));

      (price,,) = liquidator.getPriceOfVault(address(proxy), i);

      vm.startPrank(address(2000));
      stable.approve(address(liquidator), type(uint256).max);
      emit log_named_uint("bal of buyer", stable.balanceOf(address(2000)));
      emit log_named_uint("priceToPay", price);
      liquidator.buyVault(address(proxy), i);
      vm.stopPrank();

      rewards[i] = getRewards(price, remainingCred);
      rewardsSum.expectedKeeperReward += rewards[i].expectedKeeperReward;
      rewardsSum.expectedProtocolReward += rewards[i].expectedProtocolReward;
      rewardsSum.originalOwnerRecovery += rewards[i].originalOwnerRecovery;

      vm.prank(oracleOwner);
      oracleEthToUsd.transmit(int256(rateEthToUsd));

      vaultAddresses[i] = address(proxy);
      lives[i] = i;
      vm.startPrank(address(2000));
      factory.transferFrom(address(2000), vaultOwner, factory.vaultIndex(address(proxy)));
      vm.stopPrank();
    }

    Balances memory pre = getBalances(stable, vaultOwner);

    liquidator.claimProceeds(address(1110), vaultAddresses, lives);
    liquidator.claimProceeds(address(1000), vaultAddresses, lives);
    liquidator.claimProceeds(vaultOwner, vaultAddresses, lives);

    
    Balances memory post = getBalances(stable, vaultOwner);

    assertEq(pre.keeper + rewardsSum.expectedKeeperReward, post.keeper);
    assertEq(pre.protocol + rewardsSum.expectedProtocolReward, post.protocol);
    assertEq(pre.originalOwner + rewardsSum.originalOwnerRecovery, post.originalOwner);

  }

  function testClaimSingleMultipleVaults(uint128 amountEth) public virtual {
    vm.assume(amountEth > 0);
    {
      uint256 valueOfOneEth = rateEthToUsd * 10 ** (Constants.usdDecimals - Constants.oracleEthToUsdDecimals);
      vm.assume(amountEth < type(uint128).max / valueOfOneEth);
    }

    (address[] memory assetAddresses,
     uint256[] memory assetIds,
     uint256[] memory assetAmounts,
     uint256[] memory assetTypes) = depositERC20InVault(eth, amountEth, vaultOwner);

    vm.prank(tokenCreatorAddress);
    eth.mint(vaultOwner, amountEth*2);

    vm.startPrank(vaultOwner);
    address proxy2 = factory.createVault(45855465656845214,0);
    eth.approve(proxy2, type(uint256).max);
    Vault(proxy2).deposit(assetAddresses, assetIds, assetAmounts, assetTypes);
    vm.stopPrank();

    vm.startPrank(vaultOwner);
    uint256 remainingCred = uint128(proxy.getRemainingCredit());
    proxy.takeCredit(uint128(remainingCred));
    Vault(proxy2).takeCredit(uint128(remainingCred));
    vm.stopPrank();

    vm.startPrank(oracleOwner);
    oracleEthToUsd.transmit(int256(rateEthToUsd/2));
    vm.stopPrank();

    // address protocolTreasury = address(1000);
    // address reserveFund = address(1111);
    // address liquidatorKeeper = address(1110);
    // address vaultBuyer = address(2000);

    setAddresses();

    vm.startPrank(address(1110));
    factory.liquidate(address(proxy));
    factory.liquidate(proxy2);
    vm.stopPrank();

    giveStable(address(2000), remainingCred * 10);
    giveStable(address(1111), remainingCred * 10);
    (uint256 price,,) = liquidator.getPriceOfVault(address(proxy), 0);
    vm.startPrank(address(2000));
    stable.approve(address(liquidator), type(uint256).max);
    liquidator.buyVault(address(proxy), 0);
    liquidator.buyVault(address(proxy2), 0);
    vm.stopPrank();

    address[] memory vaultAddresses = new address[](2);
    uint256[] memory lives = new uint256[](2);
    vaultAddresses[0] = address(proxy);
    vaultAddresses[1] = proxy2;
    lives[0] = 0;
    lives[1] = 0;

    Balances memory pre = getBalances(stable, vaultOwner);

    Liquidator.auctionInformation memory auction1;
    Liquidator.auctionInformation memory auction2;

    auction1.openDebt = uint128(remainingCred);
    auction2.openDebt = uint128(remainingCred);
    auction1.liquidationKeeper = address(1110);
    auction2.liquidationKeeper = address(1110);
    auction1.stablePaid = uint128(price);
    auction2.stablePaid = uint128(price);
    auction1.originalOwner = vaultOwner;
    auction2.originalOwner = vaultOwner;

    liquidator.claimable(auction1, address(proxy), 0);
    liquidator.claimable(auction2, address(proxy2), 0);

    liquidator.claimProceeds(address(1110), vaultAddresses, lives);
    liquidator.claimProceeds(address(1000), vaultAddresses, lives);
    liquidator.claimProceeds(vaultOwner, vaultAddresses, lives);

    Rewards memory rewards = getRewards(price, remainingCred);
    
    Balances memory post = getBalances(stable, vaultOwner);

    assertEq(pre.keeper + 2*rewards.expectedKeeperReward, post.keeper);
    assertEq(pre.protocol + 2*rewards.expectedProtocolReward, post.protocol);
    assertEq(pre.originalOwner + 2*rewards.originalOwnerRecovery, post.originalOwner);

  }

  function testClaimSingleHighLife(uint128 amountEth, uint16 newLife) public virtual {
    vm.assume(amountEth > 0);
    {
      uint256 valueOfOneEth = rateEthToUsd * 10 ** (Constants.usdDecimals - Constants.oracleEthToUsdDecimals);
      vm.assume(amountEth < type(uint128).max / valueOfOneEth);
=======
        vm.startPrank(auctionBuyer);
        vm.expectEmit(true, true, true, true);
        emit Transfer(address(proxy), auctionBuyer, assetAmounts[0]);
        proxy.withdraw(assetAddresses, assetIds, assetAmounts, assetTypes);
        vm.stopPrank();
    }

    struct Rewards {
        uint256 expectedKeeperReward;
        uint256 expectedProtocolReward;
        uint256 originalOwnerRecovery;
    }

    struct Balances {
        uint256 keeper;
        uint256 protocol;
        uint256 originalOwner;
    }

    function testClaimSingle(uint128 amountEth) public {
        vm.assume(amountEth > 0);
        {
            uint256 valueOfOneEth = rateEthToUsd *
                10**(Constants.usdDecimals - Constants.oracleEthToUsdDecimals);
            vm.assume(amountEth < type(uint128).max / valueOfOneEth);
        }

        depositERC20InVault(eth, amountEth, vaultOwner);

        vm.startPrank(vaultOwner);
        uint256 remainingCred = uint128(proxy.getRemainingCredit());
        proxy.takeCredit(uint128(remainingCred));
        vm.stopPrank();

        vm.startPrank(oracleOwner);
        oracleEthToUsd.transmit(int256(rateEthToUsd / 2));
        vm.stopPrank();

        // address protocolTreasury = address(1000);
        // address reserveFund = address(1111);
        // address liquidatorKeeper = address(1110);
        // address vaultBuyer = address(2000);

        setAddresses();

        vm.prank(address(1110));
        factory.liquidate(address(proxy));

        giveStable(address(2000), remainingCred * 2);
        giveStable(address(1111), remainingCred * 2);
        (uint256 price, , ) = liquidator.getPriceOfVault(address(proxy), 0);
        vm.startPrank(address(2000));
        stable.approve(address(liquidator), type(uint256).max);
        liquidator.buyVault(address(proxy), 0);
        vm.stopPrank();

        address[] memory vaultAddresses = new address[](1);
        uint256[] memory lives = new uint256[](1);
        vaultAddresses[0] = address(proxy);
        lives[0] = 0;

        Liquidator.auctionInformation memory auction;
        auction.stablePaid = uint128(price);
        auction.openDebt = uint128(remainingCred);
        auction.originalOwner = vaultOwner;
        auction.liquidationKeeper = address(1110);
        auction.numeraire = 0;

        liquidator.claimable(auction, address(proxy), 0);

        Balances memory pre = getBalances(stable, vaultOwner);

        liquidator.claimProceeds(address(1110), vaultAddresses, lives);
        liquidator.claimProceeds(address(1000), vaultAddresses, lives);
        liquidator.claimProceeds(vaultOwner, vaultAddresses, lives);

        Rewards memory rewards = getRewards(price, remainingCred);

        Balances memory post = getBalances(stable, vaultOwner);

        assertEq(pre.keeper + rewards.expectedKeeperReward, post.keeper);
        assertEq(pre.protocol + rewards.expectedProtocolReward, post.protocol);
        assertEq(
            pre.originalOwner + rewards.originalOwnerRecovery,
            post.originalOwner
        );
>>>>>>> 74b41306
    }

    function testClaimMultiple(uint128[] calldata amountsEth) public {
        vm.assume(amountsEth.length < 10);
        setAddresses();

        address[] memory vaultAddresses = new address[](amountsEth.length);
        uint256[] memory lives = new uint256[](amountsEth.length);

        uint128 amountEth;
        uint256 remainingCred;
        uint256 valueOfOneEth;
        uint256 price;
        Rewards[] memory rewards = new Rewards[](amountsEth.length);
        Rewards memory rewardsSum;
        giveStable(address(2000), type(uint256).max);
        giveStable(address(1111), type(uint256).max);
        emit log_named_uint(
            "bal of buyer pre",
            stable.balanceOf(address(2000))
        );

        for (uint256 i; i < amountsEth.length; ++i) {
            amountEth = amountsEth[i];
            vm.assume(amountEth > 0);
            {
                valueOfOneEth =
                    rateEthToUsd *
                    10 **
                        (Constants.usdDecimals -
                            Constants.oracleEthToUsdDecimals);
                vm.assume(amountEth < type(uint128).max / valueOfOneEth);
            }

            emit log_named_address("vaultOwner", proxy.owner());
            emit log_named_address("vaultBuyer", address(2000));
            emit log_named_uint("loopindex", i);
            depositERC20InVault(eth, amountEth, vaultOwner);

            vm.startPrank(vaultOwner);
            remainingCred = uint128(proxy.getRemainingCredit());
            proxy.takeCredit(uint128(remainingCred));
            vm.stopPrank();

            vm.startPrank(oracleOwner);
            oracleEthToUsd.transmit(int256(rateEthToUsd / 2));
            vm.stopPrank();

            // address protocolTreasury = address(1000);
            // address reserveFund = address(1111);
            // address liquidatorKeeper = address(1110);
            // address vaultBuyer = address(2000);

            vm.prank(address(1110));
            factory.liquidate(address(proxy));

            (price, , ) = liquidator.getPriceOfVault(address(proxy), i);

            vm.startPrank(address(2000));
            stable.approve(address(liquidator), type(uint256).max);
            emit log_named_uint(
                "bal of buyer",
                stable.balanceOf(address(2000))
            );
            emit log_named_uint("priceToPay", price);
            liquidator.buyVault(address(proxy), i);
            vm.stopPrank();

            rewards[i] = getRewards(price, remainingCred);
            rewardsSum.expectedKeeperReward += rewards[i].expectedKeeperReward;
            rewardsSum.expectedProtocolReward += rewards[i]
                .expectedProtocolReward;
            rewardsSum.originalOwnerRecovery += rewards[i]
                .originalOwnerRecovery;

            vm.prank(oracleOwner);
            oracleEthToUsd.transmit(int256(rateEthToUsd));

            vaultAddresses[i] = address(proxy);
            lives[i] = i;
            vm.startPrank(address(2000));
            factory.transferFrom(
                address(2000),
                vaultOwner,
                factory.vaultIndex(address(proxy))
            );
            vm.stopPrank();
        }

        Balances memory pre = getBalances(stable, vaultOwner);

        liquidator.claimProceeds(address(1110), vaultAddresses, lives);
        liquidator.claimProceeds(address(1000), vaultAddresses, lives);
        liquidator.claimProceeds(vaultOwner, vaultAddresses, lives);

        Balances memory post = getBalances(stable, vaultOwner);

        assertEq(pre.keeper + rewardsSum.expectedKeeperReward, post.keeper);
        assertEq(
            pre.protocol + rewardsSum.expectedProtocolReward,
            post.protocol
        );
        assertEq(
            pre.originalOwner + rewardsSum.originalOwnerRecovery,
            post.originalOwner
        );
    }

    function testClaimSingleMultipleVaults(uint128 amountEth) public {
        vm.assume(amountEth > 0);
        {
            uint256 valueOfOneEth = rateEthToUsd *
                10**(Constants.usdDecimals - Constants.oracleEthToUsdDecimals);
            vm.assume(amountEth < type(uint128).max / valueOfOneEth);
        }

        (
            address[] memory assetAddresses,
            uint256[] memory assetIds,
            uint256[] memory assetAmounts,
            uint256[] memory assetTypes
        ) = depositERC20InVault(eth, amountEth, vaultOwner);

        vm.prank(tokenCreatorAddress);
        eth.mint(vaultOwner, amountEth * 2);

        vm.startPrank(vaultOwner);
        address proxy2 = factory.createVault(45855465656845214, 0);
        eth.approve(proxy2, type(uint256).max);
        Vault(proxy2).deposit(
            assetAddresses,
            assetIds,
            assetAmounts,
            assetTypes
        );
        vm.stopPrank();

        vm.startPrank(vaultOwner);
        uint256 remainingCred = uint128(proxy.getRemainingCredit());
        proxy.takeCredit(uint128(remainingCred));
        Vault(proxy2).takeCredit(uint128(remainingCred));
        vm.stopPrank();

        vm.startPrank(oracleOwner);
        oracleEthToUsd.transmit(int256(rateEthToUsd / 2));
        vm.stopPrank();

        // address protocolTreasury = address(1000);
        // address reserveFund = address(1111);
        // address liquidatorKeeper = address(1110);
        // address vaultBuyer = address(2000);

        setAddresses();

        vm.startPrank(address(1110));
        factory.liquidate(address(proxy));
        factory.liquidate(proxy2);
        vm.stopPrank();

        giveStable(address(2000), remainingCred * 10);
        giveStable(address(1111), remainingCred * 10);
        (uint256 price, , ) = liquidator.getPriceOfVault(address(proxy), 0);
        vm.startPrank(address(2000));
        stable.approve(address(liquidator), type(uint256).max);
        liquidator.buyVault(address(proxy), 0);
        liquidator.buyVault(address(proxy2), 0);
        vm.stopPrank();

        address[] memory vaultAddresses = new address[](2);
        uint256[] memory lives = new uint256[](2);
        vaultAddresses[0] = address(proxy);
        vaultAddresses[1] = proxy2;
        lives[0] = 0;
        lives[1] = 0;

        Balances memory pre = getBalances(stable, vaultOwner);

        Liquidator.auctionInformation memory auction1;
        Liquidator.auctionInformation memory auction2;

        auction1.openDebt = uint128(remainingCred);
        auction2.openDebt = uint128(remainingCred);
        auction1.liquidationKeeper = address(1110);
        auction2.liquidationKeeper = address(1110);
        auction1.stablePaid = uint128(price);
        auction2.stablePaid = uint128(price);
        auction1.originalOwner = vaultOwner;
        auction2.originalOwner = vaultOwner;

        liquidator.claimable(auction1, address(proxy), 0);
        liquidator.claimable(auction2, address(proxy2), 0);

        liquidator.claimProceeds(address(1110), vaultAddresses, lives);
        liquidator.claimProceeds(address(1000), vaultAddresses, lives);
        liquidator.claimProceeds(vaultOwner, vaultAddresses, lives);

        Rewards memory rewards = getRewards(price, remainingCred);

        Balances memory post = getBalances(stable, vaultOwner);

        assertEq(pre.keeper + 2 * rewards.expectedKeeperReward, post.keeper);
        assertEq(
            pre.protocol + 2 * rewards.expectedProtocolReward,
            post.protocol
        );
        assertEq(
            pre.originalOwner + 2 * rewards.originalOwnerRecovery,
            post.originalOwner
        );
    }

    function testClaimSingleHighLife(uint128 amountEth, uint16 newLife) public {
        vm.assume(amountEth > 0);
        {
            uint256 valueOfOneEth = rateEthToUsd *
                10**(Constants.usdDecimals - Constants.oracleEthToUsdDecimals);
            vm.assume(amountEth < type(uint128).max / valueOfOneEth);
        }

        setLife(proxy, newLife);

        depositERC20InVault(eth, amountEth, vaultOwner);

        vm.startPrank(vaultOwner);
        uint256 remainingCred = uint128(proxy.getRemainingCredit());
        proxy.takeCredit(uint128(remainingCred));
        vm.stopPrank();

        vm.startPrank(oracleOwner);
        oracleEthToUsd.transmit(int256(rateEthToUsd / 2));
        vm.stopPrank();

        // address protocolTreasury = address(1000);
        // address reserveFund = address(1111);
        // address liquidatorKeeper = address(1110);
        // address vaultBuyer = address(2000);

        setAddresses();

        vm.prank(address(1110));
        factory.liquidate(address(proxy));

        giveStable(address(2000), remainingCred * 2);
        giveStable(address(1111), remainingCred * 2);
        (uint256 price, , ) = liquidator.getPriceOfVault(
            address(proxy),
            newLife
        );
        vm.startPrank(address(2000));
        stable.approve(address(liquidator), type(uint256).max);
        liquidator.buyVault(address(proxy), newLife);
        vm.stopPrank();

        address[] memory vaultAddresses = new address[](1);
        uint256[] memory lives = new uint256[](1);
        vaultAddresses[0] = address(proxy);
        lives[0] = newLife;

        Liquidator.auctionInformation memory auction;
        auction.stablePaid = uint128(price);
        auction.openDebt = uint128(remainingCred);
        auction.originalOwner = vaultOwner;
        auction.liquidationKeeper = address(1110);
        auction.numeraire = 0;

        liquidator.claimable(auction, address(proxy), newLife);

        Balances memory pre = getBalances(stable, vaultOwner);

        liquidator.claimProceeds(address(1110), vaultAddresses, lives);
        liquidator.claimProceeds(address(1000), vaultAddresses, lives);
        liquidator.claimProceeds(vaultOwner, vaultAddresses, lives);

        Rewards memory rewards = getRewards(price, remainingCred);

        Balances memory post = getBalances(stable, vaultOwner);

        assertEq(pre.keeper + rewards.expectedKeeperReward, post.keeper);
        assertEq(pre.protocol + rewards.expectedProtocolReward, post.protocol);
        assertEq(
            pre.originalOwner + rewards.originalOwnerRecovery,
            post.originalOwner
        );
    }

    function testClaimSingleWrongLife(
        uint128 amountEth,
        uint16 newLife,
        uint16 lifeToBuy
    ) public {
        vm.assume(newLife != lifeToBuy);
        vm.assume(amountEth > 0);
        {
            uint256 valueOfOneEth = rateEthToUsd *
                10**(Constants.usdDecimals - Constants.oracleEthToUsdDecimals);
            vm.assume(amountEth < type(uint128).max / valueOfOneEth);
        }

        setLife(proxy, newLife);

        depositERC20InVault(eth, amountEth, vaultOwner);

        vm.startPrank(vaultOwner);
        uint256 remainingCred = uint128(proxy.getRemainingCredit());
        proxy.takeCredit(uint128(remainingCred));
        vm.stopPrank();

        vm.startPrank(oracleOwner);
        oracleEthToUsd.transmit(int256(rateEthToUsd / 2));
        vm.stopPrank();

        // address protocolTreasury = address(1000);
        // address reserveFund = address(1111);
        // address liquidatorKeeper = address(1110);
        // address vaultBuyer = address(2000);

        setAddresses();

        vm.prank(address(1110));
        factory.liquidate(address(proxy));

        giveStable(address(2000), remainingCred * 2);
        giveStable(address(1111), remainingCred * 2);
        //liquidator.getPriceOfVault(address(proxy), newLife);
        liquidator.getPriceOfVault(address(proxy), lifeToBuy);
        vm.startPrank(address(2000));
        stable.approve(address(liquidator), type(uint256).max);
        vm.expectRevert("LQ_BV: Not for sale");
        liquidator.buyVault(address(proxy), lifeToBuy);
        vm.stopPrank();
    }

    function getBalances(Stable stableAddr, address _vaultOwner)
        public
        view
        returns (Balances memory)
    {
        Balances memory bal;
        bal.keeper = stableAddr.balanceOf(address(1110));
        bal.protocol = stableAddr.balanceOf(address(1000));
        bal.originalOwner = stableAddr.balanceOf(_vaultOwner);

        return bal;
    }

<<<<<<< HEAD
  function testClaimSingleWrongLife(uint128 amountEth, uint16 newLife, uint16 lifeToBuy) public virtual {
    vm.assume(newLife != lifeToBuy);
    vm.assume(amountEth > 0);
=======
    function getRewards(uint256 buyPrice, uint256 openDebt)
        public
        view
        returns (Rewards memory)
>>>>>>> 74b41306
    {
        (uint64 protocolRatio, uint64 keeperRatio) = liquidator.claimRatio();

        Rewards memory rewards;
        rewards.expectedKeeperReward = (openDebt * keeperRatio) / 100;

        if (buyPrice > openDebt + rewards.expectedKeeperReward) {
            if (
                buyPrice - openDebt - rewards.expectedKeeperReward >
                (openDebt * protocolRatio) / 100
            ) {
                rewards.expectedProtocolReward =
                    (openDebt * protocolRatio) /
                    100;
                rewards.originalOwnerRecovery =
                    buyPrice -
                    openDebt -
                    rewards.expectedKeeperReward -
                    rewards.expectedProtocolReward;
            } else {
                rewards.expectedProtocolReward =
                    buyPrice -
                    openDebt -
                    rewards.expectedKeeperReward;
                rewards.originalOwnerRecovery = 0;
            }
        } else {
            rewards.expectedProtocolReward = 0;
            rewards.originalOwnerRecovery = 0;
        }

        return rewards;
    }

    function setAddresses() public {
        vm.startPrank(creatorAddress);
        liquidator.setProtocolTreasury(address(1000));
        liquidator.setReserveFund(address(1111));
        vm.stopPrank();
    }

    function setLife(Vault vaultAddr, uint256 newLife) public {
        uint256 slot = stdstore
            .target(address(vaultAddr))
            .sig(vaultAddr.life.selector)
            .find();
        bytes32 loc = bytes32(slot);
        bytes32 newLife_b = bytes32(abi.encode(newLife));
        vm.store(address(vaultAddr), loc, newLife_b);
    }

    function giveStable(address addr, uint256 amount) public {
        uint256 slot = stdstore
            .target(address(stable))
            .sig(stable.balanceOf.selector)
            .with_key(addr)
            .find();
        bytes32 loc = bytes32(slot);
        bytes32 newBalance = bytes32(abi.encode(amount));
        vm.store(address(stable), loc, newBalance);
    }

    function depositERC20InVault(
        ERC20Mock token,
        uint128 amount,
        address sender
    )
        public
        returns (
            address[] memory assetAddresses,
            uint256[] memory assetIds,
            uint256[] memory assetAmounts,
            uint256[] memory assetTypes
        )
    {
        assetAddresses = new address[](1);
        assetAddresses[0] = address(token);

        assetIds = new uint256[](1);
        assetIds[0] = 0;

        assetAmounts = new uint256[](1);
        assetAmounts[0] = amount;

        assetTypes = new uint256[](1);
        assetTypes[0] = 0;

        vm.prank(tokenCreatorAddress);
        token.mint(sender, amount);

        vm.startPrank(sender);
        proxy.deposit(assetAddresses, assetIds, assetAmounts, assetTypes);
        vm.stopPrank();
    }

    function depositERC721InVault(
        ERC721Mock token,
        uint128[] memory tokenIds,
        address sender
    )
        public
        returns (
            address[] memory assetAddresses,
            uint256[] memory assetIds,
            uint256[] memory assetAmounts,
            uint256[] memory assetTypes
        )
    {
        assetAddresses = new address[](tokenIds.length);
        assetIds = new uint256[](tokenIds.length);
        assetAmounts = new uint256[](tokenIds.length);
        assetTypes = new uint256[](tokenIds.length);

        uint256 tokenIdToWorkWith;
        for (uint256 i; i < tokenIds.length; i++) {
            tokenIdToWorkWith = tokenIds[i];
            while (token.ownerOf(tokenIdToWorkWith) != address(0)) {
                tokenIdToWorkWith++;
            }

            token.mint(sender, tokenIdToWorkWith);
            assetAddresses[i] = address(token);
            assetIds[i] = tokenIdToWorkWith;
            assetAmounts[i] = 1;
            assetTypes[i] = 1;
        }

        vm.startPrank(sender);
        proxy.deposit(assetAddresses, assetIds, assetAmounts, assetTypes);
        vm.stopPrank();
    }

    function depositERC1155InVault(
        ERC1155Mock token,
        uint256 tokenId,
        uint256 amount,
        address sender
    )
        public
        returns (
            address[] memory assetAddresses,
            uint256[] memory assetIds,
            uint256[] memory assetAmounts,
            uint256[] memory assetTypes
        )
    {
        assetAddresses = new address[](1);
        assetIds = new uint256[](1);
        assetAmounts = new uint256[](1);
        assetTypes = new uint256[](1);

        token.mint(sender, tokenId, amount);
        assetAddresses[0] = address(token);
        assetIds[0] = tokenId;
        assetAmounts[0] = amount;
        assetTypes[0] = 2;

        vm.startPrank(sender);
        proxy.deposit(assetAddresses, assetIds, assetAmounts, assetTypes);
        vm.stopPrank();
    }
}<|MERGE_RESOLUTION|>--- conflicted
+++ resolved
@@ -22,262 +22,45 @@
 import "./fixtures/ArcadiaOracleFixture.f.sol";
 
 contract LiquidatorTest is Test {
-<<<<<<< HEAD
-  using stdStorage for StdStorage;
-
-  Factory private factory;
-  Vault internal vault;
-  Vault internal proxy;
-  address internal proxyAddr;
-  ERC20Mock internal eth;
-  ERC20Mock internal snx;
-  ERC20Mock internal link;
-  ERC20Mock internal safemoon;
-  ERC721Mock internal bayc;
-  ERC721Mock internal mayc;
-  ERC721Mock internal dickButs;
-  ERC20Mock internal wbayc;
-  ERC20Mock internal wmayc;
-  ERC1155Mock internal interleave;
-  OracleHub internal oracleHub;
-  ArcadiaOracle internal oracleEthToUsd;
-  ArcadiaOracle internal oracleLinkToUsd;
-  ArcadiaOracle internal oracleSnxToEth;
-  ArcadiaOracle internal oracleWbaycToEth;
-  ArcadiaOracle internal oracleWmaycToUsd;
-  ArcadiaOracle internal oracleInterleaveToEth;
-  MainRegistry internal mainRegistry;
-  StandardERC20Registry internal standardERC20Registry;
-  FloorERC721SubRegistry internal floorERC721SubRegistry;
-  FloorERC1155SubRegistry internal floorERC1155SubRegistry;
-  InterestRateModule internal interestRateModule;
-  Stable internal stable;
-  Liquidator internal liquidator;
-
-  address internal creatorAddress = address(1);
-  address internal tokenCreatorAddress = address(2);
-  address internal oracleOwner = address(3);
-  address internal unprivilegedAddress = address(4);
-  address internal stakeContract = address(5);
-  address internal vaultOwner = address(6);
-  address internal liquidatorBot = address(7);
-  address internal auctionBuyer = address(8);
-
-
-  uint256 rateEthToUsd = 3000 * 10 ** Constants.oracleEthToUsdDecimals;
-  uint256 rateLinkToUsd = 20 * 10 ** Constants.oracleLinkToUsdDecimals;
-  uint256 rateSnxToEth = 1600000000000000;
-  uint256 rateWbaycToEth = 85 * 10 ** Constants.oracleWbaycToEthDecimals;
-  uint256 rateWmaycToUsd = 50000 * 10 ** Constants.oracleWmaycToUsdDecimals;
-  uint256 rateInterleaveToEth = 1 * 10 ** (Constants.oracleInterleaveToEthDecimals - 2);
-
-  address[] public oracleEthToUsdArr = new address[](1);
-  address[] public oracleLinkToUsdArr = new address[](1);
-  address[] public oracleSnxToEthEthToUsd = new address[](2);
-  address[] public oracleWbaycToEthEthToUsd = new address[](2);
-  address[] public oracleWmaycToUsdArr = new address[](1);
-  address[] public oracleInterleaveToEthEthToUsd = new address[](2);
-
-
-  // EVENTS
-  event Transfer(address indexed from, address indexed to, uint256 amount);
-  event OwnershipTransferred(address indexed previousOwner, address indexed newOwner);
-
-  // FIXTURES
-  ArcadiaOracleFixture arcadiaOracleFixture = new ArcadiaOracleFixture(oracleOwner);
-
-
-  //this is a before
-  constructor() {
-    vm.startPrank(tokenCreatorAddress);
-
-    eth = new ERC20Mock("ETH Mock", "mETH", uint8(Constants.ethDecimals));
-    eth.mint(tokenCreatorAddress, 200000 * 10**Constants.ethDecimals);
-
-    snx = new ERC20Mock("SNX Mock", "mSNX", uint8(Constants.snxDecimals));
-    snx.mint(tokenCreatorAddress, 200000 * 10**Constants.snxDecimals);
-
-    link = new ERC20Mock("LINK Mock", "mLINK", uint8(Constants.linkDecimals));
-    link.mint(tokenCreatorAddress, 200000 * 10**Constants.linkDecimals);
-
-    safemoon = new ERC20Mock("Safemoon Mock", "mSFMN", uint8(Constants.safemoonDecimals));
-    safemoon.mint(tokenCreatorAddress, 200000 * 10**Constants.safemoonDecimals);
-
-    bayc = new ERC721Mock("BAYC Mock", "mBAYC");
-    bayc.mint(tokenCreatorAddress, 0);
-    bayc.mint(tokenCreatorAddress, 1);
-    bayc.mint(tokenCreatorAddress, 2);
-    bayc.mint(tokenCreatorAddress, 3);
-
-    mayc = new ERC721Mock("MAYC Mock", "mMAYC");
-    mayc.mint(tokenCreatorAddress, 0);
-
-    dickButs = new ERC721Mock("DickButs Mock", "mDICK");
-    dickButs.mint(tokenCreatorAddress, 0);
-
-    wbayc = new ERC20Mock("wBAYC Mock", "mwBAYC", uint8(Constants.wbaycDecimals));
-    wbayc.mint(tokenCreatorAddress, 100000 * 10**Constants.wbaycDecimals);
-
-    interleave = new ERC1155Mock("Interleave Mock", "mInterleave");
-    interleave.mint(tokenCreatorAddress, 1, 100000);
-
-    vm.stopPrank();
-
-    vm.prank(creatorAddress);
-    oracleHub = new OracleHub();
-
-    oracleEthToUsd = arcadiaOracleFixture.initMockedOracle(uint8(Constants.oracleEthToUsdDecimals), "ETH / USD");
-    oracleLinkToUsd = arcadiaOracleFixture.initMockedOracle(uint8(Constants.oracleLinkToUsdDecimals), "LINK / USD");
-    oracleSnxToEth = arcadiaOracleFixture.initMockedOracle(uint8(Constants.oracleSnxToEthDecimals), "SNX / ETH");
-    oracleWbaycToEth = arcadiaOracleFixture.initMockedOracle(uint8(Constants.oracleWbaycToEthDecimals), "WBAYC / ETH");
-    oracleWmaycToUsd = arcadiaOracleFixture.initMockedOracle(uint8(Constants.oracleWmaycToUsdDecimals), "WMAYC / USD");
-    oracleInterleaveToEth = arcadiaOracleFixture.initMockedOracle(uint8(Constants.oracleInterleaveToEthDecimals), "INTERLEAVE / ETH");
-
-    vm.startPrank(creatorAddress);
-    oracleHub.addOracle(OracleHub.OracleInformation({oracleUnit:uint64(Constants.oracleEthToUsdUnit), baseAssetNumeraire: 0, quoteAsset:'ETH', baseAsset:'USD', oracleAddress:address(oracleEthToUsd), quoteAssetAddress:address(eth), baseAssetIsNumeraire: true}));
-    oracleHub.addOracle(OracleHub.OracleInformation({oracleUnit:uint64(Constants.oracleLinkToUsdUnit), baseAssetNumeraire: 0, quoteAsset:'LINK', baseAsset:'USD', oracleAddress:address(oracleLinkToUsd), quoteAssetAddress:address(link), baseAssetIsNumeraire: true}));
-    oracleHub.addOracle(OracleHub.OracleInformation({oracleUnit:uint64(Constants.oracleSnxToEthUnit), baseAssetNumeraire: 1, quoteAsset:'SNX', baseAsset:'ETH', oracleAddress:address(oracleSnxToEth), quoteAssetAddress:address(snx), baseAssetIsNumeraire: true}));
-    oracleHub.addOracle(OracleHub.OracleInformation({oracleUnit:uint64(Constants.oracleWbaycToEthUnit), baseAssetNumeraire: 1, quoteAsset:'WBAYC', baseAsset:'ETH', oracleAddress:address(oracleWbaycToEth), quoteAssetAddress:address(wbayc), baseAssetIsNumeraire: true}));
-    oracleHub.addOracle(OracleHub.OracleInformation({oracleUnit:uint64(Constants.oracleWmaycToUsdUnit), baseAssetNumeraire: 0, quoteAsset:'WMAYC', baseAsset:'USD', oracleAddress:address(oracleWmaycToUsd), quoteAssetAddress:address(wmayc), baseAssetIsNumeraire: true}));
-    oracleHub.addOracle(OracleHub.OracleInformation({oracleUnit:uint64(Constants.oracleInterleaveToEthUnit), baseAssetNumeraire: 1, quoteAsset:'INTERLEAVE', baseAsset:'ETH', oracleAddress:address(oracleInterleaveToEth), quoteAssetAddress:address(interleave), baseAssetIsNumeraire: true}));
-    vm.stopPrank();
-
-    vm.startPrank(tokenCreatorAddress);
-    eth.transfer(vaultOwner, 100000 * 10 ** Constants.ethDecimals);
-    link.transfer(vaultOwner, 100000 * 10 ** Constants.linkDecimals);
-    snx.transfer(vaultOwner, 100000 * 10 ** Constants.snxDecimals);
-    safemoon.transfer(vaultOwner, 100000 * 10 ** Constants.safemoonDecimals);
-    bayc.transferFrom(tokenCreatorAddress, vaultOwner, 0);
-    bayc.transferFrom(tokenCreatorAddress, vaultOwner, 1);
-    bayc.transferFrom(tokenCreatorAddress, vaultOwner, 2);
-    bayc.transferFrom(tokenCreatorAddress, vaultOwner, 3);
-    mayc.transferFrom(tokenCreatorAddress, vaultOwner, 0);
-    dickButs.transferFrom(tokenCreatorAddress, vaultOwner, 0);
-    interleave.safeTransferFrom(tokenCreatorAddress, vaultOwner, 1, 100000, '0x0000000000000000000000000000000000000000000000000000000000000000');
-    eth.transfer(unprivilegedAddress, 1000 * 10 ** Constants.ethDecimals);
-    vm.stopPrank();
-
-    vm.startPrank(creatorAddress);
-    interestRateModule = new InterestRateModule();
-    interestRateModule.setBaseInterestRate(5 * 10 ** 16);
-    vm.stopPrank();
-
-    vm.startPrank(tokenCreatorAddress);
-    stable = new Stable("Arcadia Stable Mock", "masUSD", uint8(Constants.stableDecimals), 0x0000000000000000000000000000000000000000, 0x0000000000000000000000000000000000000000);
-    vm.stopPrank();
-
-    oracleEthToUsdArr[0] = address(oracleEthToUsd);
-
-    oracleLinkToUsdArr[0] = address(oracleLinkToUsd);
-
-    oracleSnxToEthEthToUsd[0] = address(oracleSnxToEth);
-    oracleSnxToEthEthToUsd[1] = address(oracleEthToUsd);
-
-    oracleWbaycToEthEthToUsd[0] = address(oracleWbaycToEth);
-    oracleWbaycToEthEthToUsd[1] = address(oracleEthToUsd);
-
-    oracleWmaycToUsdArr[0] = address(oracleWmaycToUsd);
-
-    oracleInterleaveToEthEthToUsd[0] = address(oracleInterleaveToEth);
-    oracleInterleaveToEthEthToUsd[1] = address(oracleEthToUsd);
-  }
-
-  //this is a before each
-  function setUp() public virtual {
-
-    vm.startPrank(creatorAddress);
-    mainRegistry = new MainRegistry(MainRegistry.NumeraireInformation({numeraireToUsdOracleUnit:0, assetAddress:0x0000000000000000000000000000000000000000, numeraireToUsdOracle:0x0000000000000000000000000000000000000000, stableAddress:address(stable), numeraireLabel:'USD', numeraireUnit:1}));
-    uint256[] memory emptyList = new uint256[](0);
-    mainRegistry.addNumeraire(MainRegistry.NumeraireInformation({numeraireToUsdOracleUnit:uint64(10**Constants.oracleEthToUsdDecimals), assetAddress:address(eth), numeraireToUsdOracle:address(oracleEthToUsd), stableAddress:address(stable), numeraireLabel:'ETH', numeraireUnit:uint64(10**Constants.ethDecimals)}), emptyList);
-
-    standardERC20Registry = new StandardERC20Registry(address(mainRegistry), address(oracleHub));
-    floorERC721SubRegistry = new FloorERC721SubRegistry(address(mainRegistry), address(oracleHub));
-    floorERC1155SubRegistry = new FloorERC1155SubRegistry(address(mainRegistry), address(oracleHub));
-
-    mainRegistry.addSubRegistry(address(standardERC20Registry));
-    mainRegistry.addSubRegistry(address(floorERC721SubRegistry));
-    mainRegistry.addSubRegistry(address(floorERC1155SubRegistry));
-
-    uint256[] memory assetCreditRatings = new uint256[](2);
-    assetCreditRatings[0] = 0;
-    assetCreditRatings[1] = 0;
-
-    standardERC20Registry.setAssetInformation(StandardERC20Registry.AssetInformation({oracleAddresses: oracleEthToUsdArr, assetUnit: uint64(10**Constants.ethDecimals), assetAddress: address(eth)}), assetCreditRatings);
-    standardERC20Registry.setAssetInformation(StandardERC20Registry.AssetInformation({oracleAddresses: oracleLinkToUsdArr, assetUnit: uint64(10**Constants.linkDecimals), assetAddress: address(link)}), assetCreditRatings);
-    standardERC20Registry.setAssetInformation(StandardERC20Registry.AssetInformation({oracleAddresses: oracleSnxToEthEthToUsd, assetUnit: uint64(10**Constants.snxDecimals), assetAddress: address(snx)}), assetCreditRatings);
-
-    floorERC721SubRegistry.setAssetInformation(FloorERC721SubRegistry.AssetInformation({oracleAddresses: oracleWbaycToEthEthToUsd, idRangeStart:0, idRangeEnd:type(uint256).max, assetAddress: address(bayc)}), assetCreditRatings);
-
-    liquidator = new Liquidator(0x0000000000000000000000000000000000000000, address(mainRegistry));
-    vm.stopPrank();
-
-    vm.startPrank(vaultOwner);
-    vault = new Vault();
-    stable.transfer(address(0), stable.balanceOf(vaultOwner));
-    vm.stopPrank();
-
-
-
-    vm.startPrank(tokenCreatorAddress);
-    stable.setLiquidator(address(liquidator));
-    vm.stopPrank();
-
-    vm.startPrank(creatorAddress);
-    factory = new Factory();
-    factory.setNewVaultInfo(address(mainRegistry), address(vault), stakeContract, address(interestRateModule));
-    factory.confirmNewVaultInfo();
-    factory.setLiquidator(address(liquidator));
-    liquidator.setFactory(address(factory));
-    mainRegistry.setFactory(address(factory));
-    vm.stopPrank();
-
-    vm.startPrank(tokenCreatorAddress);
-    stable.setFactory(address(factory));
-    vm.stopPrank();
-
-    vm.prank(vaultOwner);
-    proxyAddr = factory.createVault(uint256(keccak256(abi.encodeWithSignature("doRandom(uint256,uint256,bytes32)", block.timestamp, block.number, blockhash(block.number)))), Constants.UsdNumeraire);
-    proxy = Vault(proxyAddr);
-=======
     using stdStorage for StdStorage;
 
     Factory private factory;
-    Vault private vault;
-    Vault private proxy;
-    address private proxyAddr;
-    ERC20Mock private eth;
-    ERC20Mock private snx;
-    ERC20Mock private link;
-    ERC20Mock private safemoon;
-    ERC721Mock private bayc;
-    ERC721Mock private mayc;
-    ERC721Mock private dickButs;
-    ERC20Mock private wbayc;
-    ERC20Mock private wmayc;
-    ERC1155Mock private interleave;
-    OracleHub private oracleHub;
-    ArcadiaOracle private oracleEthToUsd;
-    ArcadiaOracle private oracleLinkToUsd;
-    ArcadiaOracle private oracleSnxToEth;
-    ArcadiaOracle private oracleWbaycToEth;
-    ArcadiaOracle private oracleWmaycToUsd;
-    ArcadiaOracle private oracleInterleaveToEth;
-    MainRegistry private mainRegistry;
-    StandardERC20Registry private standardERC20Registry;
-    FloorERC721SubRegistry private floorERC721SubRegistry;
-    FloorERC1155SubRegistry private floorERC1155SubRegistry;
-    InterestRateModule private interestRateModule;
-    Stable private stable;
-    Liquidator private liquidator;
-
-    address private creatorAddress = address(1);
-    address private tokenCreatorAddress = address(2);
-    address private oracleOwner = address(3);
-    address private unprivilegedAddress = address(4);
-    address private stakeContract = address(5);
-    address private vaultOwner = address(6);
-    address private liquidatorBot = address(7);
-    address private auctionBuyer = address(8);
+    Vault internal vault;
+    Vault internal proxy;
+    address internal proxyAddr;
+    ERC20Mock internal eth;
+    ERC20Mock internal snx;
+    ERC20Mock internal link;
+    ERC20Mock internal safemoon;
+    ERC721Mock internal bayc;
+    ERC721Mock internal mayc;
+    ERC721Mock internal dickButs;
+    ERC20Mock internal wbayc;
+    ERC20Mock internal wmayc;
+    ERC1155Mock internal interleave;
+    OracleHub internal oracleHub;
+    ArcadiaOracle internal oracleEthToUsd;
+    ArcadiaOracle internal oracleLinkToUsd;
+    ArcadiaOracle internal oracleSnxToEth;
+    ArcadiaOracle internal oracleWbaycToEth;
+    ArcadiaOracle internal oracleWmaycToUsd;
+    ArcadiaOracle internal oracleInterleaveToEth;
+    MainRegistry internal mainRegistry;
+    StandardERC20Registry internal standardERC20Registry;
+    FloorERC721SubRegistry internal floorERC721SubRegistry;
+    FloorERC1155SubRegistry internal floorERC1155SubRegistry;
+    InterestRateModule internal interestRateModule;
+    Stable internal stable;
+    Liquidator internal liquidator;
+
+    address internal creatorAddress = address(1);
+    address internal tokenCreatorAddress = address(2);
+    address internal oracleOwner = address(3);
+    address internal unprivilegedAddress = address(4);
+    address internal stakeContract = address(5);
+    address internal vaultOwner = address(6);
+    address internal liquidatorBot = address(7);
+    address internal auctionBuyer = address(8);
 
     uint256 rateEthToUsd = 3000 * 10**Constants.oracleEthToUsdDecimals;
     uint256 rateLinkToUsd = 20 * 10**Constants.oracleLinkToUsdDecimals;
@@ -504,10 +287,9 @@
         oracleInterleaveToEthEthToUsd[0] = address(oracleInterleaveToEth);
         oracleInterleaveToEthEthToUsd[1] = address(oracleEthToUsd);
     }
->>>>>>> 74b41306
 
     //this is a before each
-    function setUp() public {
+    function setUp() public virtual {
         vm.startPrank(creatorAddress);
         mainRegistry = new MainRegistry(
             MainRegistry.NumeraireInformation({
@@ -644,91 +426,6 @@
             .sig(factory.isVault.selector)
             .with_key(address(vault))
             .find();
-<<<<<<< HEAD
-    bytes32 loc = bytes32(slot);
-    bytes32 mockedCurrentTokenId = bytes32(abi.encode(true));
-    vm.store(address(factory), loc, mockedCurrentTokenId);
-
-    vm.prank(address(proxy));
-    stable.mint(tokenCreatorAddress, 100000 * 10 ** Constants.stableDecimals);
-
-    vm.startPrank(oracleOwner);
-    oracleEthToUsd.transmit(int256(rateEthToUsd));
-    oracleLinkToUsd.transmit(int256(rateLinkToUsd));
-    oracleSnxToEth.transmit(int256(rateSnxToEth));
-    oracleWbaycToEth.transmit(int256(rateWbaycToEth));
-    oracleWmaycToUsd.transmit(int256(rateWmaycToUsd));
-    oracleInterleaveToEth.transmit(int256(rateInterleaveToEth));
-    vm.stopPrank();
-
-    vm.startPrank(vaultOwner);
-    bayc.setApprovalForAll(address(proxy), true);
-    mayc.setApprovalForAll(address(proxy), true);
-    dickButs.setApprovalForAll(address(proxy), true);
-    interleave.setApprovalForAll(address(proxy), true);
-    eth.approve(address(proxy), type(uint256).max);
-    link.approve(address(proxy), type(uint256).max);
-    snx.approve(address(proxy), type(uint256).max);
-    safemoon.approve(address(proxy), type(uint256).max);
-    stable.approve(address(proxy), type(uint256).max);
-    stable.approve(address(liquidator), type(uint256).max);
-    vm.stopPrank();
-
-    vm.prank(auctionBuyer);
-    stable.approve(address(liquidator), type(uint256).max);
-  }
-
-  function testTransferOwnership(address to) public {
-    vm.assume(to != address(0));
-    Liquidator liquidator_m = new Liquidator(0x0000000000000000000000000000000000000000, address(mainRegistry));
-
-    assertEq(address(this), liquidator_m.owner());
-
-    liquidator_m.transferOwnership(to);
-    assertEq(to, liquidator_m.owner());
-  }
-
-  function testTransferOwnershipByNonOwner(address from) public virtual {
-    vm.assume(from != address(this) && from != address(factory));
-
-    Liquidator liquidator_m = new Liquidator(0x0000000000000000000000000000000000000000, address(mainRegistry));
-    address to = address(12345);
-
-    assertEq(address(this), liquidator_m.owner());
-
-    vm.startPrank(from);
-    vm.expectRevert("Ownable: caller is not the owner");
-    liquidator_m.transferOwnership(to);
-    assertEq(address(this), liquidator_m.owner());
-  }
-
-
-  function testNotAllowAuctionHealthyVault(uint128 amountEth, uint128 amountCredit) public virtual {
-    uint256 valueOfOneEth = rateEthToUsd * 10 ** (Constants.usdDecimals - Constants.oracleEthToUsdDecimals);
-    vm.assume(amountEth < type(uint128).max / valueOfOneEth);
-    vm.assume(valueOfOneEth * amountEth/10**Constants.ethDecimals / 150 * 100 >= amountCredit);
-    depositERC20InVault(eth, amountEth, vaultOwner);
-
-    vm.prank(vaultOwner);
-    proxy.takeCredit(amountCredit);
-
-    vm.startPrank(liquidatorBot);
-    vm.expectRevert("This vault is healthy");
-    factory.liquidate(address(proxy));
-    vm.stopPrank();
-
-    assertEq(proxy.life(), 0);
-  }  
-
-  function testStartAuction(uint128 amountEth, uint256 newPrice) public virtual {
-    (, uint16 collThresProxy, uint8 liqThresProxy,,,) = proxy.debt();
-    vm.assume(newPrice/ liqThresProxy  < rateEthToUsd / collThresProxy);
-    vm.assume(amountEth > 0);
-    uint256 valueOfOneEth = rateEthToUsd * 10 ** (Constants.usdDecimals - Constants.oracleEthToUsdDecimals);
-    vm.assume(amountEth < type(uint128).max / valueOfOneEth);
-    depositERC20InVault(eth, amountEth, vaultOwner);
-    assertEq(proxy.life(), 0);
-=======
         bytes32 loc = bytes32(slot);
         bytes32 mockedCurrentTokenId = bytes32(abi.encode(true));
         vm.store(address(factory), loc, mockedCurrentTokenId);
@@ -768,7 +465,6 @@
             0x0000000000000000000000000000000000000000,
             address(mainRegistry)
         );
->>>>>>> 74b41306
 
         assertEq(address(this), liquidator_m.owner());
 
@@ -776,7 +472,7 @@
         assertEq(to, liquidator_m.owner());
     }
 
-    function testTransferOwnershipByNonOwner(address from) public {
+    function testTransferOwnershipByNonOwner(address from) public virtual {
         vm.assume(from != address(this) && from != address(factory));
 
         Liquidator liquidator_m = new Liquidator(
@@ -793,18 +489,10 @@
         assertEq(address(this), liquidator_m.owner());
     }
 
-<<<<<<< HEAD
-  function testShowVaultAuctionPrice(uint128 amountEth, uint256 newPrice) public virtual {
-    (, uint16 collThresProxy, uint8 liqThresProxy,,,) = proxy.debt();
-    vm.assume(newPrice/ liqThresProxy  < rateEthToUsd / collThresProxy);
-    vm.assume(amountEth > 0);
-    uint256 valueOfOneEth = rateEthToUsd * 10 ** (Constants.usdDecimals - Constants.oracleEthToUsdDecimals);
-    vm.assume(amountEth < type(uint128).max / valueOfOneEth);
-=======
     function testNotAllowAuctionHealthyVault(
         uint128 amountEth,
         uint128 amountCredit
-    ) public {
+    ) public virtual {
         uint256 valueOfOneEth = rateEthToUsd *
             10**(Constants.usdDecimals - Constants.oracleEthToUsdDecimals);
         vm.assume(amountEth < type(uint128).max / valueOfOneEth);
@@ -825,9 +513,8 @@
 
         assertEq(proxy.life(), 0);
     }
->>>>>>> 74b41306
-
-    function testStartAuction(uint128 amountEth, uint256 newPrice) public {
+
+    function testStartAuction(uint128 amountEth, uint256 newPrice) public virtual {
         (, uint16 collThresProxy, uint8 liqThresProxy, , , ) = proxy.debt();
         vm.assume(newPrice / liqThresProxy < rateEthToUsd / collThresProxy);
         vm.assume(amountEth > 0);
@@ -854,9 +541,8 @@
         assertEq(proxy.life(), 1);
     }
 
-    function testShowVaultAuctionPrice(uint128 amountEth, uint256 newPrice)
-        public
-    {
+
+  function testShowVaultAuctionPrice(uint128 amountEth, uint256 newPrice) public virtual {
         (, uint16 collThresProxy, uint8 liqThresProxy, , , ) = proxy.debt();
         vm.assume(newPrice / liqThresProxy < rateEthToUsd / collThresProxy);
         vm.assume(amountEth > 0);
@@ -868,18 +554,8 @@
 
         uint128 amountCredit = uint128(proxy.getRemainingCredit());
 
-<<<<<<< HEAD
-  function testAuctionPriceDecrease(uint128 amountEth, uint256 newPrice, uint64 blocksToRoll) public virtual {
-    vm.assume(blocksToRoll < liquidator.hourlyBlocks() * liquidator.auctionDuration());
-    (, uint16 collThresProxy, uint8 liqThresProxy,,,) = proxy.debt();
-    vm.assume(newPrice/ liqThresProxy  < rateEthToUsd / collThresProxy);
-    vm.assume(amountEth > 0);
-    uint256 valueOfOneEth = rateEthToUsd * 10 ** (Constants.usdDecimals - Constants.oracleEthToUsdDecimals);
-    vm.assume(amountEth < type(uint128).max / valueOfOneEth);
-=======
         vm.prank(vaultOwner);
         proxy.takeCredit(amountCredit);
->>>>>>> 74b41306
 
         vm.prank(oracleOwner);
         oracleEthToUsd.transmit(int256(newPrice));
@@ -906,7 +582,7 @@
         uint128 amountEth,
         uint256 newPrice,
         uint64 blocksToRoll
-    ) public {
+    ) public virtual {
         vm.assume(
             blocksToRoll <
                 liquidator.hourlyBlocks() * liquidator.auctionDuration()
@@ -931,22 +607,12 @@
         vm.prank(liquidatorBot);
         factory.liquidate(address(proxy));
 
-<<<<<<< HEAD
-  function testBuyVault(uint128 amountEth, uint256 newPrice, uint64 blocksToRoll) public virtual {
-    vm.assume(blocksToRoll > liquidator.hourlyBlocks() * liquidator.auctionDuration());
-    (, uint16 collThresProxy, uint8 liqThresProxy,,,) = proxy.debt();
-    vm.assume(newPrice/ liqThresProxy  < rateEthToUsd / collThresProxy);
-    vm.assume(amountEth > 0);
-    uint256 valueOfOneEth = rateEthToUsd * 10 ** (Constants.usdDecimals - Constants.oracleEthToUsdDecimals);
-    vm.assume(amountEth < type(uint128).max / valueOfOneEth);
-=======
         (uint128 openDebt, , uint8 liqThres, , , , , ) = liquidator.auctionInfo(
             address(proxy),
             0
         );
         (uint256 vaultPriceBefore, , bool forSaleBefore) = liquidator
             .getPriceOfVault(address(proxy), 0);
->>>>>>> 74b41306
 
         vm.roll(block.number + blocksToRoll);
         (uint256 vaultPriceAfter, , bool forSaleAfter) = liquidator
@@ -968,7 +634,7 @@
         uint128 amountEth,
         uint256 newPrice,
         uint64 blocksToRoll
-    ) public {
+    ) public virtual {
         vm.assume(
             blocksToRoll >
                 liquidator.hourlyBlocks() * liquidator.auctionDuration()
@@ -990,18 +656,8 @@
         vm.prank(oracleOwner);
         oracleEthToUsd.transmit(int256(newPrice));
 
-<<<<<<< HEAD
-  function testWithrawAssetsFromPurchasedVault(uint128 amountEth, uint256 newPrice, uint64 blocksToRoll) public virtual {
-    vm.assume(blocksToRoll > liquidator.hourlyBlocks() * liquidator.auctionDuration());
-    (, uint16 collThresProxy, uint8 liqThresProxy,,,) = proxy.debt();
-    vm.assume(newPrice/ liqThresProxy  < rateEthToUsd / collThresProxy);
-    vm.assume(amountEth > 0);
-    uint256 valueOfOneEth = rateEthToUsd * 10 ** (Constants.usdDecimals - Constants.oracleEthToUsdDecimals);
-    vm.assume(amountEth < type(uint128).max / valueOfOneEth);
-=======
         vm.prank(liquidatorBot);
         factory.liquidate(address(proxy));
->>>>>>> 74b41306
 
         (uint256 priceOfVault, , ) = liquidator.getPriceOfVault(
             address(proxy),
@@ -1020,7 +676,7 @@
         uint128 amountEth,
         uint256 newPrice,
         uint64 blocksToRoll
-    ) public {
+    ) public virtual {
         vm.assume(
             blocksToRoll >
                 liquidator.hourlyBlocks() * liquidator.auctionDuration()
@@ -1062,255 +718,6 @@
 
         assertEq(proxy.owner(), auctionBuyer);
 
-<<<<<<< HEAD
-  function testClaimSingle(uint128 amountEth) public virtual {
-    vm.assume(amountEth > 0);
-    {
-      uint256 valueOfOneEth = rateEthToUsd * 10 ** (Constants.usdDecimals - Constants.oracleEthToUsdDecimals);
-      vm.assume(amountEth < type(uint128).max / valueOfOneEth);
-    }
-
-    depositERC20InVault(eth, amountEth, vaultOwner);
-
-    vm.startPrank(vaultOwner);
-    uint256 remainingCred = uint128(proxy.getRemainingCredit());
-    proxy.takeCredit(uint128(remainingCred));
-    vm.stopPrank();
-
-    vm.startPrank(oracleOwner);
-    oracleEthToUsd.transmit(int256(rateEthToUsd/2));
-    vm.stopPrank();
-
-    // address protocolTreasury = address(1000);
-    // address reserveFund = address(1111);
-    // address liquidatorKeeper = address(1110);
-    // address vaultBuyer = address(2000);
-
-    setAddresses();
-
-    vm.prank(address(1110));
-    factory.liquidate(address(proxy));
-
-    giveStable(address(2000), remainingCred * 2);
-    giveStable(address(1111), remainingCred * 2);
-    (uint256 price,,) = liquidator.getPriceOfVault(address(proxy), 0);
-    vm.startPrank(address(2000));
-    stable.approve(address(liquidator), type(uint256).max);
-    liquidator.buyVault(address(proxy), 0);
-    vm.stopPrank();
-
-    address[] memory vaultAddresses = new address[](1);
-    uint256[] memory lives = new uint256[](1);
-    vaultAddresses[0] = address(proxy);
-    lives[0] = 0;
-
-    Liquidator.auctionInformation memory auction;
-    auction.stablePaid = uint128(price);
-    auction.openDebt = uint128(remainingCred);
-    auction.originalOwner = vaultOwner;
-    auction.liquidationKeeper = address(1110);
-    auction.numeraire = 0;
-
-    liquidator.claimable(auction, address(proxy), 0);
-
-    Balances memory pre = getBalances(stable, vaultOwner);
-
-    liquidator.claimProceeds(address(1110), vaultAddresses, lives);
-    liquidator.claimProceeds(address(1000), vaultAddresses, lives);
-    liquidator.claimProceeds(vaultOwner, vaultAddresses, lives);
-
-    Rewards memory rewards = getRewards(price, remainingCred);
-    
-    Balances memory post = getBalances(stable, vaultOwner);
-
-    assertEq(pre.keeper + rewards.expectedKeeperReward, post.keeper);
-    assertEq(pre.protocol + rewards.expectedProtocolReward, post.protocol);
-    assertEq(pre.originalOwner + rewards.originalOwnerRecovery, post.originalOwner);
-
-  }
-
-  function testClaimMultiple(uint128[] calldata amountsEth) public virtual {
-    vm.assume(amountsEth.length < 10);
-    setAddresses();
-
-    address[] memory vaultAddresses = new address[](amountsEth.length);
-    uint256[] memory lives = new uint256[](amountsEth.length);
-
-    uint128 amountEth;
-    uint256 remainingCred;
-    uint256 valueOfOneEth;
-    uint256 price;
-    Rewards[] memory rewards = new Rewards[](amountsEth.length);
-    Rewards memory rewardsSum;
-    giveStable(address(2000), type(uint256).max);
-    giveStable(address(1111), type(uint256).max);
-    emit log_named_uint("bal of buyer pre", stable.balanceOf(address(2000)));
-
-    for (uint i; i < amountsEth.length; ++i) {
-      amountEth = amountsEth[i];
-      vm.assume(amountEth > 0);
-      {
-        valueOfOneEth = rateEthToUsd * 10 ** (Constants.usdDecimals - Constants.oracleEthToUsdDecimals);
-        vm.assume(amountEth < type(uint128).max / valueOfOneEth);
-      }
-
-      emit log_named_address("vaultOwner", proxy.owner());
-      emit log_named_address("vaultBuyer", address(2000));
-      emit log_named_uint("loopindex", i);
-      depositERC20InVault(eth, amountEth, vaultOwner);
-
-      vm.startPrank(vaultOwner);
-      remainingCred = uint128(proxy.getRemainingCredit());
-      proxy.takeCredit(uint128(remainingCred));
-      vm.stopPrank();
-
-      vm.startPrank(oracleOwner);
-      oracleEthToUsd.transmit(int256(rateEthToUsd/2));
-      vm.stopPrank();
-
-      // address protocolTreasury = address(1000);
-      // address reserveFund = address(1111);
-      // address liquidatorKeeper = address(1110);
-      // address vaultBuyer = address(2000);
-
-      vm.prank(address(1110));
-      factory.liquidate(address(proxy));
-
-      (price,,) = liquidator.getPriceOfVault(address(proxy), i);
-
-      vm.startPrank(address(2000));
-      stable.approve(address(liquidator), type(uint256).max);
-      emit log_named_uint("bal of buyer", stable.balanceOf(address(2000)));
-      emit log_named_uint("priceToPay", price);
-      liquidator.buyVault(address(proxy), i);
-      vm.stopPrank();
-
-      rewards[i] = getRewards(price, remainingCred);
-      rewardsSum.expectedKeeperReward += rewards[i].expectedKeeperReward;
-      rewardsSum.expectedProtocolReward += rewards[i].expectedProtocolReward;
-      rewardsSum.originalOwnerRecovery += rewards[i].originalOwnerRecovery;
-
-      vm.prank(oracleOwner);
-      oracleEthToUsd.transmit(int256(rateEthToUsd));
-
-      vaultAddresses[i] = address(proxy);
-      lives[i] = i;
-      vm.startPrank(address(2000));
-      factory.transferFrom(address(2000), vaultOwner, factory.vaultIndex(address(proxy)));
-      vm.stopPrank();
-    }
-
-    Balances memory pre = getBalances(stable, vaultOwner);
-
-    liquidator.claimProceeds(address(1110), vaultAddresses, lives);
-    liquidator.claimProceeds(address(1000), vaultAddresses, lives);
-    liquidator.claimProceeds(vaultOwner, vaultAddresses, lives);
-
-    
-    Balances memory post = getBalances(stable, vaultOwner);
-
-    assertEq(pre.keeper + rewardsSum.expectedKeeperReward, post.keeper);
-    assertEq(pre.protocol + rewardsSum.expectedProtocolReward, post.protocol);
-    assertEq(pre.originalOwner + rewardsSum.originalOwnerRecovery, post.originalOwner);
-
-  }
-
-  function testClaimSingleMultipleVaults(uint128 amountEth) public virtual {
-    vm.assume(amountEth > 0);
-    {
-      uint256 valueOfOneEth = rateEthToUsd * 10 ** (Constants.usdDecimals - Constants.oracleEthToUsdDecimals);
-      vm.assume(amountEth < type(uint128).max / valueOfOneEth);
-    }
-
-    (address[] memory assetAddresses,
-     uint256[] memory assetIds,
-     uint256[] memory assetAmounts,
-     uint256[] memory assetTypes) = depositERC20InVault(eth, amountEth, vaultOwner);
-
-    vm.prank(tokenCreatorAddress);
-    eth.mint(vaultOwner, amountEth*2);
-
-    vm.startPrank(vaultOwner);
-    address proxy2 = factory.createVault(45855465656845214,0);
-    eth.approve(proxy2, type(uint256).max);
-    Vault(proxy2).deposit(assetAddresses, assetIds, assetAmounts, assetTypes);
-    vm.stopPrank();
-
-    vm.startPrank(vaultOwner);
-    uint256 remainingCred = uint128(proxy.getRemainingCredit());
-    proxy.takeCredit(uint128(remainingCred));
-    Vault(proxy2).takeCredit(uint128(remainingCred));
-    vm.stopPrank();
-
-    vm.startPrank(oracleOwner);
-    oracleEthToUsd.transmit(int256(rateEthToUsd/2));
-    vm.stopPrank();
-
-    // address protocolTreasury = address(1000);
-    // address reserveFund = address(1111);
-    // address liquidatorKeeper = address(1110);
-    // address vaultBuyer = address(2000);
-
-    setAddresses();
-
-    vm.startPrank(address(1110));
-    factory.liquidate(address(proxy));
-    factory.liquidate(proxy2);
-    vm.stopPrank();
-
-    giveStable(address(2000), remainingCred * 10);
-    giveStable(address(1111), remainingCred * 10);
-    (uint256 price,,) = liquidator.getPriceOfVault(address(proxy), 0);
-    vm.startPrank(address(2000));
-    stable.approve(address(liquidator), type(uint256).max);
-    liquidator.buyVault(address(proxy), 0);
-    liquidator.buyVault(address(proxy2), 0);
-    vm.stopPrank();
-
-    address[] memory vaultAddresses = new address[](2);
-    uint256[] memory lives = new uint256[](2);
-    vaultAddresses[0] = address(proxy);
-    vaultAddresses[1] = proxy2;
-    lives[0] = 0;
-    lives[1] = 0;
-
-    Balances memory pre = getBalances(stable, vaultOwner);
-
-    Liquidator.auctionInformation memory auction1;
-    Liquidator.auctionInformation memory auction2;
-
-    auction1.openDebt = uint128(remainingCred);
-    auction2.openDebt = uint128(remainingCred);
-    auction1.liquidationKeeper = address(1110);
-    auction2.liquidationKeeper = address(1110);
-    auction1.stablePaid = uint128(price);
-    auction2.stablePaid = uint128(price);
-    auction1.originalOwner = vaultOwner;
-    auction2.originalOwner = vaultOwner;
-
-    liquidator.claimable(auction1, address(proxy), 0);
-    liquidator.claimable(auction2, address(proxy2), 0);
-
-    liquidator.claimProceeds(address(1110), vaultAddresses, lives);
-    liquidator.claimProceeds(address(1000), vaultAddresses, lives);
-    liquidator.claimProceeds(vaultOwner, vaultAddresses, lives);
-
-    Rewards memory rewards = getRewards(price, remainingCred);
-    
-    Balances memory post = getBalances(stable, vaultOwner);
-
-    assertEq(pre.keeper + 2*rewards.expectedKeeperReward, post.keeper);
-    assertEq(pre.protocol + 2*rewards.expectedProtocolReward, post.protocol);
-    assertEq(pre.originalOwner + 2*rewards.originalOwnerRecovery, post.originalOwner);
-
-  }
-
-  function testClaimSingleHighLife(uint128 amountEth, uint16 newLife) public virtual {
-    vm.assume(amountEth > 0);
-    {
-      uint256 valueOfOneEth = rateEthToUsd * 10 ** (Constants.usdDecimals - Constants.oracleEthToUsdDecimals);
-      vm.assume(amountEth < type(uint128).max / valueOfOneEth);
-=======
         vm.startPrank(auctionBuyer);
         vm.expectEmit(true, true, true, true);
         emit Transfer(address(proxy), auctionBuyer, assetAmounts[0]);
@@ -1330,7 +737,7 @@
         uint256 originalOwner;
     }
 
-    function testClaimSingle(uint128 amountEth) public {
+    function testClaimSingle(uint128 amountEth) public virtual {
         vm.assume(amountEth > 0);
         {
             uint256 valueOfOneEth = rateEthToUsd *
@@ -1397,10 +804,9 @@
             pre.originalOwner + rewards.originalOwnerRecovery,
             post.originalOwner
         );
->>>>>>> 74b41306
-    }
-
-    function testClaimMultiple(uint128[] calldata amountsEth) public {
+    }
+
+    function testClaimMultiple(uint128[] calldata amountsEth) public virtual {
         vm.assume(amountsEth.length < 10);
         setAddresses();
 
@@ -1506,7 +912,7 @@
         );
     }
 
-    function testClaimSingleMultipleVaults(uint128 amountEth) public {
+    function testClaimSingleMultipleVaults(uint128 amountEth) public virtual {
         vm.assume(amountEth > 0);
         {
             uint256 valueOfOneEth = rateEthToUsd *
@@ -1609,7 +1015,7 @@
         );
     }
 
-    function testClaimSingleHighLife(uint128 amountEth, uint16 newLife) public {
+    function testClaimSingleHighLife(uint128 amountEth, uint16 newLife) public virtual {
         vm.assume(amountEth > 0);
         {
             uint256 valueOfOneEth = rateEthToUsd *
@@ -1687,7 +1093,7 @@
         uint128 amountEth,
         uint16 newLife,
         uint16 lifeToBuy
-    ) public {
+    ) public virtual {
         vm.assume(newLife != lifeToBuy);
         vm.assume(amountEth > 0);
         {
@@ -1743,16 +1149,10 @@
         return bal;
     }
 
-<<<<<<< HEAD
-  function testClaimSingleWrongLife(uint128 amountEth, uint16 newLife, uint16 lifeToBuy) public virtual {
-    vm.assume(newLife != lifeToBuy);
-    vm.assume(amountEth > 0);
-=======
     function getRewards(uint256 buyPrice, uint256 openDebt)
         public
         view
         returns (Rewards memory)
->>>>>>> 74b41306
     {
         (uint64 protocolRatio, uint64 keeperRatio) = liquidator.claimRatio();
 
