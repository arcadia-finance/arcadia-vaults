--- conflicted
+++ resolved
@@ -180,19 +180,14 @@
 
     function testRevert_setAssetInformation_OwnerAddsAssetWithMoreThan18Decimals() public {
         vm.startPrank(creatorAddress);
-<<<<<<< HEAD
         // Given: assetCreditRatings index 0 is 0
-        uint256[] memory assetCreditRatings = new uint256[](1);
-        assetCreditRatings[0] = 0;
-        // When: creatorAddress setAssetInformation with 19 decimals
-
-        // Then: setAssetInformation should revert with "SSR_SAI: Maximal 18 decimals"
-=======
         uint16[] memory collateralFactors = new uint16[](1);
         collateralFactors[0] = mainRegistry.DEFAULT_COLLATERAL_FACTOR();
         uint16[] memory liquidationThresholds = new uint16[](1);
         liquidationThresholds[0] = mainRegistry.DEFAULT_LIQUIDATION_THRESHOLD();
->>>>>>> f48aea31
+        // When: creatorAddress setAssetInformation with 19 decimals
+
+        // Then: setAssetInformation should revert with "SSR_SAI: Maximal 18 decimals"
         vm.expectRevert("SSR_SAI: Maximal 18 decimals");
         standardERC20Registry.setAssetInformation(
             StandardERC20PricingModule.AssetInformation({
@@ -209,19 +204,14 @@
     function testRevert_setAssetInformation_OwnerAddsAssetWithWrongNumberOfRiskVariables() public {
         // Turn this into invalid uint16
         vm.startPrank(creatorAddress);
-<<<<<<< HEAD
         // Given: assetCreditRatings index 0 is 0
-        uint256[] memory assetCreditRatings = new uint256[](1);
-        assetCreditRatings[0] = 0;
-        // When: creatorAddress setAssetInformation with wrong number of credits
-
-        // Then: setAssetInformation should revert with "MR_AA: LENGTH_MISMATCH"
-=======
         uint16[] memory collateralFactors = new uint16[](1);
         collateralFactors[0] = mainRegistry.DEFAULT_COLLATERAL_FACTOR();
         uint16[] memory liquidationThresholds = new uint16[](1);
         liquidationThresholds[0] = mainRegistry.DEFAULT_LIQUIDATION_THRESHOLD();
->>>>>>> f48aea31
+        // When: creatorAddress setAssetInformation with wrong number of credits
+
+        // Then: setAssetInformation should revert with "MR_AA: LENGTH_MISMATCH"
         vm.expectRevert("MR_AA: LENGTH_MISMATCH");
         standardERC20Registry.setAssetInformation(
             StandardERC20PricingModule.AssetInformation({
@@ -235,12 +225,8 @@
         vm.stopPrank();
     }
 
-<<<<<<< HEAD
-    function testSuccess_setAssetInformation_OwnerAddsAssetWithEmptyListCreditRatings() public {
+    function testSuccess_setAssetInformation_OwnerAddsAssetWithEmptyListRiskVariables() public {
         // Given:
-=======
-    function testSuccess_setAssetInformation_OwnerAddsAssetWithEmptyListRiskVariables() public {
->>>>>>> f48aea31
         vm.startPrank(creatorAddress);
         // When: creatorAddress setAssetInformation with empty list credit ratings
         standardERC20Registry.setAssetInformation(
@@ -258,16 +244,8 @@
         assertTrue(standardERC20Registry.inPricingModule(address(eth)));
     }
 
-<<<<<<< HEAD
-    function testSuccess_setAssetInformation_OwnerAddsAssetWithFullListCreditRatings() public {
+    function testSuccess_setAssetInformation_OwnerAddsAssetWithFullListRiskVariables() public {
         // Given: assetCreditRatings index 0 is 0 and assetCreditRatings index 1 is 0
-        vm.startPrank(creatorAddress);
-        uint256[] memory assetCreditRatings = new uint256[](2);
-        assetCreditRatings[0] = 0;
-        assetCreditRatings[1] = 0;
-        // When: creatorAddress setAssetInformation with full list credit ratings
-=======
-    function testSuccess_setAssetInformation_OwnerAddsAssetWithFullListRiskVariables() public {
         vm.startPrank(creatorAddress);
         uint16[] memory collateralFactors = new uint16[](2);
         collateralFactors[0] = mainRegistry.DEFAULT_COLLATERAL_FACTOR();
@@ -275,7 +253,7 @@
         uint16[] memory liquidationThresholds = new uint16[](2);
         liquidationThresholds[0] = mainRegistry.DEFAULT_LIQUIDATION_THRESHOLD();
         liquidationThresholds[1] = mainRegistry.DEFAULT_LIQUIDATION_THRESHOLD();
->>>>>>> f48aea31
+        // When: creatorAddress setAssetInformation with full list credit ratings
         standardERC20Registry.setAssetInformation(
             StandardERC20PricingModule.AssetInformation({
                 oracleAddresses: oracleEthToUsdArr,
