--- conflicted
+++ resolved
@@ -176,13 +176,10 @@
 
     function testRevert_setAssetInformation_OwnerAddsAssetWithMoreThan18Decimals() public {
         vm.startPrank(creatorAddress);
-<<<<<<< HEAD
-=======
         uint16[] memory collateralFactors = new uint16[](1);
         collateralFactors[0] = mainRegistry.DEFAULT_COLLATERAL_FACTOR();
         uint16[] memory liquidationThresholds = new uint16[](1);
         liquidationThresholds[0] = mainRegistry.DEFAULT_LIQUIDATION_THRESHOLD();
->>>>>>> f48aea31
         vm.expectRevert("SSR_SAI: Maximal 18 decimals");
         standardERC20Registry.setAssetInformation(
             StandardERC20PricingModule.AssetInformation({
@@ -190,12 +187,8 @@
                 assetUnit: uint64(10 ** 19),
                 assetAddress: address(eth)
             }),
-<<<<<<< HEAD
-            emptyList
-=======
             collateralFactors,
             liquidationThresholds
->>>>>>> f48aea31
         );
         vm.stopPrank();
     }
