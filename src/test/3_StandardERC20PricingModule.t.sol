/**
 * Created by Arcadia Finance
 * https://www.arcadia.finance
 *
 * SPDX-License-Identifier: BUSL-1.1
 */
pragma solidity >0.8.10;

import "../../lib/forge-std/src/Test.sol";

import "../mockups/ERC20SolmateMock.sol";
import "../OracleHub.sol";
import "../utils/Constants.sol";
import "../AssetRegistry/StandardERC20PricingModule.sol";
import "../AssetRegistry/MainRegistry.sol";
import "../mockups/ArcadiaOracle.sol";
import "./fixtures/ArcadiaOracleFixture.f.sol";

contract StandardERC20PricingModuleTest is Test {
    using stdStorage for StdStorage;

    OracleHub private oracleHub;
    MainRegistry private mainRegistry;

    ERC20Mock private eth;
    ERC20Mock private snx;
    ERC20Mock private link;
    ArcadiaOracle private oracleEthToUsd;
    ArcadiaOracle private oracleLinkToUsd;
    ArcadiaOracle private oracleSnxToEth;

    StandardERC20PricingModule private standardERC20Registry;

    address private creatorAddress = address(1);
    address private tokenCreatorAddress = address(2);
    address private oracleOwner = address(3);

    uint256 rateEthToUsd = 3000 * 10 ** Constants.oracleEthToUsdDecimals;
    uint256 rateLinkToUsd = 20 * 10 ** Constants.oracleLinkToUsdDecimals;
    uint256 rateSnxToEth = 1600000000000000;

    address[] public oracleEthToUsdArr = new address[](1);
    address[] public oracleLinkToUsdArr = new address[](1);
    address[] public oracleSnxToEthEthToUsd = new address[](2);

    uint256[] emptyList = new uint256[](0);

    // FIXTURES
    ArcadiaOracleFixture arcadiaOracleFixture = new ArcadiaOracleFixture(oracleOwner);

    //this is a before
    constructor() {
        vm.startPrank(tokenCreatorAddress);
        eth = new ERC20Mock("ETH Mock", "mETH", uint8(Constants.ethDecimals));
        snx = new ERC20Mock("SNX Mock", "mSNX", uint8(Constants.snxDecimals));
        link = new ERC20Mock(
            "LINK Mock",
            "mLINK",
            uint8(Constants.linkDecimals)
        );
        vm.stopPrank();

        vm.startPrank(creatorAddress);
        mainRegistry = new MainRegistry(
            MainRegistry.BaseCurrencyInformation({
                baseCurrencyToUsdOracleUnit: 0,
                assetAddress: 0x0000000000000000000000000000000000000000,
                baseCurrencyToUsdOracle: 0x0000000000000000000000000000000000000000,
                baseCurrencyLabel: "USD",
                baseCurrencyUnitCorrection: uint64(10**(18 - Constants.usdDecimals))
            })
        );
        oracleHub = new OracleHub();
        vm.stopPrank();

        oracleEthToUsd =
            arcadiaOracleFixture.initMockedOracle(uint8(Constants.oracleEthToUsdDecimals), "ETH / USD", rateEthToUsd);
        oracleLinkToUsd = arcadiaOracleFixture.initMockedOracle(
            uint8(Constants.oracleWbaycToEthDecimals), "LINK / USD", rateLinkToUsd
        );
        oracleSnxToEth =
            arcadiaOracleFixture.initMockedOracle(uint8(Constants.oracleWmaycToUsdDecimals), "SNX / ETH", rateSnxToEth);

        vm.startPrank(creatorAddress);
        oracleHub.addOracle(
            OracleHub.OracleInformation({
                oracleUnit: uint64(Constants.oracleEthToUsdUnit),
                baseAssetBaseCurrency: uint8(Constants.UsdBaseCurrency),
                quoteAsset: "ETH",
                baseAsset: "USD",
                oracleAddress: address(oracleEthToUsd),
                quoteAssetAddress: address(eth),
                baseAssetIsBaseCurrency: true
            })
        );
        oracleHub.addOracle(
            OracleHub.OracleInformation({
                oracleUnit: uint64(Constants.oracleLinkToUsdUnit),
                baseAssetBaseCurrency: uint8(Constants.UsdBaseCurrency),
                quoteAsset: "LINK",
                baseAsset: "USD",
                oracleAddress: address(oracleLinkToUsd),
                quoteAssetAddress: address(link),
                baseAssetIsBaseCurrency: true
            })
        );
        oracleHub.addOracle(
            OracleHub.OracleInformation({
                oracleUnit: uint64(Constants.oracleSnxToEthUnit),
                baseAssetBaseCurrency: uint8(Constants.EthBaseCurrency),
                quoteAsset: "SNX",
                baseAsset: "ETH",
                oracleAddress: address(oracleSnxToEth),
                quoteAssetAddress: address(snx),
                baseAssetIsBaseCurrency: true
            })
        );
        vm.stopPrank();

        oracleEthToUsdArr[0] = address(oracleEthToUsd);

        oracleLinkToUsdArr[0] = address(oracleLinkToUsd);

        oracleSnxToEthEthToUsd[0] = address(oracleSnxToEth);
        oracleSnxToEthEthToUsd[1] = address(oracleEthToUsd);
    }

    //this is a before each
    function setUp() public {
        vm.startPrank(creatorAddress);
        mainRegistry = new MainRegistry(
            MainRegistry.BaseCurrencyInformation({
                baseCurrencyToUsdOracleUnit: 0,
                assetAddress: 0x0000000000000000000000000000000000000000,
                baseCurrencyToUsdOracle: 0x0000000000000000000000000000000000000000,
                baseCurrencyLabel: "USD",
                baseCurrencyUnitCorrection: uint64(10**(18 - Constants.usdDecimals))
            })
        );
        mainRegistry.addBaseCurrency(
            MainRegistry.BaseCurrencyInformation({
                baseCurrencyToUsdOracleUnit: uint64(10 ** Constants.oracleEthToUsdDecimals),
                assetAddress: address(eth),
                baseCurrencyToUsdOracle: address(oracleEthToUsd),
                baseCurrencyLabel: "ETH",
                baseCurrencyUnitCorrection: uint64(10 ** (18 - Constants.ethDecimals))
            }),
            emptyList
        );

        standardERC20Registry = new StandardERC20PricingModule(
            address(mainRegistry),
            address(oracleHub)
        );
        mainRegistry.addPricingModule(address(standardERC20Registry));
        vm.stopPrank();
    }

    function testRevert_setAssetInformation_NonOwnerAddsAsset(address unprivilegedAddress) public {
        vm.assume(unprivilegedAddress != creatorAddress);
        vm.startPrank(unprivilegedAddress);
        vm.expectRevert("Ownable: caller is not the owner");
        standardERC20Registry.setAssetInformation(
            StandardERC20PricingModule.AssetInformation({
                oracleAddresses: oracleEthToUsdArr,
                assetUnit: uint64(10 ** Constants.ethDecimals),
                assetAddress: address(eth)
            }),
            emptyList
        );
        vm.stopPrank();
    }

    function testRevert_setAssetInformation_OwnerAddsAssetWithMoreThan18Decimals() public {
        vm.startPrank(creatorAddress);
        uint256[] memory assetCreditRatings = new uint256[](1);
        assetCreditRatings[0] = 0;
        vm.expectRevert("SSR_SAI: Maximal 18 decimals");
        standardERC20Registry.setAssetInformation(
            StandardERC20PricingModule.AssetInformation({
                oracleAddresses: oracleEthToUsdArr,
                assetUnit: uint64(10 ** 19),
                assetAddress: address(eth)
            }),
            assetCreditRatings
        );
        vm.stopPrank();
    }

<<<<<<< HEAD
//    function testOwnerAddsAssetWithWrongNumberOfCreditRatings() public {
//        vm.startPrank(creatorAddress);
//        uint256[] memory assetCreditRatings = new uint256[](1);
//        assetCreditRatings[0] = 0;
//        vm.expectRevert("MR_AA: LENGTH_MISMATCH");
//        standardERC20Registry.setAssetInformation(
//            StandardERC20Registry.AssetInformation({
//                oracleAddresses: oracleEthToUsdArr,
//                assetUnit: uint64(10 ** Constants.ethDecimals),
//                assetAddress: address(eth)
//            }),
//            assetCreditRatings
//        );
//        vm.stopPrank();
//    }
=======
    function testRevert_setAssetInformation_OwnerAddsAssetWithWrongNumberOfCreditRatings() public {
        vm.startPrank(creatorAddress);
        uint256[] memory assetCreditRatings = new uint256[](1);
        assetCreditRatings[0] = 0;
        vm.expectRevert("MR_AA: LENGTH_MISMATCH");
        standardERC20Registry.setAssetInformation(
            StandardERC20PricingModule.AssetInformation({
                oracleAddresses: oracleEthToUsdArr,
                assetUnit: uint64(10 ** Constants.ethDecimals),
                assetAddress: address(eth)
            }),
            assetCreditRatings
        );
        vm.stopPrank();
    }
>>>>>>> d53982f5

    function testSuccess_setAssetInformation_OwnerAddsAssetWithEmptyListCreditRatings() public {
        vm.startPrank(creatorAddress);
        standardERC20Registry.setAssetInformation(
            StandardERC20PricingModule.AssetInformation({
                oracleAddresses: oracleEthToUsdArr,
                assetUnit: uint64(10 ** Constants.ethDecimals),
                assetAddress: address(eth)
            }),
            emptyList
        );
        vm.stopPrank();

        assertTrue(standardERC20Registry.inPricingModule(address(eth)));
    }

    function testSuccess_setAssetInformation_OwnerAddsAssetWithFullListCreditRatings() public {
        vm.startPrank(creatorAddress);
        uint256[] memory assetCreditRatings = new uint256[](2);
        assetCreditRatings[0] = 0;
        assetCreditRatings[1] = 0;
        standardERC20Registry.setAssetInformation(
            StandardERC20PricingModule.AssetInformation({
                oracleAddresses: oracleEthToUsdArr,
                assetUnit: uint64(10 ** Constants.ethDecimals),
                assetAddress: address(eth)
            }),
            assetCreditRatings
        );
        vm.stopPrank();

        assertTrue(standardERC20Registry.inPricingModule(address(eth)));
    }

    function testSuccess_setAssetInformation_OwnerOverwritesExistingAsset() public {
        vm.startPrank(creatorAddress);
        standardERC20Registry.setAssetInformation(
            StandardERC20PricingModule.AssetInformation({
                oracleAddresses: oracleEthToUsdArr,
                assetUnit: uint64(10 ** Constants.ethDecimals),
                assetAddress: address(eth)
            }),
            emptyList
        );
        standardERC20Registry.setAssetInformation(
            StandardERC20PricingModule.AssetInformation({
                oracleAddresses: oracleEthToUsdArr,
                assetUnit: uint64(10 ** Constants.ethDecimals),
                assetAddress: address(eth)
            }),
            emptyList
        );
        vm.stopPrank();

        assertTrue(standardERC20Registry.inPricingModule(address(eth)));
    }

    function testSuccess_isWhiteListed_Positive() public {
        vm.startPrank(creatorAddress);
        standardERC20Registry.setAssetInformation(
            StandardERC20PricingModule.AssetInformation({
                oracleAddresses: oracleEthToUsdArr,
                assetUnit: uint64(10 ** Constants.ethDecimals),
                assetAddress: address(eth)
            }),
            emptyList
        );
        vm.stopPrank();

        assertTrue(standardERC20Registry.isWhiteListed(address(eth), 0));
    }

    function testSuccess_isWhiteListed_Negative(address randomAsset) public {
        assertTrue(!standardERC20Registry.isWhiteListed(randomAsset, 0));
    }

    function testSuccess_getValue_ReturnUsdValueWhenBaseCurrencyIsUsd(uint128 amountEth) public {
        //Does not test on overflow, test to check if function correctly returns value in USD
        vm.startPrank(creatorAddress);
        standardERC20Registry.setAssetInformation(
            StandardERC20PricingModule.AssetInformation({
                oracleAddresses: oracleEthToUsdArr,
                assetUnit: uint64(10 ** Constants.ethDecimals),
                assetAddress: address(eth)
            }),
            emptyList
        );
        vm.stopPrank();

        uint256 expectedValueInUsd = (amountEth * rateEthToUsd * Constants.WAD)
            / 10 ** (Constants.oracleEthToUsdDecimals + Constants.ethDecimals);
        uint256 expectedValueInBaseCurrency = 0;

        PricingModule.GetValueInput memory getValueInput = PricingModule.GetValueInput({
            assetAddress: address(eth),
            assetId: 0,
            assetAmount: amountEth,
            baseCurrency: uint8(Constants.UsdBaseCurrency)
        });
        (uint256 actualValueInUsd, uint256 actualValueInBaseCurrency) = standardERC20Registry.getValue(getValueInput);

        assertEq(actualValueInUsd, expectedValueInUsd);
        assertEq(actualValueInBaseCurrency, expectedValueInBaseCurrency);
    }

    function testSuccess_getValue_returnBaseCurrencyValueWhenBaseCurrencyIsNotUsd(uint128 amountSnx) public {
        //Does not test on overflow, test to check if function correctly returns value in BaseCurrency
        vm.startPrank(creatorAddress);
        standardERC20Registry.setAssetInformation(
            StandardERC20PricingModule.AssetInformation({
                oracleAddresses: oracleSnxToEthEthToUsd,
                assetUnit: uint64(10 ** Constants.snxDecimals),
                assetAddress: address(snx)
            }),
            emptyList
        );
        vm.stopPrank();

        uint256 expectedValueInUsd = 0;
        uint256 expectedValueInBaseCurrency = (amountSnx * rateSnxToEth * Constants.WAD)
            / 10 ** (Constants.oracleSnxToEthDecimals + Constants.snxDecimals);

        PricingModule.GetValueInput memory getValueInput = PricingModule.GetValueInput({
            assetAddress: address(snx),
            assetId: 0,
            assetAmount: amountSnx,
            baseCurrency: uint8(Constants.EthBaseCurrency)
        });
        (uint256 actualValueInUsd, uint256 actualValueInBaseCurrency) = standardERC20Registry.getValue(getValueInput);

        assertEq(actualValueInUsd, expectedValueInUsd);
        assertEq(actualValueInBaseCurrency, expectedValueInBaseCurrency);
    }

    function testSuccess_getValue_ReturnUsdValueWhenBaseCurrencyIsNotUsd(uint128 amountLink) public {
        //Does not test on overflow, test to check if function correctly returns value in BaseCurrency
        vm.startPrank(creatorAddress);
        standardERC20Registry.setAssetInformation(
            StandardERC20PricingModule.AssetInformation({
                oracleAddresses: oracleLinkToUsdArr,
                assetUnit: uint64(10 ** Constants.linkDecimals),
                assetAddress: address(link)
            }),
            emptyList
        );
        vm.stopPrank();

        uint256 expectedValueInUsd = (amountLink * rateLinkToUsd * Constants.WAD)
            / 10 ** (Constants.oracleLinkToUsdDecimals + Constants.linkDecimals);
        uint256 expectedValueInBaseCurrency = 0;

        PricingModule.GetValueInput memory getValueInput = PricingModule.GetValueInput({
            assetAddress: address(link),
            assetId: 0,
            assetAmount: amountLink,
            baseCurrency: uint8(Constants.EthBaseCurrency)
        });
        (uint256 actualValueInUsd, uint256 actualValueInBaseCurrency) = standardERC20Registry.getValue(getValueInput);

        assertEq(actualValueInUsd, expectedValueInUsd);
        assertEq(actualValueInBaseCurrency, expectedValueInBaseCurrency);
    }

    function testSuccess_getValue(uint256 rateEthToUsdNew, uint256 amountEth) public {
        vm.assume(rateEthToUsdNew <= uint256(type(int256).max));
        vm.assume(rateEthToUsdNew <= type(uint256).max / Constants.WAD);

        if (rateEthToUsdNew == 0) {
            vm.assume(uint256(amountEth) <= type(uint256).max / Constants.WAD);
        } else {
            vm.assume(
                uint256(amountEth)
                    <= (type(uint256).max / uint256(rateEthToUsdNew) / Constants.WAD)
                        * 10 ** Constants.oracleEthToUsdDecimals
            );
        }

        vm.startPrank(oracleOwner);
        oracleEthToUsd.transmit(int256(rateEthToUsdNew));
        vm.stopPrank();

        vm.startPrank(creatorAddress);
        standardERC20Registry.setAssetInformation(
            StandardERC20PricingModule.AssetInformation({
                oracleAddresses: oracleEthToUsdArr,
                assetUnit: uint64(10 ** Constants.ethDecimals),
                assetAddress: address(eth)
            }),
            emptyList
        );
        vm.stopPrank();

        uint256 expectedValueInUsd = (
            ((Constants.WAD * rateEthToUsdNew) / 10 ** Constants.oracleEthToUsdDecimals) * amountEth
        ) / 10 ** Constants.ethDecimals;
        uint256 expectedValueInBaseCurrency = 0;

        PricingModule.GetValueInput memory getValueInput = PricingModule.GetValueInput({
            assetAddress: address(eth),
            assetId: 0,
            assetAmount: amountEth,
            baseCurrency: uint8(Constants.UsdBaseCurrency)
        });
        (uint256 actualValueInUsd, uint256 actualValueInBaseCurrency) = standardERC20Registry.getValue(getValueInput);

        assertEq(actualValueInUsd, expectedValueInUsd);
        assertEq(actualValueInBaseCurrency, expectedValueInBaseCurrency);
    }

    function testRevert_getValue_ReturnValueOverflow(uint256 rateEthToUsdNew, uint256 amountEth) public {
        vm.assume(rateEthToUsdNew <= uint256(type(int256).max));
        vm.assume(rateEthToUsdNew <= type(uint256).max / Constants.WAD);
        vm.assume(rateEthToUsdNew > 0);

        vm.assume(
            uint256(amountEth)
                > (type(uint256).max / uint256(rateEthToUsdNew) / Constants.WAD) * 10 ** Constants.oracleEthToUsdDecimals
        );

        vm.startPrank(oracleOwner);
        oracleEthToUsd.transmit(int256(rateEthToUsdNew));
        vm.stopPrank();

        vm.startPrank(creatorAddress);
        standardERC20Registry.setAssetInformation(
            StandardERC20PricingModule.AssetInformation({
                oracleAddresses: oracleEthToUsdArr,
                assetUnit: uint64(10 ** Constants.ethDecimals),
                assetAddress: address(eth)
            }),
            emptyList
        );
        vm.stopPrank();

        PricingModule.GetValueInput memory getValueInput = PricingModule.GetValueInput({
            assetAddress: address(eth),
            assetId: 0,
            assetAmount: amountEth,
            baseCurrency: uint8(Constants.UsdBaseCurrency)
        });
        //Arithmetic overflow.
        vm.expectRevert(bytes(""));
        standardERC20Registry.getValue(getValueInput);
    }
}<|MERGE_RESOLUTION|>--- conflicted
+++ resolved
@@ -187,23 +187,6 @@
         vm.stopPrank();
     }
 
-<<<<<<< HEAD
-//    function testOwnerAddsAssetWithWrongNumberOfCreditRatings() public {
-//        vm.startPrank(creatorAddress);
-//        uint256[] memory assetCreditRatings = new uint256[](1);
-//        assetCreditRatings[0] = 0;
-//        vm.expectRevert("MR_AA: LENGTH_MISMATCH");
-//        standardERC20Registry.setAssetInformation(
-//            StandardERC20Registry.AssetInformation({
-//                oracleAddresses: oracleEthToUsdArr,
-//                assetUnit: uint64(10 ** Constants.ethDecimals),
-//                assetAddress: address(eth)
-//            }),
-//            assetCreditRatings
-//        );
-//        vm.stopPrank();
-//    }
-=======
     function testRevert_setAssetInformation_OwnerAddsAssetWithWrongNumberOfCreditRatings() public {
         vm.startPrank(creatorAddress);
         uint256[] memory assetCreditRatings = new uint256[](1);
@@ -219,7 +202,6 @@
         );
         vm.stopPrank();
     }
->>>>>>> d53982f5
 
     function testSuccess_setAssetInformation_OwnerAddsAssetWithEmptyListCreditRatings() public {
         vm.startPrank(creatorAddress);
