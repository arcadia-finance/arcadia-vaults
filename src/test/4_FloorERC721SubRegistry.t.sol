// SPDX-License-Identifier: UNLICENSED
pragma solidity >0.8.10;

import "../../lib/forge-std/src/Test.sol";

import "../mockups/ERC20SolmateMock.sol";
import "../mockups/ERC721SolmateMock.sol";
import "../OracleHub.sol";
import "../utils/Constants.sol";
import "../AssetRegistry/FloorERC721SubRegistry.sol";
import "../AssetRegistry/MainRegistry.sol";
import "../ArcadiaOracle.sol";
import "./fixtures/ArcadiaOracleFixture.f.sol";

contract FloorERC721SubRegistryTest is Test {
<<<<<<< HEAD
  using stdStorage for StdStorage;

  OracleHub private oracleHub;
  MainRegistry private mainRegistry;
=======
    using stdStorage for StdStorage;

    OracleHub private oracleHub;
    MainRegistry private mainRegistry;
>>>>>>> 74b41306

    ERC20Mock private eth;
    ERC721Mock private bayc;
    ERC721Mock private mayc;
    ERC20Mock private wbayc;
    ERC20Mock private wmayc;
    ArcadiaOracle private oracleEthToUsd;
    ArcadiaOracle private oracleWbaycToEth;
    ArcadiaOracle private oracleWmaycToUsd;

    FloorERC721SubRegistry private floorERC721SubRegistry;

    address private creatorAddress = address(1);
    address private tokenCreatorAddress = address(2);
    address private oracleOwner = address(3);

<<<<<<< HEAD
    uint256 rateEthToUsd = 3000 * 10 ** Constants.oracleEthToUsdDecimals;
    uint256 rateWbaycToEth = 85 * 10 ** Constants.oracleWbaycToEthDecimals;
    uint256 rateWmaycToUsd = 50000 * 10 ** Constants.oracleWmaycToUsdDecimals;
=======
    uint256 rateEthToUsd = 3000 * 10**Constants.oracleEthToUsdDecimals;
    uint256 rateWbaycToEth = 85 * 10**Constants.oracleWbaycToEthDecimals;
    uint256 rateWmaycToUsd = 50000 * 10**Constants.oracleWmaycToUsdDecimals;
>>>>>>> 74b41306

    address[] public oracleWbaycToEthEthToUsd = new address[](2);
    address[] public oracleWmaycToUsdArr = new address[](1);

    uint256[] emptyList = new uint256[](0);

    // FIXTURES
<<<<<<< HEAD
    ArcadiaOracleFixture arcadiaOracleFixture = new ArcadiaOracleFixture(oracleOwner);

    //this is a before
    constructor () {

=======
    ArcadiaOracleFixture arcadiaOracleFixture =
        new ArcadiaOracleFixture(oracleOwner);

    //this is a before
    constructor() {
>>>>>>> 74b41306
        vm.startPrank(tokenCreatorAddress);
        bayc = new ERC721Mock("BAYC Mock", "mBAYC");
        mayc = new ERC721Mock("MAYC Mock", "mMAYC");
        vm.stopPrank();

        vm.startPrank(creatorAddress);
<<<<<<< HEAD
        mainRegistry = new MainRegistry(MainRegistry.NumeraireInformation({numeraireToUsdOracleUnit : 0, assetAddress : 0x0000000000000000000000000000000000000000, numeraireToUsdOracle : 0x0000000000000000000000000000000000000000, stableAddress : 0x0000000000000000000000000000000000000000, numeraireLabel : 'USD', numeraireUnit : 1}));
        oracleHub = new OracleHub();
        vm.stopPrank();

        oracleEthToUsd = arcadiaOracleFixture.initMockedOracle(uint8(Constants.oracleEthToUsdDecimals), "ETH / USD", rateEthToUsd);
        oracleWbaycToEth = arcadiaOracleFixture.initMockedOracle(uint8(Constants.oracleWbaycToEthDecimals), "WBAYC / ETH", rateWbaycToEth);
        oracleWmaycToUsd = arcadiaOracleFixture.initMockedOracle(uint8(Constants.oracleWmaycToUsdDecimals), "WMAYC / USD", rateWmaycToUsd);

        vm.startPrank(creatorAddress);
        oracleHub.addOracle(OracleHub.OracleInformation({oracleUnit : uint64(Constants.oracleEthToUsdUnit), baseAssetNumeraire : 0, quoteAsset : 'ETH', baseAsset : 'USD', oracleAddress : address(oracleEthToUsd), quoteAssetAddress : address(eth), baseAssetIsNumeraire : true}));
        oracleHub.addOracle(OracleHub.OracleInformation({oracleUnit : uint64(Constants.oracleWbaycToEthUnit), baseAssetNumeraire : 1, quoteAsset : 'WBAYC', baseAsset : 'ETH', oracleAddress : address(oracleWbaycToEth), quoteAssetAddress : address(wbayc), baseAssetIsNumeraire : true}));
        oracleHub.addOracle(OracleHub.OracleInformation({oracleUnit : uint64(Constants.oracleWmaycToUsdUnit), baseAssetNumeraire : 0, quoteAsset : 'WMAYC', baseAsset : 'USD', oracleAddress : address(oracleWmaycToUsd), quoteAssetAddress : address(wmayc), baseAssetIsNumeraire : true}));
=======
        mainRegistry = new MainRegistry(
            MainRegistry.NumeraireInformation({
                numeraireToUsdOracleUnit: 0,
                assetAddress: 0x0000000000000000000000000000000000000000,
                numeraireToUsdOracle: 0x0000000000000000000000000000000000000000,
                stableAddress: 0x0000000000000000000000000000000000000000,
                numeraireLabel: "USD",
                numeraireUnit: 1
            })
        );
        oracleHub = new OracleHub();
        vm.stopPrank();

        oracleEthToUsd = arcadiaOracleFixture.initMockedOracle(
            uint8(Constants.oracleEthToUsdDecimals),
            "ETH / USD",
            rateEthToUsd
        );
        oracleWbaycToEth = arcadiaOracleFixture.initMockedOracle(
            uint8(Constants.oracleWbaycToEthDecimals),
            "LINK / USD",
            rateWbaycToEth
        );
        oracleWmaycToUsd = arcadiaOracleFixture.initMockedOracle(
            uint8(Constants.oracleWmaycToUsdDecimals),
            "SNX / ETH",
            rateWmaycToUsd
        );

        vm.startPrank(creatorAddress);
        oracleHub.addOracle(
            OracleHub.OracleInformation({
                oracleUnit: uint64(Constants.oracleEthToUsdUnit),
                baseAssetNumeraire: 0,
                quoteAsset: "ETH",
                baseAsset: "USD",
                oracleAddress: address(oracleEthToUsd),
                quoteAssetAddress: address(eth),
                baseAssetIsNumeraire: true
            })
        );
        oracleHub.addOracle(
            OracleHub.OracleInformation({
                oracleUnit: uint64(Constants.oracleWbaycToEthUnit),
                baseAssetNumeraire: 1,
                quoteAsset: "WBAYC",
                baseAsset: "ETH",
                oracleAddress: address(oracleWbaycToEth),
                quoteAssetAddress: address(wbayc),
                baseAssetIsNumeraire: true
            })
        );
        oracleHub.addOracle(
            OracleHub.OracleInformation({
                oracleUnit: uint64(Constants.oracleWmaycToUsdUnit),
                baseAssetNumeraire: 0,
                quoteAsset: "WMAYC",
                baseAsset: "USD",
                oracleAddress: address(oracleWmaycToUsd),
                quoteAssetAddress: address(wmayc),
                baseAssetIsNumeraire: true
            })
        );
>>>>>>> 74b41306
        vm.stopPrank();

        oracleWbaycToEthEthToUsd[0] = address(oracleWbaycToEth);
        oracleWbaycToEthEthToUsd[1] = address(oracleEthToUsd);

        oracleWmaycToUsdArr[0] = address(oracleWmaycToUsd);
    }

    //this is a before each
    function setUp() public {
        vm.startPrank(creatorAddress);
<<<<<<< HEAD
        mainRegistry = new MainRegistry(MainRegistry.NumeraireInformation({numeraireToUsdOracleUnit : 0, assetAddress : 0x0000000000000000000000000000000000000000, numeraireToUsdOracle : 0x0000000000000000000000000000000000000000, stableAddress : 0x0000000000000000000000000000000000000000, numeraireLabel : 'USD', numeraireUnit : 1}));
        mainRegistry.addNumeraire(MainRegistry.NumeraireInformation({numeraireToUsdOracleUnit : uint64(10 ** Constants.oracleEthToUsdDecimals), assetAddress : address(eth), numeraireToUsdOracle : address(oracleEthToUsd), stableAddress : 0x0000000000000000000000000000000000000000, numeraireLabel : 'ETH', numeraireUnit : uint64(10 ** Constants.ethDecimals)}), emptyList);

        floorERC721SubRegistry = new FloorERC721SubRegistry(address(mainRegistry), address(oracleHub));
=======
        mainRegistry = new MainRegistry(
            MainRegistry.NumeraireInformation({
                numeraireToUsdOracleUnit: 0,
                assetAddress: 0x0000000000000000000000000000000000000000,
                numeraireToUsdOracle: 0x0000000000000000000000000000000000000000,
                stableAddress: 0x0000000000000000000000000000000000000000,
                numeraireLabel: "USD",
                numeraireUnit: 1
            })
        );
        mainRegistry.addNumeraire(
            MainRegistry.NumeraireInformation({
                numeraireToUsdOracleUnit: uint64(
                    10**Constants.oracleEthToUsdDecimals
                ),
                assetAddress: address(eth),
                numeraireToUsdOracle: address(oracleEthToUsd),
                stableAddress: 0x0000000000000000000000000000000000000000,
                numeraireLabel: "ETH",
                numeraireUnit: uint64(10**Constants.ethDecimals)
            }),
            emptyList
        );

        floorERC721SubRegistry = new FloorERC721SubRegistry(
            address(mainRegistry),
            address(oracleHub)
        );
>>>>>>> 74b41306
        mainRegistry.addSubRegistry(address(floorERC721SubRegistry));
        vm.stopPrank();
    }

    function testNonOwnerAddsAsset(address unprivilegedAddress) public {
        vm.assume(unprivilegedAddress != creatorAddress);
        vm.startPrank(unprivilegedAddress);
        vm.expectRevert("Ownable: caller is not the owner");
<<<<<<< HEAD
        floorERC721SubRegistry.setAssetInformation(FloorERC721SubRegistry.AssetInformation({oracleAddresses : oracleWbaycToEthEthToUsd, idRangeStart : 0, idRangeEnd : type(uint256).max, assetAddress : address(bayc)}), emptyList);
=======
        floorERC721SubRegistry.setAssetInformation(
            FloorERC721SubRegistry.AssetInformation({
                oracleAddresses: oracleWbaycToEthEthToUsd,
                idRangeStart: 0,
                idRangeEnd: type(uint256).max,
                assetAddress: address(bayc)
            }),
            emptyList
        );
>>>>>>> 74b41306
        vm.stopPrank();
    }

    function testOwnerAddsAssetWithWrongNumberOfCreditRatings() public {
        vm.startPrank(creatorAddress);
        uint256[] memory assetCreditRatings = new uint256[](1);
        assetCreditRatings[0] = 0;
        vm.expectRevert("MR_AA: LENGTH_MISMATCH");
<<<<<<< HEAD
        floorERC721SubRegistry.setAssetInformation(FloorERC721SubRegistry.AssetInformation({oracleAddresses : oracleWbaycToEthEthToUsd, idRangeStart : 0, idRangeEnd : type(uint256).max, assetAddress : address(bayc)}), assetCreditRatings);
=======
        floorERC721SubRegistry.setAssetInformation(
            FloorERC721SubRegistry.AssetInformation({
                oracleAddresses: oracleWbaycToEthEthToUsd,
                idRangeStart: 0,
                idRangeEnd: type(uint256).max,
                assetAddress: address(bayc)
            }),
            assetCreditRatings
        );
>>>>>>> 74b41306

        vm.stopPrank();
    }

    function testOwnerAddsAssetWithEmptyListCreditRatings() public {
        vm.startPrank(creatorAddress);
<<<<<<< HEAD
        floorERC721SubRegistry.setAssetInformation(FloorERC721SubRegistry.AssetInformation({oracleAddresses : oracleWbaycToEthEthToUsd, idRangeStart : 0, idRangeEnd : type(uint256).max, assetAddress : address(bayc)}), emptyList);
=======
        floorERC721SubRegistry.setAssetInformation(
            FloorERC721SubRegistry.AssetInformation({
                oracleAddresses: oracleWbaycToEthEthToUsd,
                idRangeStart: 0,
                idRangeEnd: type(uint256).max,
                assetAddress: address(bayc)
            }),
            emptyList
        );
>>>>>>> 74b41306
        vm.stopPrank();

        assertTrue(floorERC721SubRegistry.inSubRegistry(address(bayc)));
    }

    function testOwnerAddsAssetWithFullListCreditRatings() public {
        vm.startPrank(creatorAddress);
        uint256[] memory assetCreditRatings = new uint256[](2);
        assetCreditRatings[0] = 0;
        assetCreditRatings[1] = 0;
<<<<<<< HEAD
        floorERC721SubRegistry.setAssetInformation(FloorERC721SubRegistry.AssetInformation({oracleAddresses : oracleWbaycToEthEthToUsd, idRangeStart : 0, idRangeEnd : type(uint256).max, assetAddress : address(bayc)}), assetCreditRatings);
=======
        floorERC721SubRegistry.setAssetInformation(
            FloorERC721SubRegistry.AssetInformation({
                oracleAddresses: oracleWbaycToEthEthToUsd,
                idRangeStart: 0,
                idRangeEnd: type(uint256).max,
                assetAddress: address(bayc)
            }),
            assetCreditRatings
        );
>>>>>>> 74b41306
        vm.stopPrank();

        assertTrue(floorERC721SubRegistry.inSubRegistry(address(bayc)));
    }

    function testOwnerOverwritesExistingAsset() public {
        vm.startPrank(creatorAddress);
<<<<<<< HEAD
        floorERC721SubRegistry.setAssetInformation(FloorERC721SubRegistry.AssetInformation({oracleAddresses : oracleWbaycToEthEthToUsd, idRangeStart : 0, idRangeEnd : type(uint256).max, assetAddress : address(bayc)}), emptyList);
        floorERC721SubRegistry.setAssetInformation(FloorERC721SubRegistry.AssetInformation({oracleAddresses : oracleWbaycToEthEthToUsd, idRangeStart : 0, idRangeEnd : type(uint256).max, assetAddress : address(bayc)}), emptyList);
=======
        floorERC721SubRegistry.setAssetInformation(
            FloorERC721SubRegistry.AssetInformation({
                oracleAddresses: oracleWbaycToEthEthToUsd,
                idRangeStart: 0,
                idRangeEnd: type(uint256).max,
                assetAddress: address(bayc)
            }),
            emptyList
        );
        floorERC721SubRegistry.setAssetInformation(
            FloorERC721SubRegistry.AssetInformation({
                oracleAddresses: oracleWbaycToEthEthToUsd,
                idRangeStart: 0,
                idRangeEnd: type(uint256).max,
                assetAddress: address(bayc)
            }),
            emptyList
        );
>>>>>>> 74b41306
        vm.stopPrank();

        assertTrue(floorERC721SubRegistry.inSubRegistry(address(bayc)));
    }

    function testIsWhitelistedPositive() public {
        vm.startPrank(creatorAddress);
<<<<<<< HEAD
        floorERC721SubRegistry.setAssetInformation(FloorERC721SubRegistry.AssetInformation({oracleAddresses : oracleWbaycToEthEthToUsd, idRangeStart : 0, idRangeEnd : 9999, assetAddress : address(bayc)}), emptyList);
=======
        floorERC721SubRegistry.setAssetInformation(
            FloorERC721SubRegistry.AssetInformation({
                oracleAddresses: oracleWbaycToEthEthToUsd,
                idRangeStart: 0,
                idRangeEnd: 9999,
                assetAddress: address(bayc)
            }),
            emptyList
        );
>>>>>>> 74b41306
        vm.stopPrank();

        assertTrue(floorERC721SubRegistry.isWhiteListed(address(bayc), 0));
        assertTrue(floorERC721SubRegistry.isWhiteListed(address(bayc), 9999));
        assertTrue(floorERC721SubRegistry.isWhiteListed(address(bayc), 5000));
    }

    function testIsWhitelistedNegativeWrongAddress(address randomAsset) public {
        assertTrue(!floorERC721SubRegistry.isWhiteListed(randomAsset, 0));
    }

    function testIsWhitelistedNegativeIdOutsideRange(uint256 id) public {
        vm.assume(id < 10 || id > 1000);
        vm.startPrank(creatorAddress);
<<<<<<< HEAD
        floorERC721SubRegistry.setAssetInformation(FloorERC721SubRegistry.AssetInformation({oracleAddresses : oracleWbaycToEthEthToUsd, idRangeStart : 10, idRangeEnd : 999, assetAddress : address(bayc)}), emptyList);
=======
        floorERC721SubRegistry.setAssetInformation(
            FloorERC721SubRegistry.AssetInformation({
                oracleAddresses: oracleWbaycToEthEthToUsd,
                idRangeStart: 10,
                idRangeEnd: 999,
                assetAddress: address(bayc)
            }),
            emptyList
        );
>>>>>>> 74b41306
        vm.stopPrank();

        assertTrue(!floorERC721SubRegistry.isWhiteListed(address(bayc), id));
    }

    function testReturnUsdValueWhenNumeraireIsUsd() public {
        vm.startPrank(creatorAddress);
<<<<<<< HEAD
        floorERC721SubRegistry.setAssetInformation(FloorERC721SubRegistry.AssetInformation({oracleAddresses : oracleWbaycToEthEthToUsd, idRangeStart : 0, idRangeEnd : 999, assetAddress : address(bayc)}), emptyList);
        vm.stopPrank();

        uint256 expectedValueInUsd = rateWbaycToEth * rateEthToUsd * Constants.WAD / 10 ** (Constants.oracleWbaycToEthDecimals + Constants.oracleEthToUsdDecimals);
        uint256 expectedValueInNumeraire = 0;

        SubRegistry.GetValueInput memory getValueInput = SubRegistry.GetValueInput({assetAddress : address(bayc), assetId : 0, assetAmount : 1, numeraire : 0});
        (uint256 actualValueInUsd, uint256 actualValueInNumeraire) = floorERC721SubRegistry.getValue(getValueInput);
=======
        floorERC721SubRegistry.setAssetInformation(
            FloorERC721SubRegistry.AssetInformation({
                oracleAddresses: oracleWbaycToEthEthToUsd,
                idRangeStart: 0,
                idRangeEnd: 999,
                assetAddress: address(bayc)
            }),
            emptyList
        );
        vm.stopPrank();

        uint256 expectedValueInUsd = (rateWbaycToEth *
            rateEthToUsd *
            Constants.WAD) /
            10 **
                (Constants.oracleWbaycToEthDecimals +
                    Constants.oracleEthToUsdDecimals);
        uint256 expectedValueInNumeraire = 0;

        SubRegistry.GetValueInput memory getValueInput = SubRegistry
            .GetValueInput({
                assetAddress: address(bayc),
                assetId: 0,
                assetAmount: 1,
                numeraire: 0
            });
        (
            uint256 actualValueInUsd,
            uint256 actualValueInNumeraire
        ) = floorERC721SubRegistry.getValue(getValueInput);
>>>>>>> 74b41306

        assertEq(actualValueInUsd, expectedValueInUsd);
        assertEq(actualValueInNumeraire, expectedValueInNumeraire);
    }

    function testreturnNumeraireValueWhenNumeraireIsNotUsd() public {
        vm.startPrank(creatorAddress);
<<<<<<< HEAD
        floorERC721SubRegistry.setAssetInformation(FloorERC721SubRegistry.AssetInformation({oracleAddresses : oracleWbaycToEthEthToUsd, idRangeStart : 0, idRangeEnd : 999, assetAddress : address(bayc)}), emptyList);
        vm.stopPrank();

        uint256 expectedValueInUsd = 0;
        uint256 expectedValueInNumeraire = rateWbaycToEth * Constants.WAD / 10 ** Constants.oracleWbaycToEthDecimals;

        SubRegistry.GetValueInput memory getValueInput = SubRegistry.GetValueInput({assetAddress : address(bayc), assetId : 0, assetAmount : 1, numeraire : 1});
        (uint256 actualValueInUsd, uint256 actualValueInNumeraire) = floorERC721SubRegistry.getValue(getValueInput);
=======
        floorERC721SubRegistry.setAssetInformation(
            FloorERC721SubRegistry.AssetInformation({
                oracleAddresses: oracleWbaycToEthEthToUsd,
                idRangeStart: 0,
                idRangeEnd: 999,
                assetAddress: address(bayc)
            }),
            emptyList
        );
        vm.stopPrank();

        uint256 expectedValueInUsd = 0;
        uint256 expectedValueInNumeraire = (rateWbaycToEth * Constants.WAD) /
            10**Constants.oracleWbaycToEthDecimals;

        SubRegistry.GetValueInput memory getValueInput = SubRegistry
            .GetValueInput({
                assetAddress: address(bayc),
                assetId: 0,
                assetAmount: 1,
                numeraire: 1
            });
        (
            uint256 actualValueInUsd,
            uint256 actualValueInNumeraire
        ) = floorERC721SubRegistry.getValue(getValueInput);
>>>>>>> 74b41306

        assertEq(actualValueInUsd, expectedValueInUsd);
        assertEq(actualValueInNumeraire, expectedValueInNumeraire);
    }

    function testReturnUsdValueWhenNumeraireIsNotUsd() public {
        vm.startPrank(creatorAddress);
<<<<<<< HEAD
        floorERC721SubRegistry.setAssetInformation(FloorERC721SubRegistry.AssetInformation({oracleAddresses : oracleWmaycToUsdArr, idRangeStart : 0, idRangeEnd : 999, assetAddress : address(mayc)}), emptyList);
        vm.stopPrank();

        uint256 expectedValueInUsd = rateWmaycToUsd * Constants.WAD / 10 ** Constants.oracleWmaycToUsdDecimals;
        uint256 expectedValueInNumeraire = 0;

        SubRegistry.GetValueInput memory getValueInput = SubRegistry.GetValueInput({assetAddress : address(mayc), assetId : 0, assetAmount : 1, numeraire : 1});
        (uint256 actualValueInUsd, uint256 actualValueInNumeraire) = floorERC721SubRegistry.getValue(getValueInput);
=======
        floorERC721SubRegistry.setAssetInformation(
            FloorERC721SubRegistry.AssetInformation({
                oracleAddresses: oracleWmaycToUsdArr,
                idRangeStart: 0,
                idRangeEnd: 999,
                assetAddress: address(mayc)
            }),
            emptyList
        );
        vm.stopPrank();

        uint256 expectedValueInUsd = (rateWmaycToUsd * Constants.WAD) /
            10**Constants.oracleWmaycToUsdDecimals;
        uint256 expectedValueInNumeraire = 0;

        SubRegistry.GetValueInput memory getValueInput = SubRegistry
            .GetValueInput({
                assetAddress: address(mayc),
                assetId: 0,
                assetAmount: 1,
                numeraire: 1
            });
        (
            uint256 actualValueInUsd,
            uint256 actualValueInNumeraire
        ) = floorERC721SubRegistry.getValue(getValueInput);
>>>>>>> 74b41306

        assertEq(actualValueInUsd, expectedValueInUsd);
        assertEq(actualValueInNumeraire, expectedValueInNumeraire);
    }
<<<<<<< HEAD

=======
>>>>>>> 74b41306
}<|MERGE_RESOLUTION|>--- conflicted
+++ resolved
@@ -13,17 +13,10 @@
 import "./fixtures/ArcadiaOracleFixture.f.sol";
 
 contract FloorERC721SubRegistryTest is Test {
-<<<<<<< HEAD
-  using stdStorage for StdStorage;
-
-  OracleHub private oracleHub;
-  MainRegistry private mainRegistry;
-=======
     using stdStorage for StdStorage;
 
     OracleHub private oracleHub;
     MainRegistry private mainRegistry;
->>>>>>> 74b41306
 
     ERC20Mock private eth;
     ERC721Mock private bayc;
@@ -40,15 +33,9 @@
     address private tokenCreatorAddress = address(2);
     address private oracleOwner = address(3);
 
-<<<<<<< HEAD
-    uint256 rateEthToUsd = 3000 * 10 ** Constants.oracleEthToUsdDecimals;
-    uint256 rateWbaycToEth = 85 * 10 ** Constants.oracleWbaycToEthDecimals;
-    uint256 rateWmaycToUsd = 50000 * 10 ** Constants.oracleWmaycToUsdDecimals;
-=======
     uint256 rateEthToUsd = 3000 * 10**Constants.oracleEthToUsdDecimals;
     uint256 rateWbaycToEth = 85 * 10**Constants.oracleWbaycToEthDecimals;
     uint256 rateWmaycToUsd = 50000 * 10**Constants.oracleWmaycToUsdDecimals;
->>>>>>> 74b41306
 
     address[] public oracleWbaycToEthEthToUsd = new address[](2);
     address[] public oracleWmaycToUsdArr = new address[](1);
@@ -56,39 +43,17 @@
     uint256[] emptyList = new uint256[](0);
 
     // FIXTURES
-<<<<<<< HEAD
-    ArcadiaOracleFixture arcadiaOracleFixture = new ArcadiaOracleFixture(oracleOwner);
-
-    //this is a before
-    constructor () {
-
-=======
     ArcadiaOracleFixture arcadiaOracleFixture =
         new ArcadiaOracleFixture(oracleOwner);
 
     //this is a before
     constructor() {
->>>>>>> 74b41306
         vm.startPrank(tokenCreatorAddress);
         bayc = new ERC721Mock("BAYC Mock", "mBAYC");
         mayc = new ERC721Mock("MAYC Mock", "mMAYC");
         vm.stopPrank();
 
         vm.startPrank(creatorAddress);
-<<<<<<< HEAD
-        mainRegistry = new MainRegistry(MainRegistry.NumeraireInformation({numeraireToUsdOracleUnit : 0, assetAddress : 0x0000000000000000000000000000000000000000, numeraireToUsdOracle : 0x0000000000000000000000000000000000000000, stableAddress : 0x0000000000000000000000000000000000000000, numeraireLabel : 'USD', numeraireUnit : 1}));
-        oracleHub = new OracleHub();
-        vm.stopPrank();
-
-        oracleEthToUsd = arcadiaOracleFixture.initMockedOracle(uint8(Constants.oracleEthToUsdDecimals), "ETH / USD", rateEthToUsd);
-        oracleWbaycToEth = arcadiaOracleFixture.initMockedOracle(uint8(Constants.oracleWbaycToEthDecimals), "WBAYC / ETH", rateWbaycToEth);
-        oracleWmaycToUsd = arcadiaOracleFixture.initMockedOracle(uint8(Constants.oracleWmaycToUsdDecimals), "WMAYC / USD", rateWmaycToUsd);
-
-        vm.startPrank(creatorAddress);
-        oracleHub.addOracle(OracleHub.OracleInformation({oracleUnit : uint64(Constants.oracleEthToUsdUnit), baseAssetNumeraire : 0, quoteAsset : 'ETH', baseAsset : 'USD', oracleAddress : address(oracleEthToUsd), quoteAssetAddress : address(eth), baseAssetIsNumeraire : true}));
-        oracleHub.addOracle(OracleHub.OracleInformation({oracleUnit : uint64(Constants.oracleWbaycToEthUnit), baseAssetNumeraire : 1, quoteAsset : 'WBAYC', baseAsset : 'ETH', oracleAddress : address(oracleWbaycToEth), quoteAssetAddress : address(wbayc), baseAssetIsNumeraire : true}));
-        oracleHub.addOracle(OracleHub.OracleInformation({oracleUnit : uint64(Constants.oracleWmaycToUsdUnit), baseAssetNumeraire : 0, quoteAsset : 'WMAYC', baseAsset : 'USD', oracleAddress : address(oracleWmaycToUsd), quoteAssetAddress : address(wmayc), baseAssetIsNumeraire : true}));
-=======
         mainRegistry = new MainRegistry(
             MainRegistry.NumeraireInformation({
                 numeraireToUsdOracleUnit: 0,
@@ -152,7 +117,6 @@
                 baseAssetIsNumeraire: true
             })
         );
->>>>>>> 74b41306
         vm.stopPrank();
 
         oracleWbaycToEthEthToUsd[0] = address(oracleWbaycToEth);
@@ -164,41 +128,10 @@
     //this is a before each
     function setUp() public {
         vm.startPrank(creatorAddress);
-<<<<<<< HEAD
-        mainRegistry = new MainRegistry(MainRegistry.NumeraireInformation({numeraireToUsdOracleUnit : 0, assetAddress : 0x0000000000000000000000000000000000000000, numeraireToUsdOracle : 0x0000000000000000000000000000000000000000, stableAddress : 0x0000000000000000000000000000000000000000, numeraireLabel : 'USD', numeraireUnit : 1}));
-        mainRegistry.addNumeraire(MainRegistry.NumeraireInformation({numeraireToUsdOracleUnit : uint64(10 ** Constants.oracleEthToUsdDecimals), assetAddress : address(eth), numeraireToUsdOracle : address(oracleEthToUsd), stableAddress : 0x0000000000000000000000000000000000000000, numeraireLabel : 'ETH', numeraireUnit : uint64(10 ** Constants.ethDecimals)}), emptyList);
+        mainRegistry = new MainRegistry(MainRegistry.NumeraireInformation({numeraireToUsdOracleUnit : 0, assetAddress : 0x0000000000000000000000000000000000000000, numeraireToUsdOracle : 0x0000000000000000000000000000000000000000, stableAddress : 0x0000000000000000000000000000000000000000, numeraireLabel : "USD", numeraireUnit : 1}));
+        mainRegistry.addNumeraire(MainRegistry.NumeraireInformation({numeraireToUsdOracleUnit : uint64(10 ** Constants.oracleEthToUsdDecimals), assetAddress : address(eth), numeraireToUsdOracle : address(oracleEthToUsd), stableAddress : 0x0000000000000000000000000000000000000000, numeraireLabel : "ETH", numeraireUnit : uint64(10 ** Constants.ethDecimals)}), emptyList);
 
         floorERC721SubRegistry = new FloorERC721SubRegistry(address(mainRegistry), address(oracleHub));
-=======
-        mainRegistry = new MainRegistry(
-            MainRegistry.NumeraireInformation({
-                numeraireToUsdOracleUnit: 0,
-                assetAddress: 0x0000000000000000000000000000000000000000,
-                numeraireToUsdOracle: 0x0000000000000000000000000000000000000000,
-                stableAddress: 0x0000000000000000000000000000000000000000,
-                numeraireLabel: "USD",
-                numeraireUnit: 1
-            })
-        );
-        mainRegistry.addNumeraire(
-            MainRegistry.NumeraireInformation({
-                numeraireToUsdOracleUnit: uint64(
-                    10**Constants.oracleEthToUsdDecimals
-                ),
-                assetAddress: address(eth),
-                numeraireToUsdOracle: address(oracleEthToUsd),
-                stableAddress: 0x0000000000000000000000000000000000000000,
-                numeraireLabel: "ETH",
-                numeraireUnit: uint64(10**Constants.ethDecimals)
-            }),
-            emptyList
-        );
-
-        floorERC721SubRegistry = new FloorERC721SubRegistry(
-            address(mainRegistry),
-            address(oracleHub)
-        );
->>>>>>> 74b41306
         mainRegistry.addSubRegistry(address(floorERC721SubRegistry));
         vm.stopPrank();
     }
@@ -207,19 +140,15 @@
         vm.assume(unprivilegedAddress != creatorAddress);
         vm.startPrank(unprivilegedAddress);
         vm.expectRevert("Ownable: caller is not the owner");
-<<<<<<< HEAD
-        floorERC721SubRegistry.setAssetInformation(FloorERC721SubRegistry.AssetInformation({oracleAddresses : oracleWbaycToEthEthToUsd, idRangeStart : 0, idRangeEnd : type(uint256).max, assetAddress : address(bayc)}), emptyList);
-=======
-        floorERC721SubRegistry.setAssetInformation(
-            FloorERC721SubRegistry.AssetInformation({
-                oracleAddresses: oracleWbaycToEthEthToUsd,
-                idRangeStart: 0,
-                idRangeEnd: type(uint256).max,
-                assetAddress: address(bayc)
-            }),
-            emptyList
-        );
->>>>>>> 74b41306
+        floorERC721SubRegistry.setAssetInformation(
+            FloorERC721SubRegistry.AssetInformation({
+                oracleAddresses : oracleWbaycToEthEthToUsd,
+                idRangeStart : 0,
+                idRangeEnd : type(uint256).max,
+                assetAddress : address(bayc)
+            }),
+            emptyList
+        );
         vm.stopPrank();
     }
 
@@ -228,38 +157,30 @@
         uint256[] memory assetCreditRatings = new uint256[](1);
         assetCreditRatings[0] = 0;
         vm.expectRevert("MR_AA: LENGTH_MISMATCH");
-<<<<<<< HEAD
-        floorERC721SubRegistry.setAssetInformation(FloorERC721SubRegistry.AssetInformation({oracleAddresses : oracleWbaycToEthEthToUsd, idRangeStart : 0, idRangeEnd : type(uint256).max, assetAddress : address(bayc)}), assetCreditRatings);
-=======
-        floorERC721SubRegistry.setAssetInformation(
-            FloorERC721SubRegistry.AssetInformation({
-                oracleAddresses: oracleWbaycToEthEthToUsd,
-                idRangeStart: 0,
-                idRangeEnd: type(uint256).max,
-                assetAddress: address(bayc)
+        floorERC721SubRegistry.setAssetInformation(
+            FloorERC721SubRegistry.AssetInformation({
+                oracleAddresses : oracleWbaycToEthEthToUsd,
+                idRangeStart : 0,
+                idRangeEnd : type(uint256).max,
+                assetAddress : address(bayc)
             }),
             assetCreditRatings
         );
->>>>>>> 74b41306
 
         vm.stopPrank();
     }
 
     function testOwnerAddsAssetWithEmptyListCreditRatings() public {
         vm.startPrank(creatorAddress);
-<<<<<<< HEAD
-        floorERC721SubRegistry.setAssetInformation(FloorERC721SubRegistry.AssetInformation({oracleAddresses : oracleWbaycToEthEthToUsd, idRangeStart : 0, idRangeEnd : type(uint256).max, assetAddress : address(bayc)}), emptyList);
-=======
-        floorERC721SubRegistry.setAssetInformation(
-            FloorERC721SubRegistry.AssetInformation({
-                oracleAddresses: oracleWbaycToEthEthToUsd,
-                idRangeStart: 0,
-                idRangeEnd: type(uint256).max,
-                assetAddress: address(bayc)
-            }),
-            emptyList
-        );
->>>>>>> 74b41306
+        floorERC721SubRegistry.setAssetInformation(
+            FloorERC721SubRegistry.AssetInformation({
+                oracleAddresses : oracleWbaycToEthEthToUsd,
+                idRangeStart : 0,
+                idRangeEnd : type(uint256).max,
+                assetAddress : address(bayc)
+            }),
+            emptyList
+        );
         vm.stopPrank();
 
         assertTrue(floorERC721SubRegistry.inSubRegistry(address(bayc)));
@@ -270,19 +191,15 @@
         uint256[] memory assetCreditRatings = new uint256[](2);
         assetCreditRatings[0] = 0;
         assetCreditRatings[1] = 0;
-<<<<<<< HEAD
-        floorERC721SubRegistry.setAssetInformation(FloorERC721SubRegistry.AssetInformation({oracleAddresses : oracleWbaycToEthEthToUsd, idRangeStart : 0, idRangeEnd : type(uint256).max, assetAddress : address(bayc)}), assetCreditRatings);
-=======
-        floorERC721SubRegistry.setAssetInformation(
-            FloorERC721SubRegistry.AssetInformation({
-                oracleAddresses: oracleWbaycToEthEthToUsd,
-                idRangeStart: 0,
-                idRangeEnd: type(uint256).max,
-                assetAddress: address(bayc)
+        floorERC721SubRegistry.setAssetInformation(
+            FloorERC721SubRegistry.AssetInformation({
+                oracleAddresses : oracleWbaycToEthEthToUsd,
+                idRangeStart : 0,
+                idRangeEnd : type(uint256).max,
+                assetAddress : address(bayc)
             }),
             assetCreditRatings
         );
->>>>>>> 74b41306
         vm.stopPrank();
 
         assertTrue(floorERC721SubRegistry.inSubRegistry(address(bayc)));
@@ -290,29 +207,24 @@
 
     function testOwnerOverwritesExistingAsset() public {
         vm.startPrank(creatorAddress);
-<<<<<<< HEAD
-        floorERC721SubRegistry.setAssetInformation(FloorERC721SubRegistry.AssetInformation({oracleAddresses : oracleWbaycToEthEthToUsd, idRangeStart : 0, idRangeEnd : type(uint256).max, assetAddress : address(bayc)}), emptyList);
-        floorERC721SubRegistry.setAssetInformation(FloorERC721SubRegistry.AssetInformation({oracleAddresses : oracleWbaycToEthEthToUsd, idRangeStart : 0, idRangeEnd : type(uint256).max, assetAddress : address(bayc)}), emptyList);
-=======
-        floorERC721SubRegistry.setAssetInformation(
-            FloorERC721SubRegistry.AssetInformation({
-                oracleAddresses: oracleWbaycToEthEthToUsd,
-                idRangeStart: 0,
-                idRangeEnd: type(uint256).max,
-                assetAddress: address(bayc)
-            }),
-            emptyList
-        );
-        floorERC721SubRegistry.setAssetInformation(
-            FloorERC721SubRegistry.AssetInformation({
-                oracleAddresses: oracleWbaycToEthEthToUsd,
-                idRangeStart: 0,
-                idRangeEnd: type(uint256).max,
-                assetAddress: address(bayc)
-            }),
-            emptyList
-        );
->>>>>>> 74b41306
+        floorERC721SubRegistry.setAssetInformation(
+            FloorERC721SubRegistry.AssetInformation({
+                oracleAddresses : oracleWbaycToEthEthToUsd,
+                idRangeStart : 0,
+                idRangeEnd : type(uint256).max,
+                assetAddress : address(bayc)
+            }),
+            emptyList
+        );
+        floorERC721SubRegistry.setAssetInformation(
+            FloorERC721SubRegistry.AssetInformation({
+                oracleAddresses : oracleWbaycToEthEthToUsd,
+                idRangeStart : 0,
+                idRangeEnd : type(uint256).max,
+                assetAddress : address(bayc)
+            }),
+            emptyList
+        );
         vm.stopPrank();
 
         assertTrue(floorERC721SubRegistry.inSubRegistry(address(bayc)));
@@ -320,19 +232,15 @@
 
     function testIsWhitelistedPositive() public {
         vm.startPrank(creatorAddress);
-<<<<<<< HEAD
-        floorERC721SubRegistry.setAssetInformation(FloorERC721SubRegistry.AssetInformation({oracleAddresses : oracleWbaycToEthEthToUsd, idRangeStart : 0, idRangeEnd : 9999, assetAddress : address(bayc)}), emptyList);
-=======
-        floorERC721SubRegistry.setAssetInformation(
-            FloorERC721SubRegistry.AssetInformation({
-                oracleAddresses: oracleWbaycToEthEthToUsd,
-                idRangeStart: 0,
-                idRangeEnd: 9999,
-                assetAddress: address(bayc)
-            }),
-            emptyList
-        );
->>>>>>> 74b41306
+        floorERC721SubRegistry.setAssetInformation(
+            FloorERC721SubRegistry.AssetInformation({
+                oracleAddresses : oracleWbaycToEthEthToUsd,
+                idRangeStart : 0,
+                idRangeEnd : 9999,
+                assetAddress : address(bayc)
+            }),
+            emptyList
+        );
         vm.stopPrank();
 
         assertTrue(floorERC721SubRegistry.isWhiteListed(address(bayc), 0));
@@ -347,19 +255,15 @@
     function testIsWhitelistedNegativeIdOutsideRange(uint256 id) public {
         vm.assume(id < 10 || id > 1000);
         vm.startPrank(creatorAddress);
-<<<<<<< HEAD
-        floorERC721SubRegistry.setAssetInformation(FloorERC721SubRegistry.AssetInformation({oracleAddresses : oracleWbaycToEthEthToUsd, idRangeStart : 10, idRangeEnd : 999, assetAddress : address(bayc)}), emptyList);
-=======
-        floorERC721SubRegistry.setAssetInformation(
-            FloorERC721SubRegistry.AssetInformation({
-                oracleAddresses: oracleWbaycToEthEthToUsd,
-                idRangeStart: 10,
-                idRangeEnd: 999,
-                assetAddress: address(bayc)
-            }),
-            emptyList
-        );
->>>>>>> 74b41306
+        floorERC721SubRegistry.setAssetInformation(
+            FloorERC721SubRegistry.AssetInformation({
+                oracleAddresses : oracleWbaycToEthEthToUsd,
+                idRangeStart : 10,
+                idRangeEnd : 999,
+                assetAddress : address(bayc)
+            }),
+            emptyList
+        );
         vm.stopPrank();
 
         assertTrue(!floorERC721SubRegistry.isWhiteListed(address(bayc), id));
@@ -367,22 +271,12 @@
 
     function testReturnUsdValueWhenNumeraireIsUsd() public {
         vm.startPrank(creatorAddress);
-<<<<<<< HEAD
-        floorERC721SubRegistry.setAssetInformation(FloorERC721SubRegistry.AssetInformation({oracleAddresses : oracleWbaycToEthEthToUsd, idRangeStart : 0, idRangeEnd : 999, assetAddress : address(bayc)}), emptyList);
-        vm.stopPrank();
-
-        uint256 expectedValueInUsd = rateWbaycToEth * rateEthToUsd * Constants.WAD / 10 ** (Constants.oracleWbaycToEthDecimals + Constants.oracleEthToUsdDecimals);
-        uint256 expectedValueInNumeraire = 0;
-
-        SubRegistry.GetValueInput memory getValueInput = SubRegistry.GetValueInput({assetAddress : address(bayc), assetId : 0, assetAmount : 1, numeraire : 0});
-        (uint256 actualValueInUsd, uint256 actualValueInNumeraire) = floorERC721SubRegistry.getValue(getValueInput);
-=======
-        floorERC721SubRegistry.setAssetInformation(
-            FloorERC721SubRegistry.AssetInformation({
-                oracleAddresses: oracleWbaycToEthEthToUsd,
-                idRangeStart: 0,
-                idRangeEnd: 999,
-                assetAddress: address(bayc)
+        floorERC721SubRegistry.setAssetInformation(
+            FloorERC721SubRegistry.AssetInformation({
+                oracleAddresses : oracleWbaycToEthEthToUsd,
+                idRangeStart : 0,
+                idRangeEnd : 999,
+                assetAddress : address(bayc)
             }),
             emptyList
         );
@@ -396,18 +290,12 @@
                     Constants.oracleEthToUsdDecimals);
         uint256 expectedValueInNumeraire = 0;
 
-        SubRegistry.GetValueInput memory getValueInput = SubRegistry
-            .GetValueInput({
-                assetAddress: address(bayc),
-                assetId: 0,
-                assetAmount: 1,
-                numeraire: 0
-            });
+        SubRegistry.GetValueInput memory getValueInput = SubRegistry.GetValueInput({assetAddress : address(bayc), assetId : 0, assetAmount : 1, numeraire : 0
+        });
         (
             uint256 actualValueInUsd,
             uint256 actualValueInNumeraire
         ) = floorERC721SubRegistry.getValue(getValueInput);
->>>>>>> 74b41306
 
         assertEq(actualValueInUsd, expectedValueInUsd);
         assertEq(actualValueInNumeraire, expectedValueInNumeraire);
@@ -415,22 +303,12 @@
 
     function testreturnNumeraireValueWhenNumeraireIsNotUsd() public {
         vm.startPrank(creatorAddress);
-<<<<<<< HEAD
-        floorERC721SubRegistry.setAssetInformation(FloorERC721SubRegistry.AssetInformation({oracleAddresses : oracleWbaycToEthEthToUsd, idRangeStart : 0, idRangeEnd : 999, assetAddress : address(bayc)}), emptyList);
-        vm.stopPrank();
-
-        uint256 expectedValueInUsd = 0;
-        uint256 expectedValueInNumeraire = rateWbaycToEth * Constants.WAD / 10 ** Constants.oracleWbaycToEthDecimals;
-
-        SubRegistry.GetValueInput memory getValueInput = SubRegistry.GetValueInput({assetAddress : address(bayc), assetId : 0, assetAmount : 1, numeraire : 1});
-        (uint256 actualValueInUsd, uint256 actualValueInNumeraire) = floorERC721SubRegistry.getValue(getValueInput);
-=======
-        floorERC721SubRegistry.setAssetInformation(
-            FloorERC721SubRegistry.AssetInformation({
-                oracleAddresses: oracleWbaycToEthEthToUsd,
-                idRangeStart: 0,
-                idRangeEnd: 999,
-                assetAddress: address(bayc)
+        floorERC721SubRegistry.setAssetInformation(
+            FloorERC721SubRegistry.AssetInformation({
+                oracleAddresses : oracleWbaycToEthEthToUsd,
+                idRangeStart : 0,
+                idRangeEnd : 999,
+                assetAddress : address(bayc)
             }),
             emptyList
         );
@@ -440,18 +318,12 @@
         uint256 expectedValueInNumeraire = (rateWbaycToEth * Constants.WAD) /
             10**Constants.oracleWbaycToEthDecimals;
 
-        SubRegistry.GetValueInput memory getValueInput = SubRegistry
-            .GetValueInput({
-                assetAddress: address(bayc),
-                assetId: 0,
-                assetAmount: 1,
-                numeraire: 1
-            });
+        SubRegistry.GetValueInput memory getValueInput = SubRegistry.GetValueInput({assetAddress : address(bayc), assetId : 0, assetAmount : 1, numeraire : 1
+        });
         (
             uint256 actualValueInUsd,
             uint256 actualValueInNumeraire
         ) = floorERC721SubRegistry.getValue(getValueInput);
->>>>>>> 74b41306
 
         assertEq(actualValueInUsd, expectedValueInUsd);
         assertEq(actualValueInNumeraire, expectedValueInNumeraire);
@@ -459,22 +331,12 @@
 
     function testReturnUsdValueWhenNumeraireIsNotUsd() public {
         vm.startPrank(creatorAddress);
-<<<<<<< HEAD
-        floorERC721SubRegistry.setAssetInformation(FloorERC721SubRegistry.AssetInformation({oracleAddresses : oracleWmaycToUsdArr, idRangeStart : 0, idRangeEnd : 999, assetAddress : address(mayc)}), emptyList);
-        vm.stopPrank();
-
-        uint256 expectedValueInUsd = rateWmaycToUsd * Constants.WAD / 10 ** Constants.oracleWmaycToUsdDecimals;
-        uint256 expectedValueInNumeraire = 0;
-
-        SubRegistry.GetValueInput memory getValueInput = SubRegistry.GetValueInput({assetAddress : address(mayc), assetId : 0, assetAmount : 1, numeraire : 1});
-        (uint256 actualValueInUsd, uint256 actualValueInNumeraire) = floorERC721SubRegistry.getValue(getValueInput);
-=======
-        floorERC721SubRegistry.setAssetInformation(
-            FloorERC721SubRegistry.AssetInformation({
-                oracleAddresses: oracleWmaycToUsdArr,
-                idRangeStart: 0,
-                idRangeEnd: 999,
-                assetAddress: address(mayc)
+        floorERC721SubRegistry.setAssetInformation(
+            FloorERC721SubRegistry.AssetInformation({
+                oracleAddresses : oracleWmaycToUsdArr,
+                idRangeStart : 0,
+                idRangeEnd : 999,
+                assetAddress : address(mayc)
             }),
             emptyList
         );
@@ -484,24 +346,14 @@
             10**Constants.oracleWmaycToUsdDecimals;
         uint256 expectedValueInNumeraire = 0;
 
-        SubRegistry.GetValueInput memory getValueInput = SubRegistry
-            .GetValueInput({
-                assetAddress: address(mayc),
-                assetId: 0,
-                assetAmount: 1,
-                numeraire: 1
-            });
+        SubRegistry.GetValueInput memory getValueInput = SubRegistry.GetValueInput({assetAddress : address(mayc), assetId : 0, assetAmount : 1, numeraire : 1
+        });
         (
             uint256 actualValueInUsd,
             uint256 actualValueInNumeraire
         ) = floorERC721SubRegistry.getValue(getValueInput);
->>>>>>> 74b41306
 
         assertEq(actualValueInUsd, expectedValueInUsd);
         assertEq(actualValueInNumeraire, expectedValueInNumeraire);
     }
-<<<<<<< HEAD
-
-=======
->>>>>>> 74b41306
 }