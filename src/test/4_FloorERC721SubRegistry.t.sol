// SPDX-License-Identifier: UNLICENSED
pragma solidity >0.8.10;

import "../../lib/forge-std/src/Test.sol";

import "../mockups/ERC20SolmateMock.sol";
import "../mockups/ERC721SolmateMock.sol";
import "../OracleHub.sol";
import "../utils/Constants.sol";
import "../AssetRegistry/FloorERC721SubRegistry.sol";
import "../AssetRegistry/MainRegistry.sol";
import "../ArcadiaOracle.sol";
import "./fixtures/ArcadiaOracleFixture.f.sol";

contract FloorERC721SubRegistryTest is Test {
    using stdStorage for StdStorage;
<<<<<<< HEAD
    
=======

>>>>>>> 7ebfb1b2
    OracleHub private oracleHub;
    MainRegistry private mainRegistry;

    ERC20Mock private eth;
    ERC721Mock private bayc;
    ERC721Mock private mayc;
    ERC20Mock private wbayc;
    ERC20Mock private wmayc;
    ArcadiaOracle private oracleEthToUsd;
    ArcadiaOracle private oracleWbaycToEth;
    ArcadiaOracle private oracleWmaycToUsd;

    FloorERC721SubRegistry private floorERC721SubRegistry;

    address private creatorAddress = address(1);
    address private tokenCreatorAddress = address(2);
    address private oracleOwner = address(3);

    uint256 rateEthToUsd = 3000 * 10**Constants.oracleEthToUsdDecimals;
    uint256 rateWbaycToEth = 85 * 10**Constants.oracleWbaycToEthDecimals;
    uint256 rateWmaycToUsd = 50000 * 10**Constants.oracleWmaycToUsdDecimals;

    address[] public oracleWbaycToEthEthToUsd = new address[](2);
    address[] public oracleWmaycToUsdArr = new address[](1);

    uint256[] emptyList = new uint256[](0);

    // FIXTURES
    ArcadiaOracleFixture arcadiaOracleFixture =
        new ArcadiaOracleFixture(oracleOwner);

    //this is a before
    constructor() {
        vm.startPrank(tokenCreatorAddress);
        bayc = new ERC721Mock("BAYC Mock", "mBAYC");
        mayc = new ERC721Mock("MAYC Mock", "mMAYC");
        vm.stopPrank();

        vm.startPrank(creatorAddress);
        mainRegistry = new MainRegistry(
            MainRegistry.NumeraireInformation({
                numeraireToUsdOracleUnit: 0,
                assetAddress: 0x0000000000000000000000000000000000000000,
                numeraireToUsdOracle: 0x0000000000000000000000000000000000000000,
                stableAddress: 0x0000000000000000000000000000000000000000,
                numeraireLabel: "USD",
                numeraireUnit: 1
            })
        );
        oracleHub = new OracleHub();
        vm.stopPrank();

        oracleEthToUsd = arcadiaOracleFixture.initMockedOracle(
            uint8(Constants.oracleEthToUsdDecimals),
            "ETH / USD",
            rateEthToUsd
        );
        oracleWbaycToEth = arcadiaOracleFixture.initMockedOracle(
            uint8(Constants.oracleWbaycToEthDecimals),
            "LINK / USD",
            rateWbaycToEth
        );
        oracleWmaycToUsd = arcadiaOracleFixture.initMockedOracle(
            uint8(Constants.oracleWmaycToUsdDecimals),
            "SNX / ETH",
            rateWmaycToUsd
        );

        vm.startPrank(creatorAddress);
        oracleHub.addOracle(
            OracleHub.OracleInformation({
                oracleUnit: uint64(Constants.oracleEthToUsdUnit),
                baseAssetNumeraire: 0,
                quoteAsset: "ETH",
                baseAsset: "USD",
                oracleAddress: address(oracleEthToUsd),
                quoteAssetAddress: address(eth),
                baseAssetIsNumeraire: true
            })
        );
        oracleHub.addOracle(
            OracleHub.OracleInformation({
                oracleUnit: uint64(Constants.oracleWbaycToEthUnit),
                baseAssetNumeraire: 1,
                quoteAsset: "WBAYC",
                baseAsset: "ETH",
                oracleAddress: address(oracleWbaycToEth),
                quoteAssetAddress: address(wbayc),
                baseAssetIsNumeraire: true
            })
        );
        oracleHub.addOracle(
            OracleHub.OracleInformation({
                oracleUnit: uint64(Constants.oracleWmaycToUsdUnit),
                baseAssetNumeraire: 0,
                quoteAsset: "WMAYC",
                baseAsset: "USD",
                oracleAddress: address(oracleWmaycToUsd),
                quoteAssetAddress: address(wmayc),
                baseAssetIsNumeraire: true
            })
        );
        vm.stopPrank();

        oracleWbaycToEthEthToUsd[0] = address(oracleWbaycToEth);
        oracleWbaycToEthEthToUsd[1] = address(oracleEthToUsd);

        oracleWmaycToUsdArr[0] = address(oracleWmaycToUsd);
    }

    //this is a before each
    function setUp() public {
        vm.startPrank(creatorAddress);
        mainRegistry = new MainRegistry(
            MainRegistry.NumeraireInformation({
                numeraireToUsdOracleUnit: 0,
                assetAddress: 0x0000000000000000000000000000000000000000,
                numeraireToUsdOracle: 0x0000000000000000000000000000000000000000,
                stableAddress: 0x0000000000000000000000000000000000000000,
                numeraireLabel: "USD",
                numeraireUnit: 1
            })
        );
        mainRegistry.addNumeraire(
            MainRegistry.NumeraireInformation({
                numeraireToUsdOracleUnit: uint64(
                    10**Constants.oracleEthToUsdDecimals
                ),
                assetAddress: address(eth),
                numeraireToUsdOracle: address(oracleEthToUsd),
                stableAddress: 0x0000000000000000000000000000000000000000,
                numeraireLabel: "ETH",
                numeraireUnit: uint64(10**Constants.ethDecimals)
            }),
            emptyList
        );

        floorERC721SubRegistry = new FloorERC721SubRegistry(
            address(mainRegistry),
            address(oracleHub)
        );
        mainRegistry.addSubRegistry(address(floorERC721SubRegistry));
        vm.stopPrank();
    }

    function testNonOwnerAddsAsset(address unprivilegedAddress) public {
        vm.assume(unprivilegedAddress != creatorAddress);
        vm.startPrank(unprivilegedAddress);
        vm.expectRevert("Ownable: caller is not the owner");
        floorERC721SubRegistry.setAssetInformation(
            FloorERC721SubRegistry.AssetInformation({
                oracleAddresses: oracleWbaycToEthEthToUsd,
                idRangeStart: 0,
                idRangeEnd: type(uint256).max,
                assetAddress: address(bayc)
            }),
            emptyList
        );
        vm.stopPrank();
    }

    function testOwnerAddsAssetWithWrongNumberOfCreditRatings() public {
        vm.startPrank(creatorAddress);
        uint256[] memory assetCreditRatings = new uint256[](1);
        assetCreditRatings[0] = 0;
        vm.expectRevert("MR_AA: LENGTH_MISMATCH");
        floorERC721SubRegistry.setAssetInformation(
            FloorERC721SubRegistry.AssetInformation({
                oracleAddresses: oracleWbaycToEthEthToUsd,
                idRangeStart: 0,
                idRangeEnd: type(uint256).max,
                assetAddress: address(bayc)
            }),
            assetCreditRatings
        );

        vm.stopPrank();
    }

    function testOwnerAddsAssetWithEmptyListCreditRatings() public {
        vm.startPrank(creatorAddress);
        floorERC721SubRegistry.setAssetInformation(
            FloorERC721SubRegistry.AssetInformation({
                oracleAddresses: oracleWbaycToEthEthToUsd,
                idRangeStart: 0,
                idRangeEnd: type(uint256).max,
                assetAddress: address(bayc)
            }),
            emptyList
        );
        vm.stopPrank();

        assertTrue(floorERC721SubRegistry.inSubRegistry(address(bayc)));
    }

    function testOwnerAddsAssetWithFullListCreditRatings() public {
        vm.startPrank(creatorAddress);
        uint256[] memory assetCreditRatings = new uint256[](2);
        assetCreditRatings[0] = 0;
        assetCreditRatings[1] = 0;
        floorERC721SubRegistry.setAssetInformation(
            FloorERC721SubRegistry.AssetInformation({
                oracleAddresses: oracleWbaycToEthEthToUsd,
                idRangeStart: 0,
                idRangeEnd: type(uint256).max,
                assetAddress: address(bayc)
            }),
            assetCreditRatings
        );
        vm.stopPrank();

        assertTrue(floorERC721SubRegistry.inSubRegistry(address(bayc)));
    }

    function testOwnerOverwritesExistingAsset() public {
        vm.startPrank(creatorAddress);
        floorERC721SubRegistry.setAssetInformation(
            FloorERC721SubRegistry.AssetInformation({
                oracleAddresses: oracleWbaycToEthEthToUsd,
                idRangeStart: 0,
                idRangeEnd: type(uint256).max,
                assetAddress: address(bayc)
            }),
            emptyList
        );
        floorERC721SubRegistry.setAssetInformation(
            FloorERC721SubRegistry.AssetInformation({
                oracleAddresses: oracleWbaycToEthEthToUsd,
                idRangeStart: 0,
                idRangeEnd: type(uint256).max,
                assetAddress: address(bayc)
            }),
            emptyList
        );
        vm.stopPrank();

        assertTrue(floorERC721SubRegistry.inSubRegistry(address(bayc)));
    }

    function testIsWhitelistedPositive() public {
        vm.startPrank(creatorAddress);
        floorERC721SubRegistry.setAssetInformation(
            FloorERC721SubRegistry.AssetInformation({
                oracleAddresses: oracleWbaycToEthEthToUsd,
                idRangeStart: 0,
                idRangeEnd: 9999,
                assetAddress: address(bayc)
            }),
            emptyList
        );
        vm.stopPrank();

        assertTrue(floorERC721SubRegistry.isWhiteListed(address(bayc), 0));
        assertTrue(floorERC721SubRegistry.isWhiteListed(address(bayc), 9999));
        assertTrue(floorERC721SubRegistry.isWhiteListed(address(bayc), 5000));
    }

    function testIsWhitelistedNegativeWrongAddress(address randomAsset) public {
        assertTrue(!floorERC721SubRegistry.isWhiteListed(randomAsset, 0));
    }

    function testIsWhitelistedNegativeIdOutsideRange(uint256 id) public {
        vm.assume(id < 10 || id > 1000);
        vm.startPrank(creatorAddress);
        floorERC721SubRegistry.setAssetInformation(
            FloorERC721SubRegistry.AssetInformation({
                oracleAddresses: oracleWbaycToEthEthToUsd,
                idRangeStart: 10,
                idRangeEnd: 999,
                assetAddress: address(bayc)
            }),
            emptyList
        );
        vm.stopPrank();

        assertTrue(!floorERC721SubRegistry.isWhiteListed(address(bayc), id));
    }

    function testReturnUsdValueWhenNumeraireIsUsd() public {
        vm.startPrank(creatorAddress);
        floorERC721SubRegistry.setAssetInformation(
            FloorERC721SubRegistry.AssetInformation({
                oracleAddresses: oracleWbaycToEthEthToUsd,
                idRangeStart: 0,
                idRangeEnd: 999,
                assetAddress: address(bayc)
            }),
            emptyList
        );
        vm.stopPrank();

        uint256 expectedValueInUsd = (rateWbaycToEth *
            rateEthToUsd *
            Constants.WAD) /
            10 **
                (Constants.oracleWbaycToEthDecimals +
                    Constants.oracleEthToUsdDecimals);
        uint256 expectedValueInNumeraire = 0;

        SubRegistry.GetValueInput memory getValueInput = SubRegistry
            .GetValueInput({
                assetAddress: address(bayc),
                assetId: 0,
                assetAmount: 1,
                numeraire: 0
            });
        (
            uint256 actualValueInUsd,
            uint256 actualValueInNumeraire
        ) = floorERC721SubRegistry.getValue(getValueInput);

        assertEq(actualValueInUsd, expectedValueInUsd);
        assertEq(actualValueInNumeraire, expectedValueInNumeraire);
    }

    function testreturnNumeraireValueWhenNumeraireIsNotUsd() public {
        vm.startPrank(creatorAddress);
        floorERC721SubRegistry.setAssetInformation(
            FloorERC721SubRegistry.AssetInformation({
                oracleAddresses: oracleWbaycToEthEthToUsd,
                idRangeStart: 0,
                idRangeEnd: 999,
                assetAddress: address(bayc)
            }),
            emptyList
        );
        vm.stopPrank();

        uint256 expectedValueInUsd = 0;
        uint256 expectedValueInNumeraire = (rateWbaycToEth * Constants.WAD) /
            10**Constants.oracleWbaycToEthDecimals;

        SubRegistry.GetValueInput memory getValueInput = SubRegistry
            .GetValueInput({
                assetAddress: address(bayc),
                assetId: 0,
                assetAmount: 1,
                numeraire: 1
            });
        (
            uint256 actualValueInUsd,
            uint256 actualValueInNumeraire
        ) = floorERC721SubRegistry.getValue(getValueInput);

        assertEq(actualValueInUsd, expectedValueInUsd);
        assertEq(actualValueInNumeraire, expectedValueInNumeraire);
    }

    function testReturnUsdValueWhenNumeraireIsNotUsd() public {
        vm.startPrank(creatorAddress);
        floorERC721SubRegistry.setAssetInformation(
            FloorERC721SubRegistry.AssetInformation({
                oracleAddresses: oracleWmaycToUsdArr,
                idRangeStart: 0,
                idRangeEnd: 999,
                assetAddress: address(mayc)
            }),
            emptyList
        );
        vm.stopPrank();

        uint256 expectedValueInUsd = (rateWmaycToUsd * Constants.WAD) /
            10**Constants.oracleWmaycToUsdDecimals;
        uint256 expectedValueInNumeraire = 0;

        SubRegistry.GetValueInput memory getValueInput = SubRegistry
            .GetValueInput({
                assetAddress: address(mayc),
                assetId: 0,
                assetAmount: 1,
                numeraire: 1
            });
        (
            uint256 actualValueInUsd,
            uint256 actualValueInNumeraire
        ) = floorERC721SubRegistry.getValue(getValueInput);

        assertEq(actualValueInUsd, expectedValueInUsd);
        assertEq(actualValueInNumeraire, expectedValueInNumeraire);
    }
}<|MERGE_RESOLUTION|>--- conflicted
+++ resolved
@@ -14,11 +14,7 @@
 
 contract FloorERC721SubRegistryTest is Test {
     using stdStorage for StdStorage;
-<<<<<<< HEAD
-    
-=======
-
->>>>>>> 7ebfb1b2
+
     OracleHub private oracleHub;
     MainRegistry private mainRegistry;
 
