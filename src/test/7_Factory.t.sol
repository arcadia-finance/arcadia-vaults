--- conflicted
+++ resolved
@@ -22,7 +22,6 @@
 
 contract factoryTest is Test {
     using stdStorage for StdStorage;
-<<<<<<< HEAD
 
     Factory internal factoryContr;
     Vault internal vaultContr;
@@ -32,18 +31,6 @@
     MainRegistry internal registryContr2;
     ERC20Mock internal erc20Contr;
     address internal unprivilegedAddress1 = address(5);
-
-=======
-
-    Factory internal factoryContr;
-    Vault internal vaultContr;
-    InterestRateModule internal interestContr;
-    Liquidator internal liquidatorContr;
-    MainRegistry internal registryContr;
-    MainRegistry internal registryContr2;
-    ERC20Mock internal erc20Contr;
-    address internal unprivilegedAddress1 = address(5);
->>>>>>> 7ebfb1b2
 
     uint256[] emptyList = new uint256[](0);
 
@@ -352,10 +339,7 @@
 
         //Make sure erc721 is still owned by sender
         assertEq(factoryContr.ownerOf(factoryContr.vaultIndex(vault)), sender);
-<<<<<<< HEAD
-
-      }
-=======
+
     }
 
     function onERC721Received(
@@ -376,7 +360,6 @@
     ) public pure returns (bytes4) {
         return this.onERC1155Received.selector;
     }
->>>>>>> 7ebfb1b2
 
     //Test addNumeraire
     function testNonRegistryAddsNumeraire(address unprivilegedAddress) public {
