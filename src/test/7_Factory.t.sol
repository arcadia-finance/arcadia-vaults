/**
 * Created by Arcadia Finance
 * https://www.arcadia.finance
 *
 * SPDX-License-Identifier: BUSL-1.1
 */
pragma solidity >0.8.10;

import "./fixtures/ArcadiaVaultsFixture.f.sol";

contract FactoryTest is DeployArcadiaVaults {
    using stdStorage for StdStorage;

    MainRegistry internal mainRegistry2;

    //events
    event VaultCreated(address indexed vaultAddress, address indexed owner, uint256 length);

    //this is a before
    constructor() DeployArcadiaVaults() {}

    //this is a before each
    function setUp() public {
        vm.startPrank(creatorAddress);
        factory = new Factory();
        mainRegistry = new MainRegistry(
            MainRegistry.BaseCurrencyInformation({
                baseCurrencyToUsdOracleUnit: 0,
                assetAddress: 0x0000000000000000000000000000000000000000,
                baseCurrencyToUsdOracle: 0x0000000000000000000000000000000000000000,
                baseCurrencyLabel: "USD",
                baseCurrencyUnitCorrection: uint64(10**(18 - Constants.usdDecimals))
            })
        );

        factory.setNewVaultInfo(address(mainRegistry), address(vault), Constants.upgradeProof1To2);
        factory.confirmNewVaultInfo();
        mainRegistry.setFactory(address(factory));
        vm.stopPrank();
    }

    /* ///////////////////////////////////////////////////////////////
                          CONTRACT OWNERSHIP
    /////////////////////////////////////////////////////////////// */

    function testSuccess_transferOwnership(address owner, address to) public {
        vm.assume(to != address(0));

        vm.prank(owner);
        Factory factoryContr_m = new Factory();
        assertEq(owner, factoryContr_m.owner());

        vm.prank(owner);
        factoryContr_m.transferOwnership(to);
        assertEq(to, factoryContr_m.owner());
    }

    function testRevert_transferOwnership_NonOwner(address owner, address to, address unprivilegedAddress_) public {
        vm.assume(unprivilegedAddress_ != owner);

        vm.prank(owner);
        Factory factoryContr_m = new Factory();
        assertEq(owner, factoryContr_m.owner());

        vm.startPrank(unprivilegedAddress_);
        vm.expectRevert("Ownable: caller is not the owner");
        factoryContr_m.transferOwnership(to);
        vm.stopPrank();

        assertEq(owner, factoryContr_m.owner());
    }

    /* ///////////////////////////////////////////////////////////////
                          VAULT MANAGEMENT
    /////////////////////////////////////////////////////////////// */

    function testSuccess_createVault_DeployVaultContractMappings(uint256 salt) public {
        uint256 amountBefore = factory.allVaultsLength();

        address actualDeployed = factory.createVault(salt, 0, address(0));
        assertEq(amountBefore + 1, factory.allVaultsLength());
        assertEq(actualDeployed, factory.allVaults(factory.allVaultsLength() - 1));
        assertEq(factory.vaultIndex(actualDeployed), (factory.allVaultsLength()));
    }

    function testSuccess_createVault_DeployNewProxyWithLogic(uint256 salt) public {
        uint256 amountBefore = factory.allVaultsLength();

        address actualDeployed = factory.createVault(salt, 0, address(0));
        assertEq(amountBefore + 1, factory.allVaultsLength());
        assertEq(Vault(actualDeployed).owner(), address(this));
    }

    function testSuccess_createVault_DeployNewProxyWithLogicOwner(uint256 salt, address sender) public {
        uint256 amountBefore = factory.allVaultsLength();
        vm.prank(sender);
        vm.assume(sender != address(0));
        address actualDeployed = factory.createVault(salt, 0, address(0));
        assertEq(amountBefore + 1, factory.allVaultsLength());
        assertEq(Vault(actualDeployed).owner(), address(sender));
    }

    function testRevert_createVault_CreateNonExistingVaultVersion(uint256 vaultVersion) public {
        uint256 currentVersion = factory.latestVaultVersion();
        vm.assume(vaultVersion > currentVersion);

        vm.expectRevert("FTRY_CV: Unknown vault version");
        factory.createVault(
            uint256(keccak256(abi.encodePacked(vaultVersion, block.timestamp))), vaultVersion, address(0)
        );
    }

    function testRevert_createVault_FromBlockedVersion(
        uint16 vaultVersion,
        uint16 versionsToMake,
        uint16[] calldata versionsToBlock
    ) public {
        vm.assume(versionsToBlock.length < 10 && versionsToBlock.length > 0);
        vm.assume(uint256(versionsToMake) + 1 < type(uint16).max);
        vm.assume(vaultVersion <= versionsToMake + 1);
        for (uint256 i; i < versionsToMake; ++i) {
            vm.prank(creatorAddress);
            factory.setNewVaultInfo(address(mainRegistry), address(vault), Constants.upgradeProof1To2);
        }

        for (uint256 y; y < versionsToBlock.length; ++y) {
            if (versionsToBlock[y] == 0 || versionsToBlock[y] > factory.latestVaultVersion()) {
                continue;
            }
            vm.prank(creatorAddress);
            factory.blockVaultVersion(versionsToBlock[y]);
        }

        for (uint256 z; z < versionsToBlock.length; ++z) {
            if (versionsToBlock[z] == 0 || versionsToBlock[z] > factory.latestVaultVersion()) {
                continue;
            }
            vm.expectRevert("FTRY_CV: This vault version cannot be created");
            factory.createVault(
                uint256(keccak256(abi.encodePacked(versionsToBlock[z], block.timestamp))),
                versionsToBlock[z],
                address(0)
            );
        }
    }

    function testRevert_createVault_Paused(uint256 salt, address sender, address guardian) public {
        vm.assume(sender != address(0));
        vm.assume(guardian != address(0));
        vm.assume(sender != guardian);

        // Given: variables and initialization
        vm.prank(creatorAddress);
        factory.changeGuardian(guardian);
        vm.warp(35 days);

        // When: guardian pauses the contract
        vm.prank(guardian);
        factory.pause();

        // Then: Reverted
        vm.prank(sender);
        vm.expectRevert("Guardian: create paused");
        address actualDeployed = factory.createVault(salt, 0, address(0));
    }

    function testSuccess_isVault_positive() public {
        proxyAddr = factory.createVault(0, 0, address(0));

        bool expectedReturn = factory.isVault(address(proxyAddr));
        bool actualReturn = true;

        assertEq(expectedReturn, actualReturn);
    }

    function testSuccess_isVault_negative(address random) public {
        bool expectedReturn = factory.isVault(random);
        bool actualReturn = false;

        assertEq(expectedReturn, actualReturn);
    }

    //For tests upgradeVaultVersion, see 13_ProxyUpgrade.t.sol

    function testSuccess_safeTransferFrom_OnVaultAddress(address owner) public {
        vm.assume(owner != address(0));
        address receiver = address(69); //Cannot be fuzzed, since fuzzer picks often existing deployed contracts, that haven't implemented an onERC721Received

        vm.startPrank(owner);
        proxyAddr = factory.createVault(0, 0, address(0));

        //Make sure index in erc721 == vaultIndex
        assertEq(IVault(proxyAddr).owner(), factory.ownerOf(1));

        //Make sure vault itself is owned by owner
        assertEq(IVault(proxyAddr).owner(), owner);

        //Make sure erc721 is owned by owner
        assertEq(factory.ownerOf(factory.vaultIndex(proxyAddr)), owner);

        //Transfer vault to another address
        factory.safeTransferFrom(owner, receiver, proxyAddr);

        //Make sure vault itself is owned by receiver
        assertEq(IVault(proxyAddr).owner(), receiver);

        //Make sure erc721 is owned by receiver
        assertEq(factory.ownerOf(factory.vaultIndex(proxyAddr)), receiver);
        vm.stopPrank();
    }

    function testRevert_safeTransferFrom_OnVaultAddress_NonOwner(
        address owner,
        address receiver,
        address unprivilegedAddress_
    ) public {
        vm.assume(owner != unprivilegedAddress_);
        vm.assume(owner != address(0));
        vm.assume(receiver != address(0));
        vm.assume(unprivilegedAddress_ != address(0));

        vm.prank(owner);
        proxyAddr = factory.createVault(0, 0, address(0));

        //Make sure index in erc721 == vaultIndex
        assertEq(IVault(proxyAddr).owner(), factory.ownerOf(1));

        //Make sure vault itself is owned by owner
        assertEq(IVault(proxyAddr).owner(), owner);

        //Make sure erc721 is owned by owner
        assertEq(factory.ownerOf(factory.vaultIndex(proxyAddr)), owner);

        //Transfer vault to another address by not owner
        vm.startPrank(unprivilegedAddress_);
        vm.expectRevert("NOT_AUTHORIZED");
        factory.safeTransferFrom(owner, receiver, proxyAddr);
        vm.stopPrank();

        //Make sure vault itself is still owned by owner
        assertEq(IVault(proxyAddr).owner(), owner);

        //Make sure erc721 is still owned by owner
        assertEq(factory.ownerOf(factory.vaultIndex(proxyAddr)), owner);
    }

    function testSuccess_safeTransferFrom(address owner) public {
        vm.assume(owner != address(0));
        address receiver = address(69); //Cannot be fuzzed, since fuzzer picks often existing deployed contracts, that haven't implemented an onERC721Received

        vm.startPrank(owner);
        proxyAddr = factory.createVault(0, 0, address(0));

        //Make sure index in erc721 == vaultIndex
        assertEq(IVault(proxyAddr).owner(), factory.ownerOf(1));

        //Make sure vault itself is owned by owner
        assertEq(IVault(proxyAddr).owner(), owner);

        //Make sure erc721 is owned by owner
        assertEq(factory.ownerOf(factory.vaultIndex(proxyAddr)), owner);

        //Transfer vault to another address
        factory.safeTransferFrom(owner, receiver, factory.vaultIndex(proxyAddr));

        //Make sure vault itself is owned by receiver
        assertEq(IVault(proxyAddr).owner(), receiver);

        //Make sure erc721 is owned by receiver
        assertEq(factory.ownerOf(factory.vaultIndex(proxyAddr)), receiver);
        vm.stopPrank();
    }

    function testRevert_safeTransferFrom_NonOwner(address owner, address receiver, address unprivilegedAddress_)
        public
    {
        vm.assume(owner != unprivilegedAddress_);
        vm.assume(owner != address(0));
        vm.assume(receiver != address(0));
        vm.assume(unprivilegedAddress_ != address(0));

        vm.prank(owner);
        proxyAddr = factory.createVault(0, 0, address(0));

        //Make sure index in erc721 == vaultIndex
        assertEq(IVault(proxyAddr).owner(), factory.ownerOf(1));

        //Make sure vault itself is owned by owner
        assertEq(IVault(proxyAddr).owner(), owner);

        //Make sure erc721 is owned by owner
        assertEq(factory.ownerOf(factory.vaultIndex(proxyAddr)), owner);

        //Transfer vault to another address by not owner
        uint256 index = factory.vaultIndex(proxyAddr);
        vm.startPrank(unprivilegedAddress_);
        vm.expectRevert("NOT_AUTHORIZED");
        factory.safeTransferFrom(owner, receiver, index);
        vm.stopPrank();

        //Make sure vault itself is still owned by owner
        assertEq(IVault(proxyAddr).owner(), owner);

        //Make sure erc721 is still owned by owner
        assertEq(factory.ownerOf(factory.vaultIndex(proxyAddr)), owner);
    }

    function testSuccess_safeTransferFrom_WithData(address owner, bytes memory data) public {
        vm.assume(owner != address(0));
        address receiver = address(69); //Cannot be fuzzed, since fuzzer picks often existing deployed contracts, that haven't implemented an onERC721Received

        vm.startPrank(owner);
        proxyAddr = factory.createVault(0, 0, address(0));

        //Make sure index in erc721 == vaultIndex
        assertEq(IVault(proxyAddr).owner(), factory.ownerOf(1));

        //Make sure vault itself is owned by owner
        assertEq(IVault(proxyAddr).owner(), owner);

        //Make sure erc721 is owned by owner
        assertEq(factory.ownerOf(factory.vaultIndex(proxyAddr)), owner);

        //Transfer vault to another address
        factory.safeTransferFrom(owner, receiver, factory.vaultIndex(proxyAddr), data);

        //Make sure vault itself is owned by receiver
        assertEq(IVault(proxyAddr).owner(), receiver);

        //Make sure erc721 is owned by receiver
        assertEq(factory.ownerOf(factory.vaultIndex(proxyAddr)), receiver);
        vm.stopPrank();
    }

    function testRevert_safeTransferFrom_WithData_NonOwner(
        address owner,
        address receiver,
        address unprivilegedAddress_,
        bytes memory data
    ) public {
        vm.assume(owner != unprivilegedAddress_);
        vm.assume(owner != address(0));
        vm.assume(receiver != address(0));
        vm.assume(unprivilegedAddress_ != address(0));

        vm.prank(owner);
        proxyAddr = factory.createVault(0, 0, address(0));

        //Make sure index in erc721 == vaultIndex
        assertEq(IVault(proxyAddr).owner(), factory.ownerOf(1));

        //Make sure vault itself is owned by owner
        assertEq(IVault(proxyAddr).owner(), owner);

        //Make sure erc721 is owned by owner
        assertEq(factory.ownerOf(factory.vaultIndex(proxyAddr)), owner);

        //Transfer vault to another address by not owner
        uint256 index = factory.vaultIndex(proxyAddr);
        vm.startPrank(unprivilegedAddress_);
        vm.expectRevert("NOT_AUTHORIZED");
        factory.safeTransferFrom(owner, receiver, index, data);
        vm.stopPrank();

        //Make sure vault itself is still owned by owner
        assertEq(IVault(proxyAddr).owner(), owner);

        //Make sure erc721 is still owned by owner
        assertEq(factory.ownerOf(factory.vaultIndex(proxyAddr)), owner);
    }

    function testSuccess_transferFrom(address owner) public {
        vm.assume(owner != address(0));
        address receiver = address(69); //Cannot be fuzzed, since fuzzer picks often existing deployed contracts, that haven't implemented an onERC721Received

        vm.startPrank(owner);
        proxyAddr = factory.createVault(0, 0, address(0));

        //Make sure index in erc721 == vaultIndex
        assertEq(IVault(proxyAddr).owner(), factory.ownerOf(1));

        //Make sure vault itself is owned by owner
        assertEq(IVault(proxyAddr).owner(), owner);

        //Make sure erc721 is owned by owner
        assertEq(factory.ownerOf(factory.vaultIndex(proxyAddr)), owner);

        //Transfer vault to another address
        factory.transferFrom(owner, receiver, factory.vaultIndex(proxyAddr));

        //Make sure vault itself is owned by receiver
        assertEq(IVault(proxyAddr).owner(), receiver);

        //Make sure erc721 is owned by receiver
        assertEq(factory.ownerOf(factory.vaultIndex(proxyAddr)), receiver);
        vm.stopPrank();
    }

    function testRevert_transferFrom_NonOwner(address owner, address receiver, address unprivilegedAddress_) public {
        vm.assume(owner != unprivilegedAddress_);
        vm.assume(owner != address(0));
        vm.assume(receiver != address(0));
        vm.assume(unprivilegedAddress_ != address(0));

        vm.prank(owner);
        proxyAddr = factory.createVault(0, 0, address(0));

        //Make sure index in erc721 == vaultIndex
        assertEq(IVault(proxyAddr).owner(), factory.ownerOf(1));

        //Make sure vault itself is owned by owner
        assertEq(IVault(proxyAddr).owner(), owner);

        //Make sure erc721 is owned by owner
        assertEq(factory.ownerOf(factory.vaultIndex(proxyAddr)), owner);

        //Transfer vault to another address
        uint256 index = factory.vaultIndex(proxyAddr);
        vm.startPrank(unprivilegedAddress_);
        vm.expectRevert("NOT_AUTHORIZED");
        factory.transferFrom(owner, receiver, index);
        vm.stopPrank();

        //Make sure vault itself is still owned by owner
        assertEq(IVault(proxyAddr).owner(), owner);

        //Make sure erc721 is still owned by owner
        assertEq(factory.ownerOf(factory.vaultIndex(proxyAddr)), owner);
    }

    /* ///////////////////////////////////////////////////////////////
                    VAULT VERSION MANAGEMENT
    /////////////////////////////////////////////////////////////// */

    function testRevert_setNewVaultInfo_NonOwner(address unprivilegedAddress_) public {
        vm.assume(unprivilegedAddress_ != creatorAddress);

        vm.startPrank(unprivilegedAddress_);
        vm.expectRevert("Ownable: caller is not the owner");
        factory.setNewVaultInfo(address(mainRegistry), address(proxyAddr), Constants.upgradeProof1To2);
        vm.stopPrank();
    }

    function testRevert_setNewVaultInfo_VersionRootIsZero(address mainRegistry_, address logic) public {
        vm.startPrank(creatorAddress);
        vm.expectRevert("FTRY_SNVI: version root is zero");
        factory.setNewVaultInfo(mainRegistry_, logic, bytes32(0));
        vm.stopPrank();
    }

    function testRevert_setNewVaultInfo_LogicAddressIsZero(address mainRegistry_, bytes32 versionRoot) public {
        vm.assume(versionRoot != bytes32(0));

        vm.startPrank(creatorAddress);
        vm.expectRevert("FTRY_SNVI: logic address is zero");
        factory.setNewVaultInfo(mainRegistry_, address(0), versionRoot);
        vm.stopPrank();
    }

    function testRevert_setNewVaultInfo_OwnerSetsNewVaultWithInfoMissingBaseCurrencyInMainRegistry(
        address newAssetAddress,
        address logic
    ) public {
        vm.assume(logic != address(0));
        vm.assume(newAssetAddress != address(0));
        assertEq(false, factory.newVaultInfoSet());

        vm.startPrank(creatorAddress);
        mainRegistry.addBaseCurrency(
            MainRegistry.BaseCurrencyInformation({
                baseCurrencyToUsdOracleUnit: 0,
                assetAddress: newAssetAddress,
                baseCurrencyToUsdOracle: 0x0000000000000000000000000000000000000000,
                baseCurrencyLabel: "ETH",
                baseCurrencyUnitCorrection: uint64(10 ** (18 - Constants.ethDecimals))
            })
        );

        mainRegistry2 = new MainRegistry(
            MainRegistry.BaseCurrencyInformation({
                baseCurrencyToUsdOracleUnit: 0,
                assetAddress: 0x0000000000000000000000000000000000000000,
                baseCurrencyToUsdOracle: 0x0000000000000000000000000000000000000000,
                baseCurrencyLabel: "USD",
                baseCurrencyUnitCorrection: uint64(10**(18 - Constants.usdDecimals))
            })
        );
        vm.expectRevert("FTRY_SNVI:No match baseCurrencies MR");
        factory.setNewVaultInfo(address(mainRegistry2), logic, Constants.upgradeProof1To2);
        vm.stopPrank();

        assertEq(false, factory.newVaultInfoSet());
    }

    function testRevert_setNewVaultInfo_OwnerSetsNewVaultInfoWithDifferentBaseCurrencyInMainRegistry(
        address randomAssetAddress,
        address logic
    ) public {
        vm.assume(logic != address(0));
        vm.assume(randomAssetAddress != address(0));
        assertEq(false, factory.newVaultInfoSet());

        vm.startPrank(creatorAddress);
        mainRegistry2 = new MainRegistry(
            MainRegistry.BaseCurrencyInformation({
                baseCurrencyToUsdOracleUnit: 0,
                assetAddress: randomAssetAddress,
                baseCurrencyToUsdOracle: 0x0000000000000000000000000000000000000000,
                baseCurrencyLabel: "USD",
                baseCurrencyUnitCorrection: uint64(10**(18 - Constants.usdDecimals))
            })
        );
        vm.expectRevert("FTRY_SNVI:No match baseCurrencies MR");
        factory.setNewVaultInfo(address(mainRegistry2), logic, Constants.upgradeProof1To2);
        vm.stopPrank();

        assertEq(false, factory.newVaultInfoSet());
    }

    function testSuccess_setNewVaultInfo_OwnerSetsVaultInfoForFirstTime(address mainRegistry_, address logic) public {
        vm.assume(logic != address(0));

        vm.prank(creatorAddress);
        factory = new Factory();
        assertTrue(factory.getVaultVersionRoot() == bytes32(0));
        assertTrue(!factory.newVaultInfoSet());

        vm.prank(creatorAddress);
        factory.setNewVaultInfo(mainRegistry_, logic, Constants.upgradeProof1To2);
        assertTrue(factory.getVaultVersionRoot() == bytes32(0));
        assertTrue(factory.newVaultInfoSet());
    }

    function testSuccess_setNewVaultInfo_OwnerSetsNewVaultInfoWithIdenticalMainRegistry(address logic) public {
        vm.assume(logic != address(0));

        assertTrue(!factory.newVaultInfoSet());
        vm.prank(creatorAddress);
        factory.setNewVaultInfo(address(mainRegistry), logic, Constants.upgradeProof1To2);
        assertTrue(factory.newVaultInfoSet());
    }

    function testSuccess_setNewVaultInfo_OwnerSetsNewVaultInfoSecondTimeWithIdenticalMainRegistry(address logic)
        public
    {
        vm.assume(logic != address(0));

        assertTrue(!factory.newVaultInfoSet());
        vm.prank(creatorAddress);
        factory.setNewVaultInfo(address(mainRegistry), logic, Constants.upgradeProof1To2);
        assertTrue(factory.newVaultInfoSet());
        vm.prank(creatorAddress);
        factory.setNewVaultInfo(address(mainRegistry), logic, Constants.upgradeProof1To2);
        assertTrue(factory.newVaultInfoSet());
    }

    function testSuccess_setNewVaultInfo_OwnerSetsNewVaultWithIdenticalBaseCurrenciesInMainRegistry(
        address newAssetAddress,
        address logic
    ) public {
        vm.assume(logic != address(0));
        assertEq(false, factory.newVaultInfoSet());

        vm.startPrank(creatorAddress);
        mainRegistry.addBaseCurrency(
            MainRegistry.BaseCurrencyInformation({
                baseCurrencyToUsdOracleUnit: 0,
                assetAddress: newAssetAddress,
                baseCurrencyToUsdOracle: 0x0000000000000000000000000000000000000000,
                baseCurrencyLabel: "ETH",
                baseCurrencyUnitCorrection: uint64(10 ** (18 - Constants.ethDecimals))
            })
        );

        mainRegistry2 = new MainRegistry(
            MainRegistry.BaseCurrencyInformation({
                baseCurrencyToUsdOracleUnit: 0,
                assetAddress: 0x0000000000000000000000000000000000000000,
                baseCurrencyToUsdOracle: 0x0000000000000000000000000000000000000000,
                baseCurrencyLabel: "USD",
                baseCurrencyUnitCorrection: uint64(10**(18 - Constants.usdDecimals))
            })
        );
        mainRegistry2.addBaseCurrency(
            MainRegistry.BaseCurrencyInformation({
                baseCurrencyToUsdOracleUnit: 0,
                assetAddress: newAssetAddress,
                baseCurrencyToUsdOracle: 0x0000000000000000000000000000000000000000,
                baseCurrencyLabel: "ETH",
                baseCurrencyUnitCorrection: uint64(10 ** (18 - Constants.ethDecimals))
            })
        );
        factory.setNewVaultInfo(address(mainRegistry2), logic, Constants.upgradeProof1To2);
        vm.stopPrank();

        assertEq(true, factory.newVaultInfoSet());
    }

    function testSuccess_setNewVaultInfo_OwnerSetsNewVaultWithMoreBaseCurrenciesInMainRegistry(
        address newAssetAddress,
        address logic
    ) public {
        vm.assume(logic != address(0));
        assertEq(false, factory.newVaultInfoSet());

        vm.startPrank(creatorAddress);
        mainRegistry2 = new MainRegistry(
            MainRegistry.BaseCurrencyInformation({
                baseCurrencyToUsdOracleUnit: 0,
                assetAddress: 0x0000000000000000000000000000000000000000,
                baseCurrencyToUsdOracle: 0x0000000000000000000000000000000000000000,
                baseCurrencyLabel: "USD",
                baseCurrencyUnitCorrection: uint64(10**(18 - Constants.usdDecimals))
            })
        );
        mainRegistry2.addBaseCurrency(
            MainRegistry.BaseCurrencyInformation({
                baseCurrencyToUsdOracleUnit: 0,
                assetAddress: newAssetAddress,
                baseCurrencyToUsdOracle: 0x0000000000000000000000000000000000000000,
                baseCurrencyLabel: "ETH",
                baseCurrencyUnitCorrection: uint64(10 ** (18 - Constants.ethDecimals))
            })
        );
        factory.setNewVaultInfo(address(mainRegistry2), logic, Constants.upgradeProof1To2);
        vm.stopPrank();

        assertEq(true, factory.newVaultInfoSet());
    }

    function testRevert_confirmNewVaultInfo_NonOwner(address unprivilegedAddress_) public {
        vm.assume(unprivilegedAddress_ != creatorAddress);

        vm.startPrank(unprivilegedAddress_);
        vm.expectRevert("Ownable: caller is not the owner");
        factory.confirmNewVaultInfo();
        vm.stopPrank();
    }

    function testSuccess_confirmNewVaultInfo_OwnerConfirmsVaultInfoForFirstTime(address mainRegistry_, address logic)
        public
    {
        vm.assume(logic != address(0));

        vm.prank(creatorAddress);
        factory = new Factory();
        assertTrue(factory.getVaultVersionRoot() == bytes32(0));
        assertEq(0, factory.latestVaultVersion());

        vm.prank(creatorAddress);
        factory.setNewVaultInfo(mainRegistry_, logic, Constants.upgradeProof1To2);
        assertTrue(factory.newVaultInfoSet());

        vm.prank(creatorAddress);
        factory.confirmNewVaultInfo();
        assertTrue(factory.getVaultVersionRoot() == Constants.upgradeProof1To2);
        assertTrue(!factory.newVaultInfoSet());
        assertEq(1, factory.latestVaultVersion());
    }

    function testSuccess_confirmNewVaultInfo_OwnerConfirmsNewVaultInfoWithIdenticalMainRegistry(address logic) public {
        vm.assume(logic != address(0));

        assertTrue(!factory.newVaultInfoSet());
        assertEq(1, factory.latestVaultVersion());

        vm.prank(creatorAddress);
        factory.setNewVaultInfo(address(mainRegistry), logic, Constants.upgradeProof1To2);
        assertTrue(factory.newVaultInfoSet());
        assertEq(1, factory.latestVaultVersion());

        vm.prank(creatorAddress);
        factory.confirmNewVaultInfo();
        assertTrue(!factory.newVaultInfoSet());
        assertEq(2, factory.latestVaultVersion());
    }

    function testSuccess_confirmNewVaultInfo_OwnerConfirmsVaultInfoWithoutNewVaultInfoSet() public {
        assertTrue(!factory.newVaultInfoSet());
        assertEq(1, factory.latestVaultVersion());

        vm.prank(creatorAddress);
        factory.confirmNewVaultInfo();
        assertTrue(!factory.newVaultInfoSet());
        assertEq(1, factory.latestVaultVersion());
    }

    function testRevert_blockVaultVersion_NonOwner(uint16 vaultVersion, address unprivilegedAddress_) public {
        vm.assume(unprivilegedAddress_ != creatorAddress);

        uint256 currentVersion = factory.latestVaultVersion();
        vm.assume(vaultVersion <= currentVersion);
        vm.assume(vaultVersion != 0);

        vm.startPrank(unprivilegedAddress_);
        vm.expectRevert("Ownable: caller is not the owner");
        factory.blockVaultVersion(vaultVersion);
        vm.stopPrank();
    }

    function testRevert_blockVaultVersion_BlockNonExistingVaultVersion(uint16 vaultVersion) public {
        uint256 currentVersion = factory.latestVaultVersion();
        vm.assume(vaultVersion > currentVersion || vaultVersion == 0);

        vm.startPrank(creatorAddress);
        vm.expectRevert("FTRY_BVV: Invalid version");
        factory.blockVaultVersion(vaultVersion);
        vm.stopPrank();
    }

    function testSuccess_blockVaultVersion(uint16 vaultVersion) public {
        uint256 currentVersion = factory.latestVaultVersion();
        vm.assume(vaultVersion <= currentVersion);
        vm.assume(vaultVersion != 0);

        vm.prank(creatorAddress);
        factory.blockVaultVersion(vaultVersion);

        assertTrue(factory.vaultVersionBlocked(vaultVersion));
    }

    /* ///////////////////////////////////////////////////////////////
                    VAULT LIQUIDATION LOGIC
    /////////////////////////////////////////////////////////////// */

    function testRevert_liquidate_NonVault(address liquidator_, address nonVault) public {
        vm.startPrank(nonVault);
        vm.expectRevert("FTRY: Not a vault");
        factory.liquidate(liquidator_);
        vm.stopPrank();
    }

<<<<<<< HEAD
    function testSuccess_liquidate(address liquidator_, uint128 openPosition) public {
=======
    function testRevert_liquidate_Paused(address liquidationInitiator, uint128 openPosition, address guardian) public {
        // Given: guardian is the guardian of factory
        vm.prank(creatorAddress);
        factory.changeGuardian(guardian);
        vm.warp(35 days);

        vm.assume(openPosition > 0);

        vm.startPrank(creatorAddress);
        liquidator = new Liquidator(
            address(factory),
            address(mainRegistry)
        );
        liquidator.setFactory(address(factory));
        vm.stopPrank();

        trustedCreditor = new TrustedCreditorMock();
        trustedCreditor.setCallResult(true);
        trustedCreditor.setLiquidator(address(liquidator));

        vm.startPrank(vaultOwner);
        proxyAddr = factory.createVault(0, 0, address(0));
        proxy = Vault(proxyAddr);
        proxy.openTrustedMarginAccount(address(trustedCreditor));
        vm.stopPrank();

        trustedCreditor.setOpenPosition(address(proxy), openPosition);

        // When: factory is paused
        vm.prank(guardian);
        factory.pause();

        // Then: liquidate reverts
        vm.expectRevert("Guardian: liquidate paused");
        vm.prank(liquidationInitiator);
        factory.liquidate(address(proxy));
    }

    function testSuccess_liquidate(address liquidationInitiator, uint128 openPosition) public {
>>>>>>> 0f5b77e4
        vm.assume(openPosition > 0);

        vm.prank(vaultOwner);
        proxyAddr = factory.createVault(0, 0, address(0));
        proxy = Vault(proxyAddr);

        vm.prank(address(proxy));
        factory.liquidate(liquidator_);

        assertEq(factory.balanceOf(vaultOwner), 0);
        assertEq(factory.balanceOf(liquidator_), 1);
        uint256 index = factory.vaultIndex(address(proxy));
        assertEq(factory.ownerOf(index), liquidator_);
    }

    /* ///////////////////////////////////////////////////////////////
                        HELPER FUNCTIONS
    /////////////////////////////////////////////////////////////// */

    function testSuccess_allVaultsLength_VaultIdStartFromZero() public {
        assertEq(factory.allVaultsLength(), 0);
    }

    function testSuccess_getCurrentRegistry() public {
        address expectedRegistry = factory.getCurrentRegistry();
        address actualRegistry = address(mainRegistry);

        assertEq(expectedRegistry, actualRegistry);
    }

    /* ///////////////////////////////////////////////////////////////
                        ERC-721 LOGIC
    /////////////////////////////////////////////////////////////// */

    function testSuccess_setBaseURI(string calldata uri) public {
        vm.prank(creatorAddress);
        factory.setBaseURI(uri);

        string memory expectedUri = factory.baseURI();

        assertEq(expectedUri, uri);
    }

    function testRevert_setBaseURI_NonOwner(string calldata uri, address unprivilegedAddress_) public {
        vm.assume(address(unprivilegedAddress_) != creatorAddress);

        vm.startPrank(unprivilegedAddress_);
        vm.expectRevert("Ownable: caller is not the owner");
        factory.setBaseURI(uri);
        vm.stopPrank();
    }
}<|MERGE_RESOLUTION|>--- conflicted
+++ resolved
@@ -730,9 +730,6 @@
         vm.stopPrank();
     }
 
-<<<<<<< HEAD
-    function testSuccess_liquidate(address liquidator_, uint128 openPosition) public {
-=======
     function testRevert_liquidate_Paused(address liquidationInitiator, uint128 openPosition, address guardian) public {
         // Given: guardian is the guardian of factory
         vm.prank(creatorAddress);
@@ -771,8 +768,7 @@
         factory.liquidate(address(proxy));
     }
 
-    function testSuccess_liquidate(address liquidationInitiator, uint128 openPosition) public {
->>>>>>> 0f5b77e4
+    function testSuccess_liquidate(address liquidator_, uint128 openPosition) public {
         vm.assume(openPosition > 0);
 
         vm.prank(vaultOwner);
