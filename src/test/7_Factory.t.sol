--- conflicted
+++ resolved
@@ -118,13 +118,8 @@
         uint256 amountBefore = factoryContr.allVaultsLength();
 
         address actualDeployed = factoryContr.createVault(
-<<<<<<< HEAD
-            salt
-=======
             salt,
-            Constants.UsdNumeraire,
             0
->>>>>>> a9ff4167
         );
         assertEq(amountBefore + 1, factoryContr.allVaultsLength());
         assertEq(
@@ -141,13 +136,8 @@
         uint256 amountBefore = factoryContr.allVaultsLength();
 
         address actualDeployed = factoryContr.createVault(
-<<<<<<< HEAD
-            salt
-=======
             salt,
-            Constants.UsdNumeraire,
             0
->>>>>>> a9ff4167
         );
         assertEq(amountBefore + 1, factoryContr.allVaultsLength());
         assertEq(IVaultExtra(actualDeployed).life(), 0);
@@ -162,13 +152,8 @@
         vm.prank(sender);
         vm.assume(sender != address(0));
         address actualDeployed = factoryContr.createVault(
-<<<<<<< HEAD
-            salt
-=======
             salt,
-            Constants.UsdNumeraire,
             0
->>>>>>> a9ff4167
         );
         assertEq(amountBefore + 1, factoryContr.allVaultsLength());
         assertEq(IVaultExtra(actualDeployed).life(), 0);
@@ -183,11 +168,8 @@
         vm.assume(sender != address(0));
 
         vm.startPrank(sender);
-<<<<<<< HEAD
-        address vault = factoryContr.createVault(0);
-=======
-        address vault = factoryContr.createVault(0, Constants.UsdNumeraire, 0);
->>>>>>> a9ff4167
+
+        address vault = factoryContr.createVault(0, 0);
 
         //Make sure index in erc721 == vaultIndex
         assertEq(IVault(vault).owner(), factoryContr.ownerOf(0));
@@ -222,11 +204,7 @@
         vm.assume(sender != address(0) && sender != vaultOwner);
 
         vm.startPrank(vaultOwner);
-<<<<<<< HEAD
-        address vault = factoryContr.createVault(0);
-=======
-        address vault = factoryContr.createVault(0, Constants.UsdNumeraire, 0);
->>>>>>> a9ff4167
+        address vault = factoryContr.createVault(0, 0);
         vm.stopPrank();
 
         //Make sure index in erc721 == vaultIndex
@@ -253,11 +231,7 @@
         vm.assume(sender != address(0));
 
         vm.startPrank(sender);
-<<<<<<< HEAD
-        address vault = factoryContr.createVault(0);
-=======
-        address vault = factoryContr.createVault(0, Constants.UsdNumeraire, 0);
->>>>>>> a9ff4167
+        address vault = factoryContr.createVault(0, 0);
 
         //Make sure index in erc721 == vaultIndex
         assertEq(IVault(vault).owner(), factoryContr.ownerOf(0));
@@ -292,17 +266,13 @@
         vm.assume(sender != address(0) && sender != vaultOwner);
 
         vm.startPrank(vaultOwner);
-<<<<<<< HEAD
-        address vault = factoryContr.createVault(0);
-=======
-        address vault = factoryContr.createVault(0, Constants.UsdNumeraire, 0);
->>>>>>> a9ff4167
+        address vault = factoryContr.createVault(0, 0);
         vm.stopPrank();
 
         //Make sure index in erc721 == vaultIndex
         assertEq(IVault(vault).owner(), factoryContr.ownerOf(0));
 
-        //Make sure vault itself is owned by sender
+        //Make sure vault itsZZZZZZ``````````````````````````````````````````````````````````````````````````````````````````````````````````````````````````````````````````````````````````````ZZZZZZ`Z`ZZ`ZZZZ``````````````````````````````````````````````````````````````````````````````````````````````````````````````````````````````````````````````````````````````````````````````````````````````````````````````````````````````ZZZZZZZZZZZZZZZZZ`````````````````````ZZZZZZ`elf is owned by sender
         assertEq(IVault(vault).owner(), sender);
 
         //Make sure erc721 is owned by sender
@@ -351,11 +321,7 @@
         vm.assume(receiver != address(1));
 
         vm.prank(sender);
-<<<<<<< HEAD
-        address vault = factoryContr.createVault(0);
-=======
-        address vault = factoryContr.createVault(0, Constants.UsdNumeraire, 0);
->>>>>>> a9ff4167
+        address vault = factoryContr.createVault(0,0);
 
         //Make sure index in erc721 == vaultIndex
         assertEq(IVault(vault).owner(), factoryContr.ownerOf(0));
@@ -630,17 +596,12 @@
         address stakeContract,
         address interestModule
     ) public {
-<<<<<<< HEAD
+
+        vm.assume(logic != address(0));
+
         registryContr.addBaseCurrency(
             MainRegistry.BaseCurrencyInformation({
                 baseCurrencyToUsdOracleUnit: 0,
-=======
-        vm.assume(logic != address(0));
-
-        registryContr.addNumeraire(
-            MainRegistry.NumeraireInformation({
-                numeraireToUsdOracleUnit: 0,
->>>>>>> a9ff4167
                 assetAddress: 0x0000000000000000000000000000000000000000,
                 baseCurrencyToUsdOracle: 0x0000000000000000000000000000000000000000,
                 stableAddress: newStable,
@@ -693,15 +654,10 @@
         address stakeContract,
         address interestModule
     ) public {
-<<<<<<< HEAD
+        vm.assume(logic != address(0));
+
         assertEq(address(erc20Contr), factoryContr.baseCurrencyToStable(0));
         assertEq(address(0), factoryContr.baseCurrencyToStable(1));
-=======
-        vm.assume(logic != address(0));
-
-        assertEq(address(erc20Contr), factoryContr.numeraireToStable(0));
-        assertEq(address(0), factoryContr.numeraireToStable(1));
->>>>>>> a9ff4167
 
         registryContr2 = new MainRegistry(
             MainRegistry.BaseCurrencyInformation({
