// SPDX-License-Identifier: UNLICENSED
pragma solidity >0.8.10;

import "../../lib/ds-test/src/test.sol";
import "../../lib/forge-std/src/stdlib.sol";
import "../../lib/forge-std/src/console.sol";
import "../../lib/forge-std/src/Vm.sol";

import "../Factory.sol";
import "../Proxy.sol";
import "../Vault.sol";

import "../AssetRegistry/MainRegistry.sol";
import "../mockups/ERC20SolmateMock.sol";
import "../InterestRateModule.sol";
import "../Liquidator.sol";

import "../utils/Constants.sol";

interface IVaultExtra {
  function life() view external returns (uint256);
  function owner() view external returns (address);
}


contract factoryTest is DSTest {
  using stdStorage for StdStorage;

  Vm private vm = Vm(HEVM_ADDRESS);
  StdStorage private stdstore;

  Factory private factoryContr;
  Vault private vaultContr;
  InterestRateModule private interestContr;
  Liquidator private liquidatorContr;
  MainRegistry private registryContr;
  MainRegistry private registryContr2;
  ERC20Mock private erc20Contr;
  address private unprivilegedAddress1 = address(5);

  uint256[] emptyList = new uint256[](0);

  event VaultCreated(address indexed vaultAddress, address indexed owner, uint256 length);

  //this is a before
  constructor() {
    factoryContr = new Factory();
    vaultContr = new Vault();
    erc20Contr = new ERC20Mock("ERC20 Mock", "mERC20", 18);
    interestContr = new InterestRateModule();
    liquidatorContr = new Liquidator(address(factoryContr), 0x0000000000000000000000000000000000000000);
		registryContr = new MainRegistry(MainRegistry.NumeraireInformation({numeraireToUsdOracleUnit:0, assetAddress:0x0000000000000000000000000000000000000000, numeraireToUsdOracle:0x0000000000000000000000000000000000000000, stableAddress:address(erc20Contr), numeraireLabel:'USD', numeraireUnit:1}));
    

    factoryContr.setNewVaultInfo(address(registryContr), address(vaultContr), 0x0000000000000000000000000000000000000000, address(interestContr));
    factoryContr.confirmNewVaultInfo();
    factoryContr.setLiquidator(address(liquidatorContr));

    registryContr.setFactory(address(factoryContr));
  }

   

  //this is a before each
  function setUp() public {
  }

  function getBytecode(address vaultLogic) public pure returns (bytes memory) {
    bytes memory bytecode = type(Proxy).creationCode;

    return abi.encodePacked(bytecode, abi.encode(vaultLogic));
  }

  function getAddress(bytes memory bytecode, uint _salt)
    public
    view
    returns (address)
  {
    bytes32 hash = keccak256(
      abi.encodePacked(bytes1(0xff), address(this), _salt, keccak256(bytecode))
    );

    // NOTE: cast last 20 bytes of hash to address
    return address(uint160(uint(hash)));
  }


  function testVaultIdStartFromZero() public {
    assertEq(factoryContr.allVaultsLength(), 0);
  }

  function testDeployVaultContractMappings(uint256 salt) public {
    uint256 amountBefore = factoryContr.allVaultsLength();

    address actualDeployed = factoryContr.createVault(salt, Constants.UsdNumeraire);
    assertEq(amountBefore +1, factoryContr.allVaultsLength());
    assertEq(actualDeployed, factoryContr.allVaults(factoryContr.allVaultsLength()-1));
    assertEq(factoryContr.vaultIndex(actualDeployed), (factoryContr.allVaultsLength()-1));

  }
  function testDeployNewProxyWithLogic(uint256 salt) public {
    uint256 amountBefore = factoryContr.allVaultsLength();

    address actualDeployed = factoryContr.createVault(salt, Constants.UsdNumeraire);
    assertEq(amountBefore +1, factoryContr.allVaultsLength());
    assertEq(IVaultExtra(actualDeployed).life(), 0);

    assertEq(IVaultExtra(actualDeployed).owner(), address(this));
  }

    function testDeployNewProxyWithLogicOwner(uint256 salt, address sender) public {

    uint256 amountBefore = factoryContr.allVaultsLength();
    vm.prank(sender);
    vm.assume(sender != address(0));
    address actualDeployed = factoryContr.createVault(salt, Constants.UsdNumeraire);
    assertEq(amountBefore +1, factoryContr.allVaultsLength());
    assertEq(IVaultExtra(actualDeployed).life(), 0);

    assertEq(IVaultExtra(actualDeployed).owner(), address(sender));

    emit log_address(address(1));
  }

  function testSafeTransferVault(address sender) public {
    address receiver = unprivilegedAddress1;
    vm.assume(sender != address(0));


    vm.startPrank(sender);
    address vault = factoryContr.createVault(0, Constants.UsdNumeraire);

    //Make sure index in erc721 == vaultIndex
    assertEq(IVault(vault).owner(), factoryContr.ownerOf(0));

    //Make sure vault itself is owned by sender
    assertEq(IVault(vault).owner(), sender);

    //Make sure erc721 is owned by sender
    assertEq(factoryContr.ownerOf(factoryContr.vaultIndex(vault)), sender);

    //Transfer vault to another address
    factoryContr.safeTransferFrom(sender, receiver, factoryContr.vaultIndex(vault));

    //Make sure vault itself is owned by receiver
    assertEq(IVault(vault).owner(), receiver);

    //Make sure erc721 is owned by receiver
    assertEq(factoryContr.ownerOf(factoryContr.vaultIndex(vault)), receiver);
    vm.stopPrank();  

  }

  function testFailSafeTransferVaultByNonOwner(address sender) public {
    address receiver = unprivilegedAddress1;
    address vaultOwner = address(1);
    vm.assume(sender != address(0) && sender != vaultOwner);

    vm.startPrank(vaultOwner);
    address vault = factoryContr.createVault(0, Constants.UsdNumeraire);
    vm.stopPrank();

    //Make sure index in erc721 == vaultIndex
    assertEq(IVault(vault).owner(), factoryContr.ownerOf(0));

    //Make sure vault itself is owned by sender
    assertEq(IVault(vault).owner(), sender);

    //Make sure erc721 is owned by sender
    assertEq(factoryContr.ownerOf(factoryContr.vaultIndex(vault)), sender);

    //Transfer vault to another address
    vm.startPrank(sender);
    factoryContr.safeTransferFrom(vaultOwner, receiver, factoryContr.vaultIndex(vault));
    vm.stopPrank();  

  }

  function testTransferVault(address sender) public {
    address receiver = unprivilegedAddress1;
    vm.assume(sender != address(0));


    vm.startPrank(sender);
    address vault = factoryContr.createVault(0, Constants.UsdNumeraire);

    //Make sure index in erc721 == vaultIndex
    assertEq(IVault(vault).owner(), factoryContr.ownerOf(0));

    //Make sure vault itself is owned by sender
    assertEq(IVault(vault).owner(), sender);

    //Make sure erc721 is owned by sender
    assertEq(factoryContr.ownerOf(factoryContr.vaultIndex(vault)), sender);

    //Transfer vault to another address
    factoryContr.transferFrom(sender, receiver, factoryContr.vaultIndex(vault));

    //Make sure vault itself is owned by receiver
    assertEq(IVault(vault).owner(), receiver);

    //Make sure erc721 is owned by receiver
    assertEq(factoryContr.ownerOf(factoryContr.vaultIndex(vault)), receiver);
    vm.stopPrank();  

  }

  function testFailTransferVaultByNonOwner(address sender) public {
    address receiver = unprivilegedAddress1;
    address vaultOwner = address(1);
    vm.assume(sender != address(0) && sender != vaultOwner);

    vm.startPrank(vaultOwner);
    address vault = factoryContr.createVault(0, Constants.UsdNumeraire);
    vm.stopPrank();

    //Make sure index in erc721 == vaultIndex
    assertEq(IVault(vault).owner(), factoryContr.ownerOf(0));

    //Make sure vault itself is owned by sender
    assertEq(IVault(vault).owner(), sender);

    //Make sure erc721 is owned by sender
    assertEq(factoryContr.ownerOf(factoryContr.vaultIndex(vault)), sender);

    //Transfer vault to another address
    vm.startPrank(sender);
    factoryContr.transferFrom(vaultOwner, receiver, factoryContr.vaultIndex(vault));
    vm.stopPrank();  

  }

  function testTransferOwnership(address to) public {
    vm.assume(to != address(0));
    Factory factoryContr_m = new Factory();

    assertEq(address(this), factoryContr_m.owner());

    factoryContr_m.transferOwnership(to);
    assertEq(to, factoryContr_m.owner());
  }

  function testTransferOwnershipByNonOwner(address from) public {
    vm.assume(from != address(this));

    Factory factoryContr_m = new Factory();
    address to = address(12345);

    assertEq(address(this), factoryContr_m.owner());

    vm.startPrank(from);
    vm.expectRevert("Ownable: caller is not the owner");
    factoryContr_m.transferOwnership(to);
    assertEq(address(this), factoryContr_m.owner());
  }

  //TODO: Odd test behavior
  function testFailTransferVaultNotOwner(address sender, address receiver) public {
    vm.assume(sender != address(0));
    vm.assume(receiver != address(0));
    vm.assume(receiver != address(1));


    vm.prank(sender);
    address vault = factoryContr.createVault(0, Constants.UsdNumeraire);

    //Make sure index in erc721 == vaultIndex
    assertEq(IVault(vault).owner(), factoryContr.ownerOf(0));

    //Make sure vault itself is owned by sender
    assertEq(IVault(vault).owner(), sender);

    //Make sure erc721 is owned by sender
    assertEq(factoryContr.ownerOf(factoryContr.vaultIndex(vault)), sender);

    //Transfer vault to another address by not owner
    vm.startPrank(receiver);
    vm.expectRevert("NOT_AUHTORIZED");
    factoryContr.safeTransferFrom(sender, receiver, factoryContr.vaultIndex(vault));
    vm.stopPrank();
    //Make sure vault itself is still owned by sender
    assertEq(IVault(vault).owner(), sender);

    //Make sure erc721 is still owned by sender
    assertEq(factoryContr.ownerOf(factoryContr.vaultIndex(vault)), sender);

  }

  function onERC721Received(address, address, uint256, bytes calldata ) public pure returns (bytes4) {
    return this.onERC721Received.selector;
  }

  function onERC1155Received(address, address, uint256, uint256, bytes calldata) public pure returns (bytes4) {
    return this.onERC1155Received.selector;
  }

  //Test addNumeraire
  function testNonRegistryAddsNumeraire(address unprivilegedAddress) public {
    vm.assume(unprivilegedAddress != address(registryContr));
    vm.assume(unprivilegedAddress != address(this));
    vm.assume(unprivilegedAddress != address(factoryContr));
    vm.startPrank(unprivilegedAddress);
    vm.expectRevert("FTRY_AN: Add Numeraires via MR");
    factoryContr.addNumeraire(2, address(erc20Contr));
    vm.stopPrank();   
  }

  function testOldRegistryAddsNumeraire(address newNumeraire) public {
		registryContr2 = new MainRegistry(MainRegistry.NumeraireInformation({numeraireToUsdOracleUnit:0, assetAddress:0x0000000000000000000000000000000000000000, numeraireToUsdOracle:0x0000000000000000000000000000000000000000, stableAddress:address(erc20Contr), numeraireLabel:'USD', numeraireUnit:1}));
    factoryContr.setNewVaultInfo(address(registryContr2), address(vaultContr), 0x0000000000000000000000000000000000000000, address(interestContr));
    factoryContr.confirmNewVaultInfo();
    registryContr2.setFactory(address(factoryContr));

    vm.expectRevert("FTRY_AN: Add Numeraires via MR");
		registryContr.addNumeraire(MainRegistry.NumeraireInformation({numeraireToUsdOracleUnit:0, assetAddress:0x0000000000000000000000000000000000000000, numeraireToUsdOracle:0x0000000000000000000000000000000000000000, stableAddress:newNumeraire, numeraireLabel:'ETH', numeraireUnit:uint64(10**Constants.ethDecimals)}), emptyList);
  }

  function testLatestRegistryAddsNumeraire(address newStable) public {
    assertEq(address(erc20Contr), factoryContr.numeraireToStable(0));	
    assertEq(address(0), factoryContr.numeraireToStable(1));	
		registryContr.addNumeraire(MainRegistry.NumeraireInformation({numeraireToUsdOracleUnit:0, assetAddress:0x0000000000000000000000000000000000000000, numeraireToUsdOracle:0x0000000000000000000000000000000000000000, stableAddress:newStable, numeraireLabel:'ETH', numeraireUnit:uint64(10**Constants.ethDecimals)}), emptyList);

    assertEq(address(erc20Contr), factoryContr.numeraireToStable(0));
    assertEq(newStable, factoryContr.numeraireToStable(1));	 
  }

  //Test setNewVaultInfo
  function testNonOwnerSetsNewVaultInfo(address unprivilegedAddress) public {
<<<<<<< HEAD
    vm.assume(unprivilegedAddress != address(this));
    vm.assume(unprivilegedAddress != address(factoryContr));
=======
    vm.assume(unprivilegedAddress != address(0));
    vm.assume(unprivilegedAddress != address(this));
>>>>>>> 75de3128
    vm.startPrank(unprivilegedAddress);
    vm.expectRevert("Ownable: caller is not the owner");
    factoryContr.setNewVaultInfo(address(registryContr), address(vaultContr), 0x0000000000000000000000000000000000000000, address(interestContr));
    vm.stopPrank();
  }

  function testOwnerSetsVaultInfoForFirstTime(address registry, address logic, address stakeContract, address interestModule) public {
    factoryContr = new Factory();
    assertTrue(!factoryContr.factoryInitialised());
    assertTrue(!factoryContr.newVaultInfoSet());

    factoryContr.setNewVaultInfo(registry, logic, stakeContract, interestModule);
    assertTrue(!factoryContr.factoryInitialised());
    assertTrue(factoryContr.newVaultInfoSet());
  }

  function testOwnerSetsNewVaultInfoWithIdenticalMainRegistry(address logic, address stakeContract, address interestModule) public {
    assertTrue(!factoryContr.newVaultInfoSet());
    factoryContr.setNewVaultInfo(address(registryContr), logic, stakeContract, interestModule);
    assertTrue(factoryContr.newVaultInfoSet());
  }

  function testOwnerSetsNewVaultInfoSecondTimeWithIdenticalMainRegistry(address logic, address stakeContract, address interestModule) public {
    assertTrue(!factoryContr.newVaultInfoSet());
    factoryContr.setNewVaultInfo(address(registryContr), logic, stakeContract, interestModule);
    assertTrue(factoryContr.newVaultInfoSet());
    factoryContr.setNewVaultInfo(address(registryContr), logic, stakeContract, interestModule);
    assertTrue(factoryContr.newVaultInfoSet());
  }

  function testOwnerSetsNewVaultInfoWithDifferentStableContractInMainRegistry(address randomStable, address logic, address stakeContract, address interestModule) public {
    registryContr2 = new MainRegistry(MainRegistry.NumeraireInformation({numeraireToUsdOracleUnit:0, assetAddress:0x0000000000000000000000000000000000000000, numeraireToUsdOracle:0x0000000000000000000000000000000000000000, stableAddress:randomStable, numeraireLabel:'USD', numeraireUnit:1}));
    vm.expectRevert("FTRY_SNVI:No match numeraires MR");
    factoryContr.setNewVaultInfo(address(registryContr2), logic, stakeContract, interestModule);
    vm.stopPrank();
  }

  function testOwnerSetsNewVaultWithInfoMissingNumeraireInMainRegistry(address newStable, address logic, address stakeContract, address interestModule) public {
    vm.assume(newStable != address(0));
    
		registryContr.addNumeraire(MainRegistry.NumeraireInformation({numeraireToUsdOracleUnit:0, assetAddress:0x0000000000000000000000000000000000000000, numeraireToUsdOracle:0x0000000000000000000000000000000000000000, stableAddress:newStable, numeraireLabel:'ETH', numeraireUnit:uint64(10**Constants.ethDecimals)}), emptyList);
    assertEq(address(erc20Contr), factoryContr.numeraireToStable(0));
    assertEq(newStable, factoryContr.numeraireToStable(1));

    registryContr2 = new MainRegistry(MainRegistry.NumeraireInformation({numeraireToUsdOracleUnit:0, assetAddress:0x0000000000000000000000000000000000000000, numeraireToUsdOracle:0x0000000000000000000000000000000000000000, stableAddress:address(erc20Contr), numeraireLabel:'USD', numeraireUnit:1}));
    vm.expectRevert("FTRY_SNVI:No match numeraires MR");
    factoryContr.setNewVaultInfo(address(registryContr2), logic, stakeContract, interestModule);
  }

  function testOwnerSetsNewVaultWithIdenticalNumerairesInMainRegistry(address newStable, address logic, address stakeContract, address interestModule) public {
		registryContr.addNumeraire(MainRegistry.NumeraireInformation({numeraireToUsdOracleUnit:0, assetAddress:0x0000000000000000000000000000000000000000, numeraireToUsdOracle:0x0000000000000000000000000000000000000000, stableAddress:newStable, numeraireLabel:'ETH', numeraireUnit:uint64(10**Constants.ethDecimals)}), emptyList);
    assertEq(address(erc20Contr), factoryContr.numeraireToStable(0));
    assertEq(newStable, factoryContr.numeraireToStable(1));

    registryContr2 = new MainRegistry(MainRegistry.NumeraireInformation({numeraireToUsdOracleUnit:0, assetAddress:0x0000000000000000000000000000000000000000, numeraireToUsdOracle:0x0000000000000000000000000000000000000000, stableAddress:address(erc20Contr), numeraireLabel:'USD', numeraireUnit:1}));
		registryContr2.addNumeraire(MainRegistry.NumeraireInformation({numeraireToUsdOracleUnit:0, assetAddress:0x0000000000000000000000000000000000000000, numeraireToUsdOracle:0x0000000000000000000000000000000000000000, stableAddress:newStable, numeraireLabel:'ETH', numeraireUnit:uint64(10**Constants.ethDecimals)}), emptyList);
    factoryContr.setNewVaultInfo(address(registryContr2), logic, stakeContract, interestModule);
    factoryContr.confirmNewVaultInfo();
    registryContr2.setFactory(address(factoryContr));

    assertEq(address(erc20Contr), factoryContr.numeraireToStable(0));
    assertEq(newStable, factoryContr.numeraireToStable(1));  
  }

  function testOwnerSetsNewVaultWithMoreNumerairesInMainRegistry(address newStable, address logic, address stakeContract, address interestModule) public {
    assertEq(address(erc20Contr), factoryContr.numeraireToStable(0));
    assertEq(address(0), factoryContr.numeraireToStable(1));

    registryContr2 = new MainRegistry(MainRegistry.NumeraireInformation({numeraireToUsdOracleUnit:0, assetAddress:0x0000000000000000000000000000000000000000, numeraireToUsdOracle:0x0000000000000000000000000000000000000000, stableAddress:address(erc20Contr), numeraireLabel:'USD', numeraireUnit:1}));
		registryContr2.addNumeraire(MainRegistry.NumeraireInformation({numeraireToUsdOracleUnit:0, assetAddress:0x0000000000000000000000000000000000000000, numeraireToUsdOracle:0x0000000000000000000000000000000000000000, stableAddress:newStable, numeraireLabel:'ETH', numeraireUnit:uint64(10**Constants.ethDecimals)}), emptyList);
    factoryContr.setNewVaultInfo(address(registryContr2), logic, stakeContract, interestModule);
    factoryContr.confirmNewVaultInfo();
    registryContr2.setFactory(address(factoryContr));

    assertEq(address(erc20Contr), factoryContr.numeraireToStable(0));
    assertEq(newStable, factoryContr.numeraireToStable(1));  
  }

  //Test confirmNewVaultInfo
  function testNonOwnerConfirmsNewVaultInfo(address unprivilegedAddress) public {
    vm.assume(unprivilegedAddress != address(0));
    vm.startPrank(unprivilegedAddress);
    vm.expectRevert("Ownable: caller is not the owner");
    factoryContr.confirmNewVaultInfo();
    vm.stopPrank();
  }

  function testOwnerConfirmsVaultInfoForFirstTime(address registry, address logic, address stakeContract, address interestModule) public {
    factoryContr = new Factory();
    assertTrue(!factoryContr.factoryInitialised());
    assertEq(0, factoryContr.currentVaultVersion());

    factoryContr.setNewVaultInfo(registry, logic, stakeContract, interestModule);
    assertTrue(factoryContr.newVaultInfoSet());

    factoryContr.confirmNewVaultInfo();
    assertTrue(factoryContr.factoryInitialised());
    assertTrue(!factoryContr.newVaultInfoSet());
    assertEq(1, factoryContr.currentVaultVersion());
  }

  function testOwnerConfirmsNewVaultInfoWithIdenticalMainRegistry(address logic, address stakeContract, address interestModule) public {
    assertTrue(!factoryContr.newVaultInfoSet());
    assertEq(1, factoryContr.currentVaultVersion());

    factoryContr.setNewVaultInfo(address(registryContr), logic, stakeContract, interestModule);
    assertTrue(factoryContr.newVaultInfoSet());
    assertEq(1, factoryContr.currentVaultVersion());

    factoryContr.confirmNewVaultInfo();
    assertTrue(!factoryContr.newVaultInfoSet());
    assertEq(2, factoryContr.currentVaultVersion());    
  }

  function testOwnerConfirmsVaultInfoWithoutNewVaultInfoSet() public {
    assertTrue(!factoryContr.newVaultInfoSet());
    assertEq(1, factoryContr.currentVaultVersion());

    factoryContr.confirmNewVaultInfo();
    assertTrue(!factoryContr.newVaultInfoSet());
    assertEq(1, factoryContr.currentVaultVersion());
  }
}<|MERGE_RESOLUTION|>--- conflicted
+++ resolved
@@ -326,13 +326,9 @@
 
   //Test setNewVaultInfo
   function testNonOwnerSetsNewVaultInfo(address unprivilegedAddress) public {
-<<<<<<< HEAD
     vm.assume(unprivilegedAddress != address(this));
     vm.assume(unprivilegedAddress != address(factoryContr));
-=======
     vm.assume(unprivilegedAddress != address(0));
-    vm.assume(unprivilegedAddress != address(this));
->>>>>>> 75de3128
     vm.startPrank(unprivilegedAddress);
     vm.expectRevert("Ownable: caller is not the owner");
     factoryContr.setNewVaultInfo(address(registryContr), address(vaultContr), 0x0000000000000000000000000000000000000000, address(interestContr));
