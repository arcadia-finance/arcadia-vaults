// SPDX-License-Identifier: UNLICENSED
pragma solidity >0.8.10;

import "../../lib/forge-std/src/Test.sol";

import "../Factory.sol";
import "../Proxy.sol";
import "../Vault.sol";

import "../AssetRegistry/MainRegistry.sol";
import "../mockups/ERC20SolmateMock.sol";
import "../InterestRateModule.sol";
import "../Liquidator.sol";

import "../utils/Constants.sol";

interface IVaultExtra {
    function life() view external returns (uint256);

    function owner() view external returns (address);
}


<<<<<<< HEAD
contract factoryTest is DSTest {
    using stdStorage for StdStorage;

    Vm internal vm = Vm(HEVM_ADDRESS);
    StdStorage internal stdstore;

    Factory internal factoryContr;
    Vault internal vaultContr;
    InterestRateModule internal interestContr;
    Liquidator internal liquidatorContr;
    MainRegistry internal registryContr;
    MainRegistry internal registryContr2;
    ERC20Mock internal erc20Contr;
    address internal unprivilegedAddress1 = address(5);

    uint256[] emptyList = new uint256[](0);

    event VaultCreated(address indexed vaultAddress, address indexed owner, uint256 length);
=======
contract factoryTest is Test {
  using stdStorage for StdStorage;

  Factory private factoryContr;
  Vault private vaultContr;
  InterestRateModule private interestContr;
  Liquidator private liquidatorContr;
  MainRegistry private registryContr;
  MainRegistry private registryContr2;
  ERC20Mock private erc20Contr;
  address private unprivilegedAddress1 = address(5);
>>>>>>> d0646ea6

    //this is a before
    constructor() {
        factoryContr = new Factory();
        vaultContr = new Vault();
        erc20Contr = new ERC20Mock("ERC20 Mock", "mERC20", 18);
        interestContr = new InterestRateModule();
        liquidatorContr = new Liquidator(address(factoryContr), 0x0000000000000000000000000000000000000000);
        registryContr = new MainRegistry(MainRegistry.NumeraireInformation({numeraireToUsdOracleUnit : 0, assetAddress : 0x0000000000000000000000000000000000000000, numeraireToUsdOracle : 0x0000000000000000000000000000000000000000, stableAddress : address(erc20Contr), numeraireLabel : 'USD', numeraireUnit : 1}));


        factoryContr.setNewVaultInfo(address(registryContr), address(vaultContr), 0x0000000000000000000000000000000000000000, address(interestContr));
        factoryContr.confirmNewVaultInfo();
        factoryContr.setLiquidator(address(liquidatorContr));

        registryContr.setFactory(address(factoryContr));
    }



    //this is a before each
    function setUp() public {
    }

    function getBytecode(address vaultLogic) public pure returns (bytes memory) {
        bytes memory bytecode = type(Proxy).creationCode;

        return abi.encodePacked(bytecode, abi.encode(vaultLogic));
    }

    function getAddress(bytes memory bytecode, uint _salt)
    public
    view
    returns (address)
    {
        bytes32 hash = keccak256(
            abi.encodePacked(bytes1(0xff), address(this), _salt, keccak256(bytecode))
        );

        // NOTE: cast last 20 bytes of hash to address
        return address(uint160(uint(hash)));
    }


    function testVaultIdStartFromZero() public {
        assertEq(factoryContr.allVaultsLength(), 0);
    }

    function testDeployVaultContractMappings(uint256 salt) public {
        uint256 amountBefore = factoryContr.allVaultsLength();

        address actualDeployed = factoryContr.createVault(salt, Constants.UsdNumeraire);
        assertEq(amountBefore + 1, factoryContr.allVaultsLength());
        assertEq(actualDeployed, factoryContr.allVaults(factoryContr.allVaultsLength() - 1));
        assertEq(factoryContr.vaultIndex(actualDeployed), (factoryContr.allVaultsLength() - 1));

    }

    function testDeployNewProxyWithLogic(uint256 salt) public {
        uint256 amountBefore = factoryContr.allVaultsLength();

        address actualDeployed = factoryContr.createVault(salt, Constants.UsdNumeraire);
        assertEq(amountBefore + 1, factoryContr.allVaultsLength());
        assertEq(IVaultExtra(actualDeployed).life(), 0);

        assertEq(IVaultExtra(actualDeployed).owner(), address(this));
    }

    function testDeployNewProxyWithLogicOwner(uint256 salt, address sender) public {

        uint256 amountBefore = factoryContr.allVaultsLength();
        vm.prank(sender);
        vm.assume(sender != address(0));
        address actualDeployed = factoryContr.createVault(salt, Constants.UsdNumeraire);
        assertEq(amountBefore + 1, factoryContr.allVaultsLength());
        assertEq(IVaultExtra(actualDeployed).life(), 0);

        assertEq(IVaultExtra(actualDeployed).owner(), address(sender));

        emit log_address(address(1));
    }

    function testSafeTransferVault(address sender) public {
        address receiver = unprivilegedAddress1;
        vm.assume(sender != address(0));


        vm.startPrank(sender);
        address vault = factoryContr.createVault(0, Constants.UsdNumeraire);

        //Make sure index in erc721 == vaultIndex
        assertEq(IVault(vault).owner(), factoryContr.ownerOf(0));

        //Make sure vault itself is owned by sender
        assertEq(IVault(vault).owner(), sender);

        //Make sure erc721 is owned by sender
        assertEq(factoryContr.ownerOf(factoryContr.vaultIndex(vault)), sender);

        //Transfer vault to another address
        factoryContr.safeTransferFrom(sender, receiver, factoryContr.vaultIndex(vault));

        //Make sure vault itself is owned by receiver
        assertEq(IVault(vault).owner(), receiver);

        //Make sure erc721 is owned by receiver
        assertEq(factoryContr.ownerOf(factoryContr.vaultIndex(vault)), receiver);
        vm.stopPrank();

    }

    function testFailSafeTransferVaultByNonOwner(address sender) public {
        address receiver = unprivilegedAddress1;
        address vaultOwner = address(1);
        vm.assume(sender != address(0) && sender != vaultOwner);

        vm.startPrank(vaultOwner);
        address vault = factoryContr.createVault(0, Constants.UsdNumeraire);
        vm.stopPrank();

        //Make sure index in erc721 == vaultIndex
        assertEq(IVault(vault).owner(), factoryContr.ownerOf(0));

        //Make sure vault itself is owned by sender
        assertEq(IVault(vault).owner(), sender);

        //Make sure erc721 is owned by sender
        assertEq(factoryContr.ownerOf(factoryContr.vaultIndex(vault)), sender);

        //Transfer vault to another address
        vm.startPrank(sender);
        factoryContr.safeTransferFrom(vaultOwner, receiver, factoryContr.vaultIndex(vault));
        vm.stopPrank();

    }

    function testTransferVault(address sender) public {
        address receiver = unprivilegedAddress1;
        vm.assume(sender != address(0));


        vm.startPrank(sender);
        address vault = factoryContr.createVault(0, Constants.UsdNumeraire);

        //Make sure index in erc721 == vaultIndex
        assertEq(IVault(vault).owner(), factoryContr.ownerOf(0));

        //Make sure vault itself is owned by sender
        assertEq(IVault(vault).owner(), sender);

        //Make sure erc721 is owned by sender
        assertEq(factoryContr.ownerOf(factoryContr.vaultIndex(vault)), sender);

        //Transfer vault to another address
        factoryContr.transferFrom(sender, receiver, factoryContr.vaultIndex(vault));

        //Make sure vault itself is owned by receiver
        assertEq(IVault(vault).owner(), receiver);

        //Make sure erc721 is owned by receiver
        assertEq(factoryContr.ownerOf(factoryContr.vaultIndex(vault)), receiver);
        vm.stopPrank();

    }

    function testFailTransferVaultByNonOwner(address sender) public {
        address receiver = unprivilegedAddress1;
        address vaultOwner = address(1);
        vm.assume(sender != address(0) && sender != vaultOwner);

        vm.startPrank(vaultOwner);
        address vault = factoryContr.createVault(0, Constants.UsdNumeraire);
        vm.stopPrank();

        //Make sure index in erc721 == vaultIndex
        assertEq(IVault(vault).owner(), factoryContr.ownerOf(0));

        //Make sure vault itself is owned by sender
        assertEq(IVault(vault).owner(), sender);

        //Make sure erc721 is owned by sender
        assertEq(factoryContr.ownerOf(factoryContr.vaultIndex(vault)), sender);

        //Transfer vault to another address
        vm.startPrank(sender);
        factoryContr.transferFrom(vaultOwner, receiver, factoryContr.vaultIndex(vault));
        vm.stopPrank();

    }

    function testTransferOwnership(address to) public {
        vm.assume(to != address(0));
        Factory factoryContr_m = new Factory();

        assertEq(address(this), factoryContr_m.owner());

        factoryContr_m.transferOwnership(to);
        assertEq(to, factoryContr_m.owner());
    }

    function testTransferOwnershipByNonOwner(address from) public {
        Factory factoryContr_m = new Factory();
        vm.assume(from != address(this) && from != address(factoryContr_m));

        address to = address(12345);

        assertEq(address(this), factoryContr_m.owner());

        vm.startPrank(from);
        vm.expectRevert("Ownable: caller is not the owner");
        factoryContr_m.transferOwnership(to);
        assertEq(address(this), factoryContr_m.owner());
    }

    //TODO: Odd test behavior
    function testFailTransferVaultNotOwner(address sender, address receiver) public {
        vm.assume(sender != address(0));
        vm.assume(receiver != address(0));
        vm.assume(receiver != address(1));


        vm.prank(sender);
        address vault = factoryContr.createVault(0, Constants.UsdNumeraire);

        //Make sure index in erc721 == vaultIndex
        assertEq(IVault(vault).owner(), factoryContr.ownerOf(0));

        //Make sure vault itself is owned by sender
        assertEq(IVault(vault).owner(), sender);

        //Make sure erc721 is owned by sender
        assertEq(factoryContr.ownerOf(factoryContr.vaultIndex(vault)), sender);

        //Transfer vault to another address by not owner
        vm.startPrank(receiver);
        vm.expectRevert("NOT_AUHTORIZED");
        factoryContr.safeTransferFrom(sender, receiver, factoryContr.vaultIndex(vault));
        vm.stopPrank();
        //Make sure vault itself is still owned by sender
        assertEq(IVault(vault).owner(), sender);

        //Make sure erc721 is still owned by sender
        assertEq(factoryContr.ownerOf(factoryContr.vaultIndex(vault)), sender);

    }

    function onERC721Received(address, address, uint256, bytes calldata) public pure returns (bytes4) {
        return this.onERC721Received.selector;
    }

    function onERC1155Received(address, address, uint256, uint256, bytes calldata) public pure returns (bytes4) {
        return this.onERC1155Received.selector;
    }

    //Test addNumeraire
    function testNonRegistryAddsNumeraire(address unprivilegedAddress) public {
        vm.assume(unprivilegedAddress != address(registryContr));
        vm.assume(unprivilegedAddress != address(this));
        vm.assume(unprivilegedAddress != address(factoryContr));
        vm.startPrank(unprivilegedAddress);
        vm.expectRevert("FTRY_AN: Add Numeraires via MR");
        factoryContr.addNumeraire(2, address(erc20Contr));
        vm.stopPrank();
    }

    function testOldRegistryAddsNumeraire(address newNumeraire) public virtual {
        registryContr2 = new MainRegistry(MainRegistry.NumeraireInformation({numeraireToUsdOracleUnit : 0, assetAddress : 0x0000000000000000000000000000000000000000, numeraireToUsdOracle : 0x0000000000000000000000000000000000000000, stableAddress : address(erc20Contr), numeraireLabel : 'USD', numeraireUnit : 1}));
        factoryContr.setNewVaultInfo(address(registryContr2), address(vaultContr), 0x0000000000000000000000000000000000000000, address(interestContr));
        factoryContr.confirmNewVaultInfo();
        registryContr2.setFactory(address(factoryContr));

        vm.expectRevert("FTRY_AN: Add Numeraires via MR");
        registryContr.addNumeraire(MainRegistry.NumeraireInformation({numeraireToUsdOracleUnit : 0, assetAddress : 0x0000000000000000000000000000000000000000, numeraireToUsdOracle : 0x0000000000000000000000000000000000000000, stableAddress : newNumeraire, numeraireLabel : 'ETH', numeraireUnit : uint64(10 ** Constants.ethDecimals)}), emptyList);
    }

    function testLatestRegistryAddsNumeraire(address newStable) public virtual {
        assertEq(address(erc20Contr), factoryContr.numeraireToStable(0));
        assertEq(address(0), factoryContr.numeraireToStable(1));
        registryContr.addNumeraire(MainRegistry.NumeraireInformation({numeraireToUsdOracleUnit : 0, assetAddress : 0x0000000000000000000000000000000000000000, numeraireToUsdOracle : 0x0000000000000000000000000000000000000000, stableAddress : newStable, numeraireLabel : 'ETH', numeraireUnit : uint64(10 ** Constants.ethDecimals)}), emptyList);

        assertEq(address(erc20Contr), factoryContr.numeraireToStable(0));
        assertEq(newStable, factoryContr.numeraireToStable(1));
    }

    //Test setNewVaultInfo
    function testNonOwnerSetsNewVaultInfo(address unprivilegedAddress) public {
        vm.assume(unprivilegedAddress != address(this));
        vm.assume(unprivilegedAddress != address(factoryContr));
        vm.assume(unprivilegedAddress != address(0));
        vm.startPrank(unprivilegedAddress);
        vm.expectRevert("Ownable: caller is not the owner");
        factoryContr.setNewVaultInfo(address(registryContr), address(vaultContr), 0x0000000000000000000000000000000000000000, address(interestContr));
        vm.stopPrank();
    }

    function testOwnerSetsVaultInfoForFirstTime(address registry, address logic, address stakeContract, address interestModule) public {
        factoryContr = new Factory();
        assertTrue(!factoryContr.factoryInitialised());
        assertTrue(!factoryContr.newVaultInfoSet());

        factoryContr.setNewVaultInfo(registry, logic, stakeContract, interestModule);
        assertTrue(!factoryContr.factoryInitialised());
        assertTrue(factoryContr.newVaultInfoSet());
    }

    function testOwnerSetsNewVaultInfoWithIdenticalMainRegistry(address logic, address stakeContract, address interestModule) public {
        assertTrue(!factoryContr.newVaultInfoSet());
        factoryContr.setNewVaultInfo(address(registryContr), logic, stakeContract, interestModule);
        assertTrue(factoryContr.newVaultInfoSet());
    }

    function testOwnerSetsNewVaultInfoSecondTimeWithIdenticalMainRegistry(address logic, address stakeContract, address interestModule) public {
        assertTrue(!factoryContr.newVaultInfoSet());
        factoryContr.setNewVaultInfo(address(registryContr), logic, stakeContract, interestModule);
        assertTrue(factoryContr.newVaultInfoSet());
        factoryContr.setNewVaultInfo(address(registryContr), logic, stakeContract, interestModule);
        assertTrue(factoryContr.newVaultInfoSet());
    }

    function testOwnerSetsNewVaultInfoWithDifferentStableContractInMainRegistry(address randomStable, address logic, address stakeContract, address interestModule) public {
        registryContr2 = new MainRegistry(MainRegistry.NumeraireInformation({numeraireToUsdOracleUnit : 0, assetAddress : 0x0000000000000000000000000000000000000000, numeraireToUsdOracle : 0x0000000000000000000000000000000000000000, stableAddress : randomStable, numeraireLabel : 'USD', numeraireUnit : 1}));
        vm.expectRevert("FTRY_SNVI:No match numeraires MR");
        factoryContr.setNewVaultInfo(address(registryContr2), logic, stakeContract, interestModule);
        vm.stopPrank();
    }

    function testOwnerSetsNewVaultWithInfoMissingNumeraireInMainRegistry(address newStable, address logic, address stakeContract, address interestModule) public virtual {
        vm.assume(newStable != address(0));

        registryContr.addNumeraire(MainRegistry.NumeraireInformation({numeraireToUsdOracleUnit : 0, assetAddress : 0x0000000000000000000000000000000000000000, numeraireToUsdOracle : 0x0000000000000000000000000000000000000000, stableAddress : newStable, numeraireLabel : 'ETH', numeraireUnit : uint64(10 ** Constants.ethDecimals)}), emptyList);
        assertEq(address(erc20Contr), factoryContr.numeraireToStable(0));
        assertEq(newStable, factoryContr.numeraireToStable(1));

        registryContr2 = new MainRegistry(MainRegistry.NumeraireInformation({numeraireToUsdOracleUnit : 0, assetAddress : 0x0000000000000000000000000000000000000000, numeraireToUsdOracle : 0x0000000000000000000000000000000000000000, stableAddress : address(erc20Contr), numeraireLabel : 'USD', numeraireUnit : 1}));
        vm.expectRevert("FTRY_SNVI:No match numeraires MR");
        factoryContr.setNewVaultInfo(address(registryContr2), logic, stakeContract, interestModule);
    }

    function testOwnerSetsNewVaultWithIdenticalNumerairesInMainRegistry(address newStable, address logic, address stakeContract, address interestModule) public virtual {
        registryContr.addNumeraire(MainRegistry.NumeraireInformation({numeraireToUsdOracleUnit : 0, assetAddress : 0x0000000000000000000000000000000000000000, numeraireToUsdOracle : 0x0000000000000000000000000000000000000000, stableAddress : newStable, numeraireLabel : 'ETH', numeraireUnit : uint64(10 ** Constants.ethDecimals)}), emptyList);
        assertEq(address(erc20Contr), factoryContr.numeraireToStable(0));
        assertEq(newStable, factoryContr.numeraireToStable(1));

        registryContr2 = new MainRegistry(MainRegistry.NumeraireInformation({numeraireToUsdOracleUnit : 0, assetAddress : 0x0000000000000000000000000000000000000000, numeraireToUsdOracle : 0x0000000000000000000000000000000000000000, stableAddress : address(erc20Contr), numeraireLabel : 'USD', numeraireUnit : 1}));
        registryContr2.addNumeraire(MainRegistry.NumeraireInformation({numeraireToUsdOracleUnit : 0, assetAddress : 0x0000000000000000000000000000000000000000, numeraireToUsdOracle : 0x0000000000000000000000000000000000000000, stableAddress : newStable, numeraireLabel : 'ETH', numeraireUnit : uint64(10 ** Constants.ethDecimals)}), emptyList);
        factoryContr.setNewVaultInfo(address(registryContr2), logic, stakeContract, interestModule);
        factoryContr.confirmNewVaultInfo();
        registryContr2.setFactory(address(factoryContr));

        assertEq(address(erc20Contr), factoryContr.numeraireToStable(0));
        assertEq(newStable, factoryContr.numeraireToStable(1));
    }

    function testOwnerSetsNewVaultWithMoreNumerairesInMainRegistry(address newStable, address logic, address stakeContract, address interestModule) public virtual {
        assertEq(address(erc20Contr), factoryContr.numeraireToStable(0));
        assertEq(address(0), factoryContr.numeraireToStable(1));

        registryContr2 = new MainRegistry(MainRegistry.NumeraireInformation({numeraireToUsdOracleUnit : 0, assetAddress : 0x0000000000000000000000000000000000000000, numeraireToUsdOracle : 0x0000000000000000000000000000000000000000, stableAddress : address(erc20Contr), numeraireLabel : 'USD', numeraireUnit : 1}));
        registryContr2.addNumeraire(MainRegistry.NumeraireInformation({numeraireToUsdOracleUnit : 0, assetAddress : 0x0000000000000000000000000000000000000000, numeraireToUsdOracle : 0x0000000000000000000000000000000000000000, stableAddress : newStable, numeraireLabel : 'ETH', numeraireUnit : uint64(10 ** Constants.ethDecimals)}), emptyList);
        factoryContr.setNewVaultInfo(address(registryContr2), logic, stakeContract, interestModule);
        factoryContr.confirmNewVaultInfo();
        registryContr2.setFactory(address(factoryContr));

        assertEq(address(erc20Contr), factoryContr.numeraireToStable(0));
        assertEq(newStable, factoryContr.numeraireToStable(1));
    }

    //Test confirmNewVaultInfo
    function testNonOwnerConfirmsNewVaultInfo(address unprivilegedAddress) public {
        vm.assume(unprivilegedAddress != address(0) && unprivilegedAddress != address(this));
        vm.startPrank(unprivilegedAddress);
        vm.expectRevert("Ownable: caller is not the owner");
        factoryContr.confirmNewVaultInfo();
        vm.stopPrank();
    }

    function testOwnerConfirmsVaultInfoForFirstTime(address registry, address logic, address stakeContract, address interestModule) public {
        factoryContr = new Factory();
        assertTrue(!factoryContr.factoryInitialised());
        assertEq(0, factoryContr.currentVaultVersion());

        factoryContr.setNewVaultInfo(registry, logic, stakeContract, interestModule);
        assertTrue(factoryContr.newVaultInfoSet());

        factoryContr.confirmNewVaultInfo();
        assertTrue(factoryContr.factoryInitialised());
        assertTrue(!factoryContr.newVaultInfoSet());
        assertEq(1, factoryContr.currentVaultVersion());
    }

    function testOwnerConfirmsNewVaultInfoWithIdenticalMainRegistry(address logic, address stakeContract, address interestModule) public {
        assertTrue(!factoryContr.newVaultInfoSet());
        assertEq(1, factoryContr.currentVaultVersion());

        factoryContr.setNewVaultInfo(address(registryContr), logic, stakeContract, interestModule);
        assertTrue(factoryContr.newVaultInfoSet());
        assertEq(1, factoryContr.currentVaultVersion());

        factoryContr.confirmNewVaultInfo();
        assertTrue(!factoryContr.newVaultInfoSet());
        assertEq(2, factoryContr.currentVaultVersion());
    }

    function testOwnerConfirmsVaultInfoWithoutNewVaultInfoSet() public {
        assertTrue(!factoryContr.newVaultInfoSet());
        assertEq(1, factoryContr.currentVaultVersion());

        factoryContr.confirmNewVaultInfo();
        assertTrue(!factoryContr.newVaultInfoSet());
        assertEq(1, factoryContr.currentVaultVersion());
    }
}<|MERGE_RESOLUTION|>--- conflicted
+++ resolved
@@ -21,26 +21,6 @@
 }
 
 
-<<<<<<< HEAD
-contract factoryTest is DSTest {
-    using stdStorage for StdStorage;
-
-    Vm internal vm = Vm(HEVM_ADDRESS);
-    StdStorage internal stdstore;
-
-    Factory internal factoryContr;
-    Vault internal vaultContr;
-    InterestRateModule internal interestContr;
-    Liquidator internal liquidatorContr;
-    MainRegistry internal registryContr;
-    MainRegistry internal registryContr2;
-    ERC20Mock internal erc20Contr;
-    address internal unprivilegedAddress1 = address(5);
-
-    uint256[] emptyList = new uint256[](0);
-
-    event VaultCreated(address indexed vaultAddress, address indexed owner, uint256 length);
-=======
 contract factoryTest is Test {
   using stdStorage for StdStorage;
 
@@ -52,7 +32,10 @@
   MainRegistry private registryContr2;
   ERC20Mock private erc20Contr;
   address private unprivilegedAddress1 = address(5);
->>>>>>> d0646ea6
+
+    uint256[] emptyList = new uint256[](0);
+
+    event VaultCreated(address indexed vaultAddress, address indexed owner, uint256 length);
 
     //this is a before
     constructor() {
