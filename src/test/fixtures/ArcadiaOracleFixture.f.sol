// This is a private, unpublished repository.
// All rights reserved to Arcadia Finance.
// Any modification, publication, reproduction, commercialisation, incorporation, sharing or any other kind of use of any part of this code or derivatives thereof is not allowed.
// SPDX-License-Identifier: UNLICENSED
pragma solidity >=0.4.22 <0.9.0;

import "../../../lib/forge-std/src/Test.sol";

import "../../../lib/ds-test/src/test.sol";
import "../../../lib/forge-std/src/Vm.sol";
import "../../utils/Constants.sol";
import "../../ArcadiaOracle.sol";

contract ArcadiaOracleFixture is Test {
<<<<<<< HEAD

    uint8 public defaultDecimals = uint8(Constants.oracleStableToUsdDecimals);
=======
    uint8 public defaultDecimals = uint8(18);
>>>>>>> 74b41306

    address public defaultCreatorAddress = address(1);
    address public defaultTransmitter;

    constructor(address transmitter) {
        defaultTransmitter = transmitter;
    }

    function initStableOracle(
        uint8 decimals,
        string memory description,
        address asset_address
    ) public returns (ArcadiaOracle) {
        vm.startPrank(defaultCreatorAddress);
        ArcadiaOracle oracle = new ArcadiaOracle(
            uint8(decimals),
            description,
            asset_address
        );
        oracle.setOffchainTransmitter(defaultTransmitter);
        vm.stopPrank();
        vm.startPrank(defaultTransmitter);
        oracle.transmit(int256(10**decimals));
        vm.stopPrank();
        return oracle;
    }

    function initStableOracle(uint8 decimals, string memory description)
        public
        returns (ArcadiaOracle)
    {
        vm.startPrank(defaultCreatorAddress);
        ArcadiaOracle oracle = new ArcadiaOracle(
            uint8(decimals),
            description,
            address(73)
        );
        oracle.setOffchainTransmitter(defaultTransmitter);
        vm.stopPrank();
        vm.startPrank(defaultTransmitter);
        oracle.transmit(int256(10**decimals));
        vm.stopPrank();
        return oracle;
    }

    function initStableOracle(
        address creatorAddress,
        uint8 decimals,
        string memory description
    ) public returns (ArcadiaOracle) {
        vm.startPrank(creatorAddress);
        ArcadiaOracle oracle = new ArcadiaOracle(
            uint8(decimals),
            description,
            address(73)
        );
        oracle.setOffchainTransmitter(defaultTransmitter);
        vm.stopPrank();
        vm.startPrank(defaultTransmitter);
        oracle.transmit(int256(10**decimals));
        vm.stopPrank();
        return oracle;
    }

    function initOracle(
        uint8 decimals,
        string memory description,
        address asset_address
    ) public returns (ArcadiaOracle) {
        vm.startPrank(defaultCreatorAddress);
        ArcadiaOracle oracle = new ArcadiaOracle(
            uint8(decimals),
            description,
            asset_address
        );
        oracle.setOffchainTransmitter(defaultTransmitter);
        vm.stopPrank();
        return oracle;
    }

    function initOracle(
        address creatorAddress,
        uint8 decimals,
        string memory description,
        address asset_address,
        address transmitterAddress
    ) public returns (ArcadiaOracle) {
        vm.startPrank(creatorAddress);
        ArcadiaOracle oracle = new ArcadiaOracle(
            uint8(decimals),
            description,
            asset_address
        );
        oracle.setOffchainTransmitter(transmitterAddress);
        vm.stopPrank();
        return oracle;
    }

    function initMockedOracle(
        uint8 decimals,
        string memory description,
        uint256 answer
    ) public returns (ArcadiaOracle) {
        vm.startPrank(defaultCreatorAddress);
        ArcadiaOracle oracle = new ArcadiaOracle(
            uint8(decimals),
            description,
            address(73)
        );
        oracle.setOffchainTransmitter(defaultTransmitter);
        vm.stopPrank();
        vm.startPrank(defaultTransmitter);
        int256 convertedAnswer = int256(answer);
        oracle.transmit(convertedAnswer);
        vm.stopPrank();
        return oracle;
    }

    function initMockedOracle(uint8 decimals, string memory description)
        public
        returns (ArcadiaOracle)
    {
        vm.startPrank(defaultCreatorAddress);
        ArcadiaOracle oracle = new ArcadiaOracle(
            uint8(decimals),
            description,
            address(73)
        );
        oracle.setOffchainTransmitter(defaultTransmitter);
        vm.stopPrank();
        return oracle;
    }

    function transmitOracle(
        ArcadiaOracle oracle,
        int256 answer,
        address transmitter
    ) public {
        vm.startPrank(transmitter);
        oracle.transmit(answer);
        vm.stopPrank();
    }

    function transmitOracle(ArcadiaOracle oracle, int256 answer) public {
        vm.startPrank(defaultTransmitter);
        oracle.transmit(answer);
        vm.stopPrank();
    }
}<|MERGE_RESOLUTION|>--- conflicted
+++ resolved
@@ -12,12 +12,7 @@
 import "../../ArcadiaOracle.sol";
 
 contract ArcadiaOracleFixture is Test {
-<<<<<<< HEAD
-
     uint8 public defaultDecimals = uint8(Constants.oracleStableToUsdDecimals);
-=======
-    uint8 public defaultDecimals = uint8(18);
->>>>>>> 74b41306
 
     address public defaultCreatorAddress = address(1);
     address public defaultTransmitter;
