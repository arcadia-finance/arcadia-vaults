--- conflicted
+++ resolved
@@ -16,11 +16,8 @@
 import "../fixtures/ArcadiaOracleFixture.f.sol";
 
 contract FactoryPaperTradingInheritedTest is factoryTest {
-<<<<<<< HEAD
     using stdStorage for StdStorage;
 
-=======
->>>>>>> 7ebfb1b2
     OracleHub private oracleHub;
     StandardERC20Registry private standardERC20Registry;
 
