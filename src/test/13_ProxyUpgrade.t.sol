/**
 * Created by Arcadia Finance
 * https://www.arcadia.finance
 *
 * SPDX-License-Identifier: BUSL-1.1
 */
pragma solidity >0.8.10;

import "../../lib/forge-std/src/Test.sol";

import "../Factory.sol";
import "../Proxy.sol";
import "../Vault.sol";
import {ERC20Mock} from "../mockups/ERC20SolmateMock.sol";
import "../mockups/ERC721SolmateMock.sol";
import "../mockups/ERC1155SolmateMock.sol";
import "../mockups/VaultV2.sol";
import "../AssetRegistry/MainRegistry.sol";
import "../AssetRegistry/FloorERC721PricingModule.sol";
import "../AssetRegistry/StandardERC20PricingModule.sol";
import "../AssetRegistry/FloorERC1155PricingModule.sol";
import "../Liquidator.sol";
import "../OracleHub.sol";
import "../utils/Constants.sol";
import "../mockups/ArcadiaOracle.sol";
import "./fixtures/ArcadiaOracleFixture.f.sol";

import {LendingPool, ERC20} from "../../lib/arcadia-lending/src/LendingPool.sol";
import {DebtToken} from "../../lib/arcadia-lending/src/DebtToken.sol";
import {Tranche} from "../../lib/arcadia-lending/src/Tranche.sol";

contract VaultV2Test is Test {
    using stdStorage for StdStorage;

    Factory private factory;
    Vault private vault;
    Vault private proxy;
    VaultV2 private vaultV2;
    address private proxyAddr;
    address private proxyAddr2;
    ERC20Mock private dai;
    ERC20Mock private eth;
    ERC20Mock private snx;
    ERC20Mock private link;
    ERC20Mock private safemoon;
    ERC721Mock private bayc;
    ERC721Mock private mayc;
    ERC721Mock private dickButs;
    ERC20Mock private wbayc;
    ERC20Mock private wmayc;
    ERC1155Mock private interleave;
    OracleHub private oracleHub;
    ArcadiaOracle private oracleDaiToUsd;
    ArcadiaOracle private oracleEthToUsd;
    ArcadiaOracle private oracleLinkToUsd;
    ArcadiaOracle private oracleSnxToEth;
    ArcadiaOracle private oracleWbaycToEth;
    ArcadiaOracle private oracleWmaycToUsd;
    ArcadiaOracle private oracleInterleaveToEth;
    MainRegistry private mainRegistry;
    StandardERC20PricingModule private standardERC20Registry;
    FloorERC721PricingModule private floorERC721PricingModule;
    FloorERC1155PricingModule private floorERC1155PricingModule;
    Liquidator private liquidator;

    LendingPool pool;
    Tranche tranche;
    DebtToken debt;

    address private creatorAddress = address(1);
    address private tokenCreatorAddress = address(2);
    address private oracleOwner = address(3);
    address private unprivilegedAddress = address(4);
    address private vaultOwner = address(6);
    address private liquidityProvider = address(7);

    uint256 rateDaiToUsd = 1 * 10 ** Constants.oracleDaiToUsdDecimals;
    uint256 rateEthToUsd = 3000 * 10 ** Constants.oracleEthToUsdDecimals;
    uint256 rateLinkToUsd = 20 * 10 ** Constants.oracleLinkToUsdDecimals;
    uint256 rateSnxToEth = 1600000000000000;
    uint256 rateWbaycToEth = 85 * 10 ** Constants.oracleWbaycToEthDecimals;
    uint256 rateWmaycToUsd = 50000 * 10 ** Constants.oracleWmaycToUsdDecimals;
    uint256 rateInterleaveToEth = 1 * 10 ** (Constants.oracleInterleaveToEthDecimals - 2);

    address[] public oracleDaiToUsdArr = new address[](1);
    address[] public oracleEthToUsdArr = new address[](1);
    address[] public oracleLinkToUsdArr = new address[](1);
    address[] public oracleSnxToEthEthToUsd = new address[](2);
    address[] public oracleWbaycToEthEthToUsd = new address[](2);
    address[] public oracleWmaycToUsdArr = new address[](1);
    address[] public oracleInterleaveToEthEthToUsd = new address[](2);

    // EVENTS
    event Transfer(address indexed from, address indexed to, uint256 amount);

    // FIXTURES
    ArcadiaOracleFixture arcadiaOracleFixture = new ArcadiaOracleFixture(oracleOwner);

    //this is a before
    constructor() {
        vm.startPrank(tokenCreatorAddress);

        dai = new ERC20Mock("DAI Mock", "mDAI", uint8(Constants.daiDecimals));
        eth = new ERC20Mock("ETH Mock", "mETH", uint8(Constants.ethDecimals));
        eth.mint(tokenCreatorAddress, 200000 * 10 ** Constants.ethDecimals);

        snx = new ERC20Mock("SNX Mock", "mSNX", uint8(Constants.snxDecimals));
        snx.mint(tokenCreatorAddress, 200000 * 10 ** Constants.snxDecimals);

        link = new ERC20Mock(
            "LINK Mock",
            "mLINK",
            uint8(Constants.linkDecimals)
        );
        link.mint(tokenCreatorAddress, 200000 * 10 ** Constants.linkDecimals);

        safemoon = new ERC20Mock(
            "Safemoon Mock",
            "mSFMN",
            uint8(Constants.safemoonDecimals)
        );
        safemoon.mint(tokenCreatorAddress, 200000 * 10 ** Constants.safemoonDecimals);

        bayc = new ERC721Mock("BAYC Mock", "mBAYC");
        bayc.mint(tokenCreatorAddress, 0);
        bayc.mint(tokenCreatorAddress, 1);
        bayc.mint(tokenCreatorAddress, 2);
        bayc.mint(tokenCreatorAddress, 3);

        mayc = new ERC721Mock("MAYC Mock", "mMAYC");
        mayc.mint(tokenCreatorAddress, 0);

        dickButs = new ERC721Mock("DickButs Mock", "mDICK");
        dickButs.mint(tokenCreatorAddress, 0);

        wbayc = new ERC20Mock(
            "wBAYC Mock",
            "mwBAYC",
            uint8(Constants.wbaycDecimals)
        );
        wbayc.mint(tokenCreatorAddress, 100000 * 10 ** Constants.wbaycDecimals);

        interleave = new ERC1155Mock("Interleave Mock", "mInterleave");
        interleave.mint(tokenCreatorAddress, 1, 100000);

        vm.stopPrank();

        vm.prank(creatorAddress);
        oracleHub = new OracleHub();

        oracleEthToUsd = arcadiaOracleFixture.initMockedOracle(uint8(Constants.oracleEthToUsdDecimals), "ETH / USD");
        oracleLinkToUsd = arcadiaOracleFixture.initMockedOracle(uint8(Constants.oracleLinkToUsdDecimals), "LINK / USD");
        oracleSnxToEth = arcadiaOracleFixture.initMockedOracle(uint8(Constants.oracleSnxToEthDecimals), "SNX / ETH");
        oracleWbaycToEth =
            arcadiaOracleFixture.initMockedOracle(uint8(Constants.oracleWbaycToEthDecimals), "WBAYC / ETH");
        oracleWmaycToUsd =
            arcadiaOracleFixture.initMockedOracle(uint8(Constants.oracleWmaycToUsdDecimals), "WBAYC / USD");
        oracleInterleaveToEth =
            arcadiaOracleFixture.initMockedOracle(uint8(Constants.oracleInterleaveToEthDecimals), "INTERLEAVE / ETH");

        vm.startPrank(creatorAddress);
        oracleHub.addOracle(
            OracleHub.OracleInformation({
                oracleUnit: uint64(Constants.oracleEthToUsdUnit),
                baseAssetBaseCurrency: uint8(Constants.UsdBaseCurrency),
                quoteAsset: "ETH",
                baseAsset: "USD",
                oracleAddress: address(oracleEthToUsd),
                quoteAssetAddress: address(eth),
                baseAssetIsBaseCurrency: true
            })
        );
        oracleHub.addOracle(
            OracleHub.OracleInformation({
                oracleUnit: uint64(Constants.oracleLinkToUsdUnit),
                baseAssetBaseCurrency: uint8(Constants.UsdBaseCurrency),
                quoteAsset: "LINK",
                baseAsset: "USD",
                oracleAddress: address(oracleLinkToUsd),
                quoteAssetAddress: address(link),
                baseAssetIsBaseCurrency: true
            })
        );
        oracleHub.addOracle(
            OracleHub.OracleInformation({
                oracleUnit: uint64(Constants.oracleSnxToEthUnit),
                baseAssetBaseCurrency: uint8(Constants.EthBaseCurrency),
                quoteAsset: "SNX",
                baseAsset: "ETH",
                oracleAddress: address(oracleSnxToEth),
                quoteAssetAddress: address(snx),
                baseAssetIsBaseCurrency: true
            })
        );
        oracleHub.addOracle(
            OracleHub.OracleInformation({
                oracleUnit: uint64(Constants.oracleWbaycToEthUnit),
                baseAssetBaseCurrency: uint8(Constants.EthBaseCurrency),
                quoteAsset: "WBAYC",
                baseAsset: "ETH",
                oracleAddress: address(oracleWbaycToEth),
                quoteAssetAddress: address(wbayc),
                baseAssetIsBaseCurrency: true
            })
        );
        oracleHub.addOracle(
            OracleHub.OracleInformation({
                oracleUnit: uint64(Constants.oracleWmaycToUsdUnit),
                baseAssetBaseCurrency: uint8(Constants.UsdBaseCurrency),
                quoteAsset: "WMAYC",
                baseAsset: "USD",
                oracleAddress: address(oracleWmaycToUsd),
                quoteAssetAddress: address(wmayc),
                baseAssetIsBaseCurrency: true
            })
        );
        oracleHub.addOracle(
            OracleHub.OracleInformation({
                oracleUnit: uint64(Constants.oracleInterleaveToEthUnit),
                baseAssetBaseCurrency: uint8(Constants.EthBaseCurrency),
                quoteAsset: "INTERLEAVE",
                baseAsset: "ETH",
                oracleAddress: address(oracleInterleaveToEth),
                quoteAssetAddress: address(interleave),
                baseAssetIsBaseCurrency: true
            })
        );
        vm.stopPrank();

        vm.startPrank(tokenCreatorAddress);
        eth.transfer(vaultOwner, 100000 * 10 ** Constants.ethDecimals);
        link.transfer(vaultOwner, 100000 * 10 ** Constants.linkDecimals);
        snx.transfer(vaultOwner, 100000 * 10 ** Constants.snxDecimals);
        safemoon.transfer(vaultOwner, 100000 * 10 ** Constants.safemoonDecimals);
        bayc.transferFrom(tokenCreatorAddress, vaultOwner, 0);
        bayc.transferFrom(tokenCreatorAddress, vaultOwner, 1);
        bayc.transferFrom(tokenCreatorAddress, vaultOwner, 2);
        bayc.transferFrom(tokenCreatorAddress, vaultOwner, 3);
        mayc.transferFrom(tokenCreatorAddress, vaultOwner, 0);
        dickButs.transferFrom(tokenCreatorAddress, vaultOwner, 0);
        interleave.safeTransferFrom(
            tokenCreatorAddress,
            vaultOwner,
            1,
            100000,
            "0x0000000000000000000000000000000000000000000000000000000000000000"
        );
        eth.transfer(unprivilegedAddress, 1000 * 10 ** Constants.ethDecimals);
        vm.stopPrank();

        oracleDaiToUsdArr[0] = address(oracleDaiToUsd);

        oracleEthToUsdArr[0] = address(oracleEthToUsd);

        oracleLinkToUsdArr[0] = address(oracleLinkToUsd);

        oracleSnxToEthEthToUsd[0] = address(oracleSnxToEth);
        oracleSnxToEthEthToUsd[1] = address(oracleEthToUsd);

        oracleWbaycToEthEthToUsd[0] = address(oracleWbaycToEth);
        oracleWbaycToEthEthToUsd[1] = address(oracleEthToUsd);

        oracleWmaycToUsdArr[0] = address(oracleWmaycToUsd);

        oracleInterleaveToEthEthToUsd[0] = address(oracleInterleaveToEth);
        oracleInterleaveToEthEthToUsd[1] = address(oracleEthToUsd);

        vm.prank(creatorAddress);
        factory = new Factory();

        vm.startPrank(tokenCreatorAddress);
        dai.mint(liquidityProvider, type(uint128).max);
        vm.stopPrank();

        vm.startPrank(creatorAddress);
        pool = new LendingPool(ERC20(address(dai)), creatorAddress, address(factory));
        pool.updateInterestRate(5 * 10 ** 16); //5% with 18 decimals precision

        debt = new DebtToken(address(pool));
        pool.setDebtToken(address(debt));

        tranche = new Tranche(address(pool), "Senior", "SR");
        pool.addTranche(address(tranche), 50);
        vm.stopPrank();

        vm.prank(liquidityProvider);
        dai.approve(address(pool), type(uint256).max);

        vm.prank(address(tranche));
        pool.deposit(type(uint128).max, liquidityProvider);
    }

    //this is a before each
    function setUp() public {
        vm.startPrank(creatorAddress);
        mainRegistry = new MainRegistry(
            MainRegistry.BaseCurrencyInformation({
                baseCurrencyToUsdOracleUnit: 0,
                assetAddress: 0x0000000000000000000000000000000000000000,
                baseCurrencyToUsdOracle: 0x0000000000000000000000000000000000000000,
                baseCurrencyLabel: "USD",
                baseCurrencyUnitCorrection: uint64(10**(18 - Constants.usdDecimals))
            })
        );
        uint256[] memory emptyList = new uint256[](0);
        mainRegistry.addBaseCurrency(
            MainRegistry.BaseCurrencyInformation({
                baseCurrencyToUsdOracleUnit: uint64(10 ** Constants.oracleDaiToUsdDecimals),
                assetAddress: address(dai),
                baseCurrencyToUsdOracle: address(oracleDaiToUsd),
                baseCurrencyLabel: "DAI",
                baseCurrencyUnitCorrection: uint64(10 ** (18 - Constants.daiDecimals))
            }),
            emptyList
        );
        mainRegistry.addBaseCurrency(
            MainRegistry.BaseCurrencyInformation({
                baseCurrencyToUsdOracleUnit: uint64(10 ** Constants.oracleEthToUsdDecimals),
                assetAddress: address(eth),
                baseCurrencyToUsdOracle: address(oracleEthToUsd),
                baseCurrencyLabel: "ETH",
                baseCurrencyUnitCorrection: uint64(10 ** (18 - Constants.ethDecimals))
            }),
            emptyList
        );

        standardERC20Registry = new StandardERC20PricingModule(
            address(mainRegistry),
            address(oracleHub)
        );
        floorERC721PricingModule = new FloorERC721PricingModule(
            address(mainRegistry),
            address(oracleHub)
        );
        floorERC1155PricingModule = new FloorERC1155PricingModule(
            address(mainRegistry),
            address(oracleHub)
        );

        mainRegistry.addPricingModule(address(standardERC20Registry));
        mainRegistry.addPricingModule(address(floorERC721PricingModule));
        mainRegistry.addPricingModule(address(floorERC1155PricingModule));

        uint256[] memory assetCreditRatings = new uint256[](3);
        assetCreditRatings[0] = 0;
        assetCreditRatings[1] = 0;
        assetCreditRatings[2] = 0;

        standardERC20Registry.setAssetInformation(
            StandardERC20PricingModule.AssetInformation({
                oracleAddresses: oracleEthToUsdArr,
                assetUnit: uint64(10 ** Constants.ethDecimals),
                assetAddress: address(eth)
            }),
            assetCreditRatings
        );
        standardERC20Registry.setAssetInformation(
            StandardERC20PricingModule.AssetInformation({
                oracleAddresses: oracleLinkToUsdArr,
                assetUnit: uint64(10 ** Constants.linkDecimals),
                assetAddress: address(link)
            }),
            assetCreditRatings
        );
        standardERC20Registry.setAssetInformation(
            StandardERC20PricingModule.AssetInformation({
                oracleAddresses: oracleSnxToEthEthToUsd,
                assetUnit: uint64(10 ** Constants.snxDecimals),
                assetAddress: address(snx)
            }),
            assetCreditRatings
        );

        floorERC721PricingModule.setAssetInformation(
            FloorERC721PricingModule.AssetInformation({
                oracleAddresses: oracleWbaycToEthEthToUsd,
                idRangeStart: 0,
                idRangeEnd: type(uint256).max,
                assetAddress: address(bayc)
            }),
            assetCreditRatings
        );

        floorERC1155PricingModule.setAssetInformation(
            FloorERC1155PricingModule.AssetInformation({
                oracleAddresses: oracleInterleaveToEthEthToUsd,
                id: 1,
                assetAddress: address(interleave)
            }),
            assetCreditRatings
        );

        liquidator = new Liquidator(
            0x0000000000000000000000000000000000000000,
            address(mainRegistry)
        );
        vm.stopPrank();

        vm.startPrank(vaultOwner);
        vault = new Vault();
        vm.stopPrank();

        vm.startPrank(creatorAddress);
        factory.setNewVaultInfo(address(mainRegistry), address(vault), Constants.upgradeProof1To2);
        factory.confirmNewVaultInfo();
        pool.setLiquidator(address(liquidator));
        liquidator.setFactory(address(factory));
        mainRegistry.setFactory(address(factory));
        mainRegistry.setFactory(address(factory));
        vm.stopPrank();

        vm.prank(vaultOwner);
        proxyAddr = factory.createVault(
            uint256(
                keccak256(
                    abi.encodeWithSignature(
                        "doRandom(uint256,uint256,bytes32)", block.timestamp, block.number, blockhash(block.number)
                    )
                )
            ),
            0
        );
        proxy = Vault(proxyAddr);

        vm.startPrank(oracleOwner);
        oracleEthToUsd.transmit(int256(rateEthToUsd));
        oracleLinkToUsd.transmit(int256(rateLinkToUsd));
        oracleSnxToEth.transmit(int256(rateSnxToEth));
        oracleWbaycToEth.transmit(int256(rateWbaycToEth));
        oracleWmaycToUsd.transmit(int256(rateWmaycToUsd));
        oracleInterleaveToEth.transmit(int256(rateInterleaveToEth));
        vm.stopPrank();

        vm.startPrank(vaultOwner);
        proxy.openTrustedMarginAccount(address(pool));
        dai.approve(address(proxy), type(uint256).max);

        bayc.setApprovalForAll(address(proxy), true);
        mayc.setApprovalForAll(address(proxy), true);
        dickButs.setApprovalForAll(address(proxy), true);
        interleave.setApprovalForAll(address(proxy), true);
        eth.approve(address(proxy), type(uint256).max);
        link.approve(address(proxy), type(uint256).max);
        snx.approve(address(proxy), type(uint256).max);
        safemoon.approve(address(proxy), type(uint256).max);
        dai.approve(address(liquidator), type(uint256).max);
        vm.stopPrank();
    }

    function testSuccess_confirmNewVaultInfo(uint256 salt) public {
        vm.assume(salt > 0);

        vm.startPrank(vaultOwner);
        vaultV2 = new VaultV2();
        vm.stopPrank();

        vm.startPrank(creatorAddress);
        factory.setNewVaultInfo(address(mainRegistry), address(vaultV2), Constants.upgradeRoot1To2);
        factory.confirmNewVaultInfo();
        vm.stopPrank();

        assertEq(factory.getVaultVersionRoot(), Constants.upgradeRoot1To2);

        vm.startPrank(address(123456789));
        proxyAddr2 = factory.createVault(salt, 0);
        vaultV2 = VaultV2(proxyAddr2);
        assertEq(vaultV2.returnFive(), 5);
        vm.stopPrank();
    }

    struct VaultInfo {
        uint16 collThres;
        uint16 liqThres;
        address baseCurrency;
    }

    struct Checks {
        address erc20Stored;
        address erc721Stored;
        address erc1155Stored;
        uint256 erc721TokenIds;
        uint256 erc1155TokenIds;
        address registryAddress;
        address trustedProtocol;
        uint256 life;
        address owner;
        VaultInfo vaultVar;
    }

    function createCompareStruct() public view returns (Checks memory) {
        Checks memory checks;
        VaultInfo memory vaultVar;

        checks.erc20Stored = proxy.erc20Stored(0); //to be improved for whole list
        checks.erc721Stored = proxy.erc721Stored(0);
        checks.erc1155Stored = proxy.erc1155Stored(0);
        checks.erc721TokenIds = proxy.erc721TokenIds(0);
        checks.erc1155TokenIds = proxy.erc1155TokenIds(0);
        checks.registryAddress = proxy.registryAddress();
        checks.trustedProtocol = proxy.trustedProtocol();
        checks.life = proxy.life();
        checks.owner = proxy.owner();
        (vaultVar.collThres, vaultVar.liqThres, vaultVar.baseCurrency) = proxy.vault();
        checks.vaultVar = vaultVar;

        return checks;
    }

<<<<<<< HEAD
    function testAssetsAfterUpgrade(uint128 amount) public {
        vm.assume(amount > 0);
=======
    function testSuccess_upgradeVaultVersion_StorageVariablesAfterUpgradeAreIdentical(uint128 amount) public {
>>>>>>> d53982f5
        depositERC20InVault(eth, amount, vaultOwner);
        uint128[] memory tokenIds = new uint128[](3);
        tokenIds[0] = 1;
        tokenIds[1] = 2;
        tokenIds[2] = 3;
        depositERC721InVault(bayc, tokenIds, vaultOwner);
        depositERC1155InVault(interleave, 1, 1000, vaultOwner);

        Checks memory checkBefore = createCompareStruct();

        vm.startPrank(vaultOwner);
        vaultV2 = new VaultV2();
        vm.stopPrank();

        vm.startPrank(creatorAddress);
        factory.setNewVaultInfo(address(mainRegistry), address(vaultV2), Constants.upgradeRoot1To2);
        factory.confirmNewVaultInfo();
        vm.stopPrank();

        bytes32[] memory proofs = new bytes32[](1);
        proofs[0] = Constants.upgradeProof1To2;

        vm.startPrank(vaultOwner);
        factory.upgradeVaultVersion(address(proxy), factory.latestVaultVersion(), proofs);
        vm.stopPrank();

        Checks memory checkAfter = createCompareStruct();

        assertEq(keccak256(abi.encode(checkAfter)), keccak256(abi.encode(checkBefore)));
        emit log_named_bytes32("before", keccak256(abi.encode(checkBefore)));
        emit log_named_bytes32("after", keccak256(abi.encode(checkAfter)));
        assertEq(factory.latestVaultVersion(), proxy.vaultVersion());
    }

    function testRevert_upgradeVaultVersion_IncompatibleVersionWithCurrentVault(uint128 amount) public {
        depositERC20InVault(eth, amount, vaultOwner);
        uint128[] memory tokenIds = new uint128[](3);
        tokenIds[0] = 1;
        tokenIds[1] = 2;
        tokenIds[2] = 3;
        depositERC721InVault(bayc, tokenIds, vaultOwner);
        depositERC1155InVault(interleave, 1, 1000, vaultOwner);

        Checks memory checkBefore = createCompareStruct();

        vm.startPrank(vaultOwner);
        vaultV2 = new VaultV2();
        vm.stopPrank();

        vm.startPrank(creatorAddress);
        factory.setNewVaultInfo(address(mainRegistry), address(vaultV2), Constants.upgradeRoot1To2);
        factory.confirmNewVaultInfo();
        vm.stopPrank();

        bytes32[] memory proofs = new bytes32[](1);
        proofs[0] = Constants.upgradeProof1To2;

        vm.startPrank(vaultOwner);
        vm.expectRevert("FTR_UVV: Cannot upgrade to this version");
        factory.upgradeVaultVersion(address(proxy), 0, proofs);
        vm.stopPrank();

        vm.startPrank(vaultOwner);
        vm.expectRevert("FTR_UVV: Cannot upgrade to this version");
        factory.upgradeVaultVersion(address(proxy), 3, proofs);
        vm.stopPrank();

        Checks memory checkAfter = createCompareStruct();

        assertEq(keccak256(abi.encode(checkAfter)), keccak256(abi.encode(checkBefore)));
        emit log_named_bytes32("before", keccak256(abi.encode(checkBefore)));
        emit log_named_bytes32("after", keccak256(abi.encode(checkAfter)));
    }

    function testRevert_upgradeVaultVersion_UpgradeVaultByNonOwner(address sender) public {
        vm.assume(sender != address(6));
        vm.startPrank(vaultOwner);
        vaultV2 = new VaultV2();
        vm.stopPrank();

        vm.startPrank(creatorAddress);
        factory.setNewVaultInfo(address(mainRegistry), address(vaultV2), Constants.upgradeRoot1To2);
        factory.confirmNewVaultInfo();
        vm.stopPrank();

        bytes32[] memory proofs = new bytes32[](1);
        proofs[0] = Constants.upgradeProof1To2;

        vm.startPrank(sender);
        vm.expectRevert("FTRY_UVV: You are not the owner");
        factory.upgradeVaultVersion(address(proxy), 2, proofs);
        vm.stopPrank();
    }

    function depositERC20InVault(ERC20Mock token, uint128 amount, address sender)
        public
        returns (
            address[] memory assetAddresses,
            uint256[] memory assetIds,
            uint256[] memory assetAmounts,
            uint256[] memory assetTypes
        )
    {
        assetAddresses = new address[](1);
        assetAddresses[0] = address(token);

        assetIds = new uint256[](1);
        assetIds[0] = 0;

        assetAmounts = new uint256[](1);
        assetAmounts[0] = amount;

        assetTypes = new uint256[](1);
        assetTypes[0] = 0;

        vm.prank(tokenCreatorAddress);
        token.mint(sender, amount);

        vm.startPrank(sender);
        proxy.deposit(assetAddresses, assetIds, assetAmounts, assetTypes);
        vm.stopPrank();
    }

    function depositERC20InVaultV2(ERC20Mock token, uint128 amount, address sender)
        public
        returns (
            address[] memory assetAddresses,
            uint256[] memory assetIds,
            uint256[] memory assetAmounts,
            uint256[] memory assetTypes
        )
    {
        assetAddresses = new address[](1);
        assetAddresses[0] = address(token);

        assetIds = new uint256[](1);
        assetIds[0] = 0;

        assetAmounts = new uint256[](1);
        assetAmounts[0] = amount;

        assetTypes = new uint256[](1);
        assetTypes[0] = 0;

        vm.prank(tokenCreatorAddress);
        token.mint(sender, amount);

        vm.startPrank(sender);
        vaultV2.deposit(assetAddresses, assetIds, assetAmounts, assetTypes);
        vm.stopPrank();
    }

    function depositERC721InVault(ERC721Mock token, uint128[] memory tokenIds, address sender)
        public
        returns (
            address[] memory assetAddresses,
            uint256[] memory assetIds,
            uint256[] memory assetAmounts,
            uint256[] memory assetTypes
        )
    {
        assetAddresses = new address[](tokenIds.length);
        assetIds = new uint256[](tokenIds.length);
        assetAmounts = new uint256[](tokenIds.length);
        assetTypes = new uint256[](tokenIds.length);

        uint256 tokenIdToWorkWith;
        for (uint256 i; i < tokenIds.length; i++) {
            tokenIdToWorkWith = tokenIds[i];
            while (token.ownerOf(tokenIdToWorkWith) != address(0)) {
                tokenIdToWorkWith++;
            }

            token.mint(sender, tokenIdToWorkWith);
            assetAddresses[i] = address(token);
            assetIds[i] = tokenIdToWorkWith;
            assetAmounts[i] = 1;
            assetTypes[i] = 1;
        }

        vm.startPrank(sender);
        proxy.deposit(assetAddresses, assetIds, assetAmounts, assetTypes);
        vm.stopPrank();
    }

    function depositERC1155InVault(ERC1155Mock token, uint256 tokenId, uint256 amount, address sender)
        public
        returns (
            address[] memory assetAddresses,
            uint256[] memory assetIds,
            uint256[] memory assetAmounts,
            uint256[] memory assetTypes
        )
    {
        assetAddresses = new address[](1);
        assetIds = new uint256[](1);
        assetAmounts = new uint256[](1);
        assetTypes = new uint256[](1);

        token.mint(sender, tokenId, amount);
        assetAddresses[0] = address(token);
        assetIds[0] = tokenId;
        assetAmounts[0] = amount;
        assetTypes[0] = 2;

        vm.startPrank(sender);
        proxy.deposit(assetAddresses, assetIds, assetAmounts, assetTypes);
        vm.stopPrank();
    }
}<|MERGE_RESOLUTION|>--- conflicted
+++ resolved
@@ -506,12 +506,8 @@
         return checks;
     }
 
-<<<<<<< HEAD
-    function testAssetsAfterUpgrade(uint128 amount) public {
+    function testSuccess_upgradeVaultVersion_StorageVariablesAfterUpgradeAreIdentical(uint128 amount) public {
         vm.assume(amount > 0);
-=======
-    function testSuccess_upgradeVaultVersion_StorageVariablesAfterUpgradeAreIdentical(uint128 amount) public {
->>>>>>> d53982f5
         depositERC20InVault(eth, amount, vaultOwner);
         uint128[] memory tokenIds = new uint128[](3);
         tokenIds[0] = 1;
