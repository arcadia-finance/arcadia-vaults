--- conflicted
+++ resolved
@@ -11,16 +11,6 @@
 import "../interfaces/IERC20.sol";
 import "../interfaces/IERC1155.sol";
 
-<<<<<<< HEAD
-contract ActionMultiCall {
-    event log(uint256 value);
-
-    function executeAction(address, bytes calldata actionData) external returns (actionAssetsData memory) {
-        emit log(1);
-        (, actionAssetsData memory incoming, address[] memory to, bytes[] memory data) =
-            abi.decode(actionData, (actionAssetsData, actionAssetsData, address[], bytes[]));
-        emit log(2);
-=======
 /**
  * @title Generic multicall action
  * @author Arcadia Finance
@@ -41,7 +31,6 @@
     function executeAction(bytes calldata actionData) external override returns (ActionData memory) {
         (, ActionData memory incoming, address[] memory to, bytes[] memory data) =
             abi.decode(actionData, (ActionData, ActionData, address[], bytes[]));
->>>>>>> 9d8bc906
 
         uint256 callLength = to.length;
 
