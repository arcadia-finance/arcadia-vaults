--- conflicted
+++ resolved
@@ -69,13 +69,8 @@
     // Used by the liquidator contract for proceed claims
     uint256 public life;
 
-<<<<<<< HEAD
     bool public initialized;
-=======
-    address public owner;
-
     uint16 public vaultVersion;
->>>>>>> a9ff4167
 
     struct debtInfo {
         uint128 _openDebt;
@@ -195,7 +190,6 @@
          Costly function (156k gas)
     @param _owner The tx.origin: the sender of the 'createVault' on the factory
     @param registryAddress The 'beacon' contract to which should be looked at for external logic.
-    @param stable The contract address of the Arcadia Finance issued stablecoin, pegged to the BaseCurrency of the vault
     @param stakeContract The stake contract in which stablecoin can be staked. 
                          Used when syncing debt: interest in stable is minted to stakecontract.
     @param irmAddress The contract address of the InterestRateModule, which calculates the interest rate
@@ -204,7 +198,6 @@
     function initialize(
         address _owner,
         address registryAddress,
-        address stable,
         address stakeContract,
         address irmAddress,
         uint16 _vaultVersion
@@ -215,7 +208,6 @@
         owner = _owner;
         debt._collThres = 150;
         debt._liqThres = 110;
-        _stable = stable;
         _stakeContract = stakeContract;
         _irmAddress = irmAddress;
 
