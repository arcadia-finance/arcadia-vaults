/**
 * Created by Arcadia Finance
 * https://www.arcadia.finance
 *
 * SPDX-License-Identifier: BUSL-1.1
 */
pragma solidity >=0.8.0 <0.9.0;

import "./utils/LogExpMath.sol";
import "./interfaces/IERC20.sol";
import "./interfaces/IERC721.sol";
import "./interfaces/IERC1155.sol";
import "./interfaces/IERC4626.sol";
import "./interfaces/ILiquidator.sol";
import "./interfaces/IRegistry.sol";
import "./interfaces/IMainRegistry.sol";
import "./interfaces/ILendingPool.sol";
import "./interfaces/ITrustedProtocol.sol";
import "./interfaces/IActionBase.sol";
import "./AssetManagement/utils/ActionAssetData.sol";

/**
 * @title An Arcadia Vault used to deposit a combination of all kinds of assets
 * @author Arcadia Finance
 * @notice Users can use this vault to deposit assets (ERC20, ERC721, ERC1155, ...).
 * The vault will denominate all the pooled assets into one baseCurrency (one unit of account, like usd or eth).
 * An increase of value of one asset will offset a decrease in value of another asset.
 * Users can take out a credit line against the single denominated value.
 * Ensure your total value denomination remains above the liquidation threshold, or risk being liquidated!
 * @dev A vault is a smart contract that will contain multiple assets.
 * Using getValue(<baseCurrency>), the vault returns the combined total value of all (whitelisted) assets the vault contains.
 * Integrating this vault as means of collateral management for your own protocol that requires collateral is encouraged.
 * Arcadia's vault functions will guarantee you a certain value of the vault.
 * For whitelists or liquidation strategies specific to your protocol, contact: dev at arcadia.finance
 */
contract Vault {
    /**
     * @dev Storage slot with the address of the current implementation.
     * This is the keccak-256 hash of "eip1967.proxy.implementation" subtracted by 1.
     */
    bytes32 internal constant _IMPLEMENTATION_SLOT = 0x360894a13ba1a3210667c828492db98dca3e2076cc3735a920a3ca505d382bbc;

    bool public isTrustedProtocolSet;

    uint16 public vaultVersion;
    uint256 public life;

    address public owner;
    address public liquidator;
    address public registry;
    address public trustedProtocol;

    address[] public erc20Stored;
    address[] public erc721Stored;
    address[] public erc1155Stored;

    uint256[] public erc721TokenIds;
    uint256[] public erc1155TokenIds;

    mapping(address => bool) public allowed;

    struct AddressSlot {
        address value;
    }

    struct VaultInfo {
        uint16 liqThres; //2 decimals precision (factor 100)
        address baseCurrency;
    }

    VaultInfo public vault;

    event Upgraded(address indexed implementation);
    event OwnershipTransferred(address indexed previousOwner, address indexed newOwner);

    /**
     * @dev Throws if called by any account other than the factory adress.
     */
    modifier onlyFactory() {
        require(msg.sender == IMainRegistry(registry).factoryAddress(), "V: You are not the factory");
        _;
    }

    /**
     * @dev Throws if called by any account other than an authorised adress.
     */
    modifier onlyAuthorized() {
        require(allowed[msg.sender], "V: You are not authorized");
        _;
    }

    /**
     * @dev Throws if called by any account other than the owner.
     */
    modifier onlyOwner() {
        require(msg.sender == owner, "V: You are not the owner");
        _;
    }

    constructor() {}

    /* ///////////////////////////////////////////////////////////////
                          VAULT MANAGEMENT
    /////////////////////////////////////////////////////////////// */

    /**
     * @notice Initiates the variables of the vault
     * @dev A proxy will be used to interact with the vault logic.
     * Therefore everything is initialised through an init function.
     * This function will only be called (once) in the same transaction as the proxy vault creation through the factory.
     * Costly function (156k gas)
     * @param owner_ The tx.origin: the sender of the 'createVault' on the factory
     * @param registry_ The 'beacon' contract to which should be looked at for external logic.
     * @param vaultVersion_ The version of the vault logic.
     */
    function initialize(address owner_, address registry_, uint16 vaultVersion_) external payable {
        require(vaultVersion == 0, "V_I: Already initialized!");
        require(vaultVersion_ != 0, "V_I: Invalid vault version");
        owner = owner_;
        registry = registry_;
        vaultVersion = vaultVersion_;
    }

    /**
     * @dev Stores a new address in the EIP1967 implementation slot & updates the vault version.
     */
    function upgradeVault(address newImplementation, uint16 newVersion) external onlyFactory {
        vaultVersion = newVersion;
        _getAddressSlot(_IMPLEMENTATION_SLOT).value = newImplementation;

        emit Upgraded(newImplementation);
    }

    /**
     * @dev Returns an `AddressSlot` with member `value` located at `slot`.
     */
    function _getAddressSlot(bytes32 slot) internal pure returns (AddressSlot storage r) {
        assembly {
            r.slot := slot
        }
    }

    /* ///////////////////////////////////////////////////////////////
                        OWNERSHIP MANAGEMENT
    /////////////////////////////////////////////////////////////// */

    /**
     * @dev Transfers ownership of the contract to a new account (`newOwner`).
     * Can only be called by the current owner via the factory.
     * A transfer of ownership of this vault by a transfer
     * of ownership of the accompanying ERC721 Vault NFT
     * issued by the factory. Owner of Vault NFT = owner of vault
     */
    function transferOwnership(address newOwner) public onlyFactory {
        if (newOwner == address(0)) {
            revert("V_TO: INVALID_RECIPIENT");
        }
        _transferOwnership(newOwner);
    }

    /**
     * @dev Transfers ownership of the contract to a new account (`newOwner`).
     * Internal function without access restriction.
     */
    function _transferOwnership(address newOwner) internal virtual {
        address oldOwner = owner;
        owner = newOwner;
        emit OwnershipTransferred(oldOwner, newOwner);
    }

    /* ///////////////////////////////////////////////////////////////
                        BASE CURRENCY LOGIC
    /////////////////////////////////////////////////////////////// */

    /**
     * @notice Sets the baseCurrency of a vault.
     * @param baseCurrency the new baseCurrency for the vault.
     */
    function setBaseCurrency(address baseCurrency) public onlyAuthorized {
        _setBaseCurrency(baseCurrency);
    }

    /**
     * @notice Internal function: sets baseCurrency.
     * @param baseCurrency_ the new baseCurrency for the vault.
     * @dev First checks if there is no locked value. If there is no value locked then the baseCurrency gets changed to the param
     */
    function _setBaseCurrency(address baseCurrency_) private {
        require(getUsedMargin() == 0, "V_SBC: Can't change baseCurrency when Used Margin > 0");
        require(IMainRegistry(registry).isBaseCurrency(baseCurrency_), "V_SBC: baseCurrency not found");
        vault.baseCurrency = baseCurrency_; //Change this to where ever it is going to be actually set
    }

    /* ///////////////////////////////////////////////////////////////
                    MARGIN ACCOUNT SETTINGS
    /////////////////////////////////////////////////////////////// */

    /**
     * @notice Initiates a margin account on the vault for one trusted application..
     * @param protocol The contract address of the trusted application.
     * @dev The open position is fetched at a contract of the application -> only allow trusted audited protocols!!!
     * @dev Currently only one trusted protocol can be set.
     */
    function openTrustedMarginAccount(address protocol) public onlyOwner {
        require(!isTrustedProtocolSet, "V_OMA: ALREADY SET");
        //ToDo: Check in Factory/Mainregistry if protocol is indeed trusted?

        (bool success, address baseCurrency, address liquidator_) = ITrustedProtocol(protocol).openMarginAccount();
        require(success, "V_OMA: OPENING ACCOUNT REVERTED");

        liquidator = liquidator_;
        trustedProtocol = protocol;
        if (vault.baseCurrency != baseCurrency) {
            _setBaseCurrency(baseCurrency);
        }
        IERC20(baseCurrency).approve(protocol, type(uint256).max);
        isTrustedProtocolSet = true;
        allowed[protocol] = true;
    }

    /**
     * @notice Closes the margin account on the vault of the trusted application..
     * @dev The open position is fetched at a contract of the application -> only allow trusted audited protocols!!!
     * @dev Currently only one trusted protocol can be set.
     */
    function closeTrustedMarginAccount() public onlyOwner {
        require(isTrustedProtocolSet, "V_CMA: NOT SET");
        require(ITrustedProtocol(trustedProtocol).getOpenPosition(address(this)) == 0, "V_CMA: NON-ZERO OPEN POSITION");

        isTrustedProtocolSet = false;
        allowed[trustedProtocol] = false;
    }

    /* ///////////////////////////////////////////////////////////////
                          MARGIN REQUIREMENTS
    /////////////////////////////////////////////////////////////// */

    /**
     * @notice Can be called by authorised applications to open or increase a margin position.
     * @param baseCurrency The Base-currency in which the margin position is denominated
     * @param amount The amount the position is increased.
     * @return success Boolean indicating if there is sufficient free margin to increase the margin position
     * @dev All values expressed in the base currency of the vault with same number of decimals as the base currency.
     * @dev Since increasing margin position is financial activity, liquidation threshold update is done here.
     */
    function increaseMarginPosition(address baseCurrency, uint256 amount)
        public
        onlyAuthorized
        returns (bool success)
    {
        if (baseCurrency != vault.baseCurrency) {
            _setBaseCurrency(baseCurrency);
        }
        success = getFreeMargin() >= amount;
        // Update the vault values
        (address[] memory assetAddresses, uint256[] memory assetIds, uint256[] memory assetAmounts) =
            generateAssetData();
        vault.liqThres =
            IRegistry(registry).getLiquidationThreshold(assetAddresses, assetIds, assetAmounts, vault.baseCurrency);
    }

    /**
     * @notice Can be called by authorised applications to close or decrease a margin position.
     * @param baseCurrency The Base-currency in which the margin position is denominated.
     * @dev All values expressed in the base currency of the vault with same number of decimals as the base currency.
     * @return success Boolean indicating if there the margin position is successfully decreased.
     * @dev Since decreasing margin position is financial activity, liquidation threshold update is done here.
     * @dev ToDo: Function mainly necessary for integration with untrusted protocols, which is not yet implemnted.
     */
    function decreaseMarginPosition(address baseCurrency, uint256) public onlyAuthorized returns (bool success) {
        success = baseCurrency == vault.baseCurrency;

        // Update the vault values
        (address[] memory assetAddresses, uint256[] memory assetIds, uint256[] memory assetAmounts) =
            generateAssetData();
        vault.liqThres =
            IRegistry(registry).getLiquidationThreshold(assetAddresses, assetIds, assetAmounts, vault.baseCurrency);
    }

    /**
     * @notice Returns the total value of the vault in a specific baseCurrency
     * @dev Fetches all stored assets with their amounts on the proxy vault.
     * Using a specified baseCurrency, fetches the value of all assets on the proxy vault in said baseCurrency.
     * @param baseCurrency The asset to return the value in.
     * @return vaultValue Total value stored on the vault, expressed in baseCurrency.
     */
    function getVaultValue(address baseCurrency) public view returns (uint256 vaultValue) {
        (address[] memory assetAddresses, uint256[] memory assetIds, uint256[] memory assetAmounts) =
            generateAssetData();
        vaultValue = IRegistry(registry).getTotalValue(assetAddresses, assetIds, assetAmounts, baseCurrency);
    }

    /**
     * @notice Calculates the total collateral value of the vault.
     * @return collateralValue The collateral value, returned in the decimals of the base currency.
     * @dev Returns the value denominated in the baseCurrency in which the proxy vault is initialised.
     * @dev The collateral value of the vault is equal to the spot value of the underlying assets,
     * discounted by a haircut (with a factor 100 / collateral_threshold). Since the value of
     * collateralised assets can fluctuate, the haircut guarantees that the vault
     * remains over-collateralised with a high confidence level (99,9%+). The size of the
     * haircut depends on the underlying risk of the assets in the vault, the bigger the volatility
     * or the smaller the on-chain liquidity, the bigger the haircut will be.
     */
    function getCollateralValue() public view returns (uint256 collateralValue) {
        (address[] memory assetAddresses, uint256[] memory assetIds, uint256[] memory assetAmounts) =
            generateAssetData();
        collateralValue =
            IRegistry(registry).getCollateralValue(assetAddresses, assetIds, assetAmounts, vault.baseCurrency);
    }

    /**
     * @notice Returns the used margin of the proxy vault.
     * @return usedMargin The used amount of margin a user has taken
     * @dev The used margin is denominated in the baseCurrency of the proxy vault.
     * @dev Currently only one trusted application (Arcadia Lending) can open a margin account.
     * The open position is fetched at a contract of the application -> only allow trusted audited protocols!!!
     */
    function getUsedMargin() public returns (uint128 usedMargin) {
        usedMargin = ITrustedProtocol(trustedProtocol).getOpenPosition(address(this)); // ToDo: Check if cast is safe
    }

    /**
     * @notice Calculates the remaining margin the owner of the proxy vault can use.
     * @return freeMargin The remaining amount of margin a user can take.
     * @dev The free margin is denominated in the baseCurrency of the proxy vault,
     * with an equal number of decimals as the base currency.
     */
    function getFreeMargin() public returns (uint256 freeMargin) {
        uint256 collateralValue = getCollateralValue();
        uint256 usedMargin = getUsedMargin();

        //gas: explicit check is done to prevent underflow
        unchecked {
            freeMargin = collateralValue > usedMargin ? collateralValue - usedMargin : 0;
        }
    }

    /* ///////////////////////////////////////////////////////////////
                          LIQUIDATION LOGIC
    /////////////////////////////////////////////////////////////// */

    /**
     * @notice Function called to start a vault liquidation.
     * @dev Requires an unhealthy vault (value / debt < liqThres).
     * Starts the vault auction on the liquidator contract.
     * Increases the life of the vault to indicate a liquidation has happened.
     * Sets debtInfo todo: needed?
     * Transfers ownership of the proxy vault to the liquidator!
     * @param liquidationKeeper Addross of the keeper who initiated the liquidation process.
     * @return success Boolean returning if the liquidation process is successfully started.
     */
    function liquidateVault(address liquidationKeeper) public onlyFactory returns (bool success, address liquidator_) {
        //gas: 35 gas cheaper to not take debt into memory
        uint256 totalValue = getVaultValue(vault.baseCurrency);
        uint128 openDebt = getUsedMargin();
        uint256 leftHand;
        uint256 rightHand;

        unchecked {
            //gas: cannot overflow unless totalValue is
            //higher than 1.15 * 10**57 * 10**18 decimals
            leftHand = totalValue * 100;
            //gas: cannot overflow: uint8 * uint128 << uint256
            rightHand = uint256(vault.liqThres) * uint256(openDebt);
        }

        require(leftHand < rightHand, "V_LV: This vault is healthy");

        uint8 baseCurrencyIdentifier = IRegistry(registry).assetToBaseCurrency(vault.baseCurrency);

        require(
            ILiquidator(liquidator).startAuction(
                address(this), life, liquidationKeeper, owner, openDebt, vault.liqThres, baseCurrencyIdentifier
            ),
            "V_LV: Failed to start auction!"
        );

        //gas: good luck overflowing this
        unchecked {
            ++life;
        }

        return (true, liquidator);
    }

    /* ///////////////////////////////////////////////////////////////
                    ASSET DEPOSIT/WITHDRAWN LOGIC
    /////////////////////////////////////////////////////////////// */

    /**
     * @notice Deposits assets into the proxy vault by the proxy vault owner.
     * @dev All arrays should be of same length, each index in each array corresponding
     * to the same asset that will get deposited. If multiple asset IDs of the same contract address
     * are deposited, the assetAddress must be repeated in assetAddresses.
     * The ERC20 gets deposited by transferFrom. ERC721 & ERC1155 using safeTransferFrom.
     * Can only be called by the proxy vault owner to avoid attacks where malicous actors can deposit 1 wei assets,
     * increasing gas costs upon credit issuance and withrawals.
     * Example inputs:
     * [wETH, DAI, Bayc, Interleave], [0, 0, 15, 2], [10**18, 10**18, 1, 100], [0, 0, 1, 2]
     * [Interleave, Interleave, Bayc, Bayc, wETH], [3, 5, 16, 17, 0], [123, 456, 1, 1, 10**18], [2, 2, 1, 1, 0]
     * @param assetAddresses The contract addresses of the asset. For each asset to be deposited one address,
     * even if multiple assets of the same contract address are deposited.
     * @param assetIds The asset IDs that will be deposited for ERC721 & ERC1155.
     * When depositing an ERC20, this will be disregarded, HOWEVER a value (eg. 0) must be filled!
     * @param assetAmounts The amounts of the assets to be deposited.
     * @param assetTypes The types of the assets to be deposited.
     * 0 = ERC20
     * 1 = ERC721
     * 2 = ERC1155
     * Any other number = failed tx
     */
    function deposit(
        address[] calldata assetAddresses,
        uint256[] calldata assetIds,
        uint256[] calldata assetAmounts,
        uint256[] calldata assetTypes
    ) external payable onlyOwner {
        uint256 assetAddressesLength = assetAddresses.length;

        require(
            assetAddressesLength == assetIds.length && assetAddressesLength == assetAmounts.length
                && assetAddressesLength == assetTypes.length,
            "V_D: Length mismatch"
        );

        require(IRegistry(registry).batchIsWhiteListed(assetAddresses, assetIds), "V_D: Not all assets whitelisted");

        for (uint256 i; i < assetAddressesLength;) {
            if (assetTypes[i] == 0) {
                _depositERC20(msg.sender, assetAddresses[i], assetAmounts[i]);
            } else if (assetTypes[i] == 1) {
                _depositERC721(msg.sender, assetAddresses[i], assetIds[i]);
            } else if (assetTypes[i] == 2) {
                _depositERC1155(msg.sender, assetAddresses[i], assetIds[i], assetAmounts[i]);
            } else {
                require(false, "V_D: Unknown asset type");
            }
            unchecked {
                ++i;
            }
        }
    }

    /**
     * @notice Processes withdrawals of assets by and to the owner of the proxy vault.
     * @dev All arrays should be of same length, each index in each array corresponding
     * to the same asset that will get withdrawn. If multiple asset IDs of the same contract address
     * are to be withdrawn, the assetAddress must be repeated in assetAddresses.
     * The ERC20 get withdrawn by transfers. ERC721 & ERC1155 using safeTransferFrom.
     * Can only be called by the proxy vault owner.
     * Will fail if balance on proxy vault is not sufficient for one of the withdrawals.
     * Will fail if "the value after withdrawal / open debt (including unrealised debt) > collateral threshold".
     * If no debt is taken yet on this proxy vault, users are free to withraw any asset at any time.
     * Example inputs:
     * [wETH, DAI, Bayc, Interleave], [0, 0, 15, 2], [10**18, 10**18, 1, 100], [0, 0, 1, 2]
     * [Interleave, Interleave, Bayc, Bayc, wETH], [3, 5, 16, 17, 0], [123, 456, 1, 1, 10**18], [2, 2, 1, 1, 0]
     * @dev After withdrawing assets, the interest rate is renewed
     * @param assetAddresses The contract addresses of the asset. For each asset to be withdrawn one address,
     * even if multiple assets of the same contract address are withdrawn.
     * @param assetIds The asset IDs that will be withdrawn for ERC721 & ERC1155.
     * When withdrawing an ERC20, this will be disregarded, HOWEVER a value (eg. 0) must be filled!
     * @param assetAmounts The amounts of the assets to be withdrawn.
     * @param assetTypes The types of the assets to be withdrawn.
     * 0 = ERC20
     * 1 = ERC721
     * 2 = ERC1155
     * Any other number = failed tx
     */
    function withdraw(
        address[] calldata assetAddresses,
        uint256[] calldata assetIds,
        uint256[] calldata assetAmounts,
        uint256[] calldata assetTypes
    ) external payable onlyOwner {
        uint256 assetAddressesLength = assetAddresses.length;

        require(
            assetAddressesLength == assetIds.length && assetAddressesLength == assetAmounts.length
                && assetAddressesLength == assetTypes.length,
            "V_W: Length mismatch"
        );

        for (uint256 i; i < assetAddressesLength;) {
            if (assetTypes[i] == 0) {
                _withdrawERC20(msg.sender, assetAddresses[i], assetAmounts[i]);
            } else if (assetTypes[i] == 1) {
                _withdrawERC721(msg.sender, assetAddresses[i], assetIds[i]);
            } else if (assetTypes[i] == 2) {
                _withdrawERC1155(msg.sender, assetAddresses[i], assetIds[i], assetAmounts[i]);
            } else {
                require(false, "V_W: Unknown asset type");
            }
            unchecked {
                ++i;
            }
        }

        uint256 usedMargin = getUsedMargin();
        if (usedMargin != 0) {
            require(getCollateralValue() > usedMargin, "V_W: coll. value too low!");
        }
    }

    /**
     * @notice Internal function used to deposit ERC20 tokens.
     * @dev Used for all tokens types = 0. Note the transferFrom, not the safeTransferFrom to allow legacy ERC20s.
     * After successful transfer, the function checks whether the same asset has been deposited.
     * This check is done using a loop: writing it in a mapping vs extra loops is in favor of extra loops in this case.
     * If the address has not yet been seen, the ERC20 token address is stored.
     * @param from Address the tokens should be taken from. This address must have pre-approved the proxy vault.
     * @param ERC20Address The asset address that should be transferred.
     * @param amount The amount of ERC20 tokens to be transferred.
     */
    function _depositERC20(address from, address ERC20Address, uint256 amount) private {
        require(IERC20(ERC20Address).transferFrom(from, address(this), amount), "Transfer from failed");

        uint256 erc20StoredLength = erc20Stored.length;
        for (uint256 i; i < erc20StoredLength;) {
            if (erc20Stored[i] == ERC20Address) {
                return;
            }
            unchecked {
                ++i;
            }
        }

        erc20Stored.push(ERC20Address);
        //TODO: see what the most gas efficient manner is to store/read/loop over this list to avoid duplicates
    }

    /**
     * @notice Internal function used to deposit ERC721 tokens.
     * @dev Used for all tokens types = 1. Note the transferFrom. No amounts are given since ERC721 are one-off's.
     * After successful transfer, the function pushes the ERC721 address to the stored token and stored ID array.
     * This may cause duplicates in the ERC721 stored addresses array, but this is intended.
     * @param from Address the tokens should be taken from. This address must have pre-approved the proxy vault.
     * @param ERC721Address The asset address that should be transferred.
     * @param id The ID of the token to be transferred.
     */
    function _depositERC721(address from, address ERC721Address, uint256 id) private {
        IERC721(ERC721Address).transferFrom(from, address(this), id);

        erc721Stored.push(ERC721Address);
        //TODO: see what the most gas efficient manner is to store/read/loop over this list to avoid duplicates
        erc721TokenIds.push(id);
    }

    /**
     * @notice Internal function used to deposit ERC1155 tokens.
     * @dev Used for all tokens types = 2. Note the safeTransferFrom.
     * After successful transfer, the function checks whether the combination of address & ID has already been stored.
     * If not, the function pushes the new address and ID to the stored arrays.
     * This may cause duplicates in the ERC1155 stored addresses array, but this is intended.
     * @param from The Address the tokens should be taken from. This address must have pre-approved the proxy vault.
     * @param ERC1155Address The asset address that should be transferred.
     * @param id The ID of the token to be transferred.
     * @param amount The amount of ERC1155 tokens to be transferred.
     */
    function _depositERC1155(address from, address ERC1155Address, uint256 id, uint256 amount) private {
        IERC1155(ERC1155Address).safeTransferFrom(from, address(this), id, amount, "");

        bool addrSeen;

        uint256 erc1155StoredLength = erc1155Stored.length;
        for (uint256 i; i < erc1155StoredLength;) {
            if (erc1155Stored[i] == ERC1155Address) {
                if (erc1155TokenIds[i] == id) {
                    addrSeen = true;
                    break;
                }
            }
            unchecked {
                ++i;
            }
        }

        if (!addrSeen) {
            erc1155Stored.push(ERC1155Address); //TODO: see what the most gas efficient manner is to store/read/loop over this list to avoid duplicates
            erc1155TokenIds.push(id);
        }
    }

    /**
     * @notice Internal function used to withdraw ERC20 tokens.
     * @dev Used for all tokens types = 0. Note the transferFrom, not the safeTransferFrom to allow legacy ERC20s.
     * After successful transfer, the function checks whether the proxy vault has any leftover balance of said asset.
     * If not, it will pop() the ERC20 asset address from the stored addresses array.
     * Note: this shifts the order of erc20Stored!
     * This check is done using a loop: writing it in a mapping vs extra loops is in favor of extra loops in this case.
     * @param to Address the tokens should be sent to. This will in any case be the proxy vault owner
     * either being the original user or the liquidator!.
     * @param ERC20Address The asset address that should be transferred.
     * @param amount The amount of ERC20 tokens to be transferred.
     */
    function _withdrawERC20(address to, address ERC20Address, uint256 amount) private {
        require(IERC20(ERC20Address).transfer(to, amount), "Transfer from failed");

        if (IERC20(ERC20Address).balanceOf(address(this)) == 0) {
            uint256 erc20StoredLength = erc20Stored.length;

            if (erc20StoredLength == 1) {
                // there was only one ERC20 stored on the contract, safe to remove list
                erc20Stored.pop();
            } else {
                for (uint256 i; i < erc20StoredLength;) {
                    if (erc20Stored[i] == ERC20Address) {
                        erc20Stored[i] = erc20Stored[erc20StoredLength - 1];
                        erc20Stored.pop();
                        break;
                    }
                    unchecked {
                        ++i;
                    }
                }
            }
        }
    }

    /**
     * @notice Internal function used to withdraw ERC721 tokens.
     * @dev Used for all tokens types = 1. Note the safeTransferFrom. No amounts are given since ERC721 are one-off's.
     * After successful transfer, the function checks whether any other ERC721 is deposited in the proxy vault.
     * If not, it pops the stored addresses and stored IDs (pop() of two arrs is 180 gas cheaper than deleting).
     * If there are, it loops through the stored arrays and searches the ID that's withdrawn,
     * then replaces it with the last index, followed by a pop().
     * Sensitive to ReEntrance attacks! SafeTransferFrom therefore done at the end of the function.
     * @param to Address the tokens should be taken from. This address must have pre-approved the proxy vault.
     * @param ERC721Address The asset address that should be transferred.
     * @param id The ID of the token to be transferred.
     */
    function _withdrawERC721(address to, address ERC721Address, uint256 id) private {
        uint256 tokenIdLength = erc721TokenIds.length;

        if (tokenIdLength == 1) {
            // there was only one ERC721 stored on the contract, safe to remove both lists
            erc721TokenIds.pop();
            erc721Stored.pop();
        } else {
            for (uint256 i; i < tokenIdLength;) {
                if (erc721TokenIds[i] == id && erc721Stored[i] == ERC721Address) {
                    erc721TokenIds[i] = erc721TokenIds[tokenIdLength - 1];
                    erc721TokenIds.pop();
                    erc721Stored[i] = erc721Stored[tokenIdLength - 1];
                    erc721Stored.pop();
                    break;
                }
                unchecked {
                    ++i;
                }
            }
        }

        IERC721(ERC721Address).safeTransferFrom(address(this), to, id);
    }

    /**
     * @notice Internal function used to withdraw ERC1155 tokens.
     * @dev Used for all tokens types = 2. Note the safeTransferFrom.
     * After successful transfer, the function checks whether there is any balance left for that ERC1155.
     * If there is, it simply transfers the tokens.
     * If not, it checks whether it can pop() (used for gas savings vs delete) the stored arrays.
     * If there are still other ERC1155's on the contract, it looks for the ID and token address to be withdrawn
     * and then replaces it with the last index, followed by a pop().
     * Sensitive to ReEntrance attacks! SafeTransferFrom therefore done at the end of the function.
     * @param to Address the tokens should be taken from. This address must have pre-approved the proxy vault.
     * @param ERC1155Address The asset address that should be transferred.
     * @param id The ID of the token to be transferred.
     * @param amount The amount of ERC1155 tokens to be transferred.
     */
    function _withdrawERC1155(address to, address ERC1155Address, uint256 id, uint256 amount) private {
        uint256 tokenIdLength = erc1155TokenIds.length;
        if (IERC1155(ERC1155Address).balanceOf(address(this), id) - amount == 0) {
            if (tokenIdLength == 1) {
                erc1155TokenIds.pop();
                erc1155Stored.pop();
            } else {
                for (uint256 i; i < tokenIdLength;) {
                    if (erc1155TokenIds[i] == id) {
                        if (erc1155Stored[i] == ERC1155Address) {
                            erc1155TokenIds[i] = erc1155TokenIds[tokenIdLength - 1];
                            erc1155TokenIds.pop();
                            erc1155Stored[i] = erc1155Stored[tokenIdLength - 1];
                            erc1155Stored.pop();
                            break;
                        }
                    }
                    unchecked {
                        ++i;
                    }
                }
            }
        }

        IERC1155(ERC1155Address).safeTransferFrom(address(this), to, id, amount, "");
    }

    /* ///////////////////////////////////////////////////////////////
                        HELPER FUNCTIONS
    /////////////////////////////////////////////////////////////// */

    /**
     * @notice Generates three arrays about the stored assets in the proxy vault
     * in the format needed for vault valuation functions.
     * @dev No balances are stored on the contract. Both for gas savings upon deposit and to allow for rebasing/... tokens.
     * Loops through the stored asset addresses and fills the arrays.
     * The vault valuation function fetches the asset type through the asset registries.
     * There is no importance of the order in the arrays, but all indexes of the arrays correspond to the same asset.
     * @return assetAddresses An array of asset addresses.
     * @return assetIds An array of asset IDs. Will be '0' for ERC20's
     * @return assetAmounts An array of the amounts/balances of the asset on the proxy vault. wil be '1' for ERC721's
     */
    function generateAssetData()
        public
        view
        returns (address[] memory assetAddresses, uint256[] memory assetIds, uint256[] memory assetAmounts)
    {
        uint256 totalLength;
        unchecked {
            totalLength = erc20Stored.length + erc721Stored.length + erc1155Stored.length;
        } //cannot practiaclly overflow. No max(uint256) contracts deployed
        assetAddresses = new address[](totalLength);
        assetIds = new uint256[](totalLength);
        assetAmounts = new uint256[](totalLength);

        uint256 i;
        uint256 erc20StoredLength = erc20Stored.length;
        address cacheAddr;
        for (; i < erc20StoredLength;) {
            cacheAddr = erc20Stored[i];
            assetAddresses[i] = cacheAddr;
            //assetIds[i] = 0; //gas: no need to store 0, index will continue anyway
            assetAmounts[i] = IERC20(cacheAddr).balanceOf(address(this));
            unchecked {
                ++i;
            }
        }

        uint256 j;
        uint256 erc721StoredLength = erc721Stored.length;
        for (; j < erc721StoredLength;) {
            cacheAddr = erc721Stored[j];
            assetAddresses[i] = cacheAddr;
            assetIds[i] = erc721TokenIds[j];
            assetAmounts[i] = 1;
            unchecked {
                ++i;
            }
            unchecked {
                ++j;
            }
        }

        uint256 k;
        uint256 erc1155StoredLength = erc1155Stored.length;
        for (; k < erc1155StoredLength;) {
            cacheAddr = erc1155Stored[k];
            assetAddresses[i] = cacheAddr;
            assetIds[i] = erc1155TokenIds[k];
            assetAmounts[i] = IERC1155(cacheAddr).balanceOf(address(this), erc1155TokenIds[k]);
            unchecked {
                ++i;
            }
            unchecked {
                ++k;
            }
        }
    }

    function onERC721Received(address, address, uint256, bytes calldata) public pure returns (bytes4) {
        return this.onERC721Received.selector;
    }

    function onERC1155Received(address, address, uint256, uint256, bytes calldata) public pure returns (bytes4) {
        return this.onERC1155Received.selector;
    }
<<<<<<< HEAD

    //Function only used for tests
    function getLengths() external view returns (uint256, uint256, uint256, uint256) {
        return (erc20Stored.length, erc721Stored.length, erc721TokenIds.length, erc1155Stored.length);
    }

    /*///////////////////////////////////////////////////////////////
                    ASSET MANAGEMENT LOGIC
    ///////////////////////////////////////////////////////////////*/

    function vaultManagementAction(address actionHandler, bytes calldata actionData) public onlyOwner {
        require(IMainRegistry(registryAddress).isActionAllowlisted(actionHandler), "VL_VMA: Action is not allowlisted");

        (actionAssetsData memory outgoing, actionAssetsData memory incoming) =
            abi.decode(actionData, (actionAssetsData, actionAssetsData));

        // withdraw to actionHandler
        for (uint256 i; i < outgoing.assets.length;) {
            outgoing.preActionBalances[i] = IERC20(outgoing.assets[i]).balanceOf(address(this));
            _withdrawERC20(actionHandler, outgoing.assets[i], outgoing.assetAmounts[i]);
            unchecked {
                ++i;
            }
        }

        // execute Action
        incoming = IActionBase(actionHandler).executeAction(address(this), actionData);

        // deposit from actionHandler into vault
        for (uint256 i; i < incoming.assets.length;) {
            _depositERC20(actionHandler, incoming.assets[i], incoming.assetAmounts[i]);
            unchecked {
                ++i;
            }
        }
        uint256 collValue = getCollateralValue();
        uint256 usedMargin = getUsedMargin();
        require(collValue > usedMargin, "UV2_SWAP: coll. value postAction too low");
    }
=======
>>>>>>> d3be6f57
}<|MERGE_RESOLUTION|>--- conflicted
+++ resolved
@@ -773,7 +773,6 @@
     function onERC1155Received(address, address, uint256, uint256, bytes calldata) public pure returns (bytes4) {
         return this.onERC1155Received.selector;
     }
-<<<<<<< HEAD
 
     //Function only used for tests
     function getLengths() external view returns (uint256, uint256, uint256, uint256) {
@@ -813,6 +812,4 @@
         uint256 usedMargin = getUsedMargin();
         require(collValue > usedMargin, "UV2_SWAP: coll. value postAction too low");
     }
-=======
->>>>>>> d3be6f57
 }