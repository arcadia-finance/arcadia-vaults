--- conflicted
+++ resolved
@@ -478,12 +478,9 @@
         );
 
         _deposit(assetAddresses, assetIds, assetAmounts, assetTypes, msg.sender);
-<<<<<<< HEAD
+
+        require(erc20Stored.length + erc721Stored.length + erc1155Stored.length <= ASSET_LIMIT, "V_D: Too many assets");
         emit Deposit(assetAddresses, assetIds, assetAmounts, assetTypes);
-=======
-
-        require(erc20Stored.length + erc721Stored.length + erc1155Stored.length <= ASSET_LIMIT, "V_D: Too many assets");
->>>>>>> 1c44bc03
     }
 
     /**
