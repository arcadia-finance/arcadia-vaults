--- conflicted
+++ resolved
@@ -62,32 +62,6 @@
 
     event Upgraded(address indexed implementation);
     event OwnershipTransferred(address indexed previousOwner, address indexed newOwner);
-    event Initialized(uint16 indexed vaultVersion_, address indexed registry_, address owner_, address baseCurrency_);
-    event BaseCurrencyUpdated(address indexed oldBaseCurrency, address indexed newBaseCurrency);
-    event TrustedMarginAccountOpened(
-        address indexed owner, address indexed protocol, address indexed liquidator, address baseCurrency
-    );
-    event MarginPositionUpdate(address baseCurrency_, uint256 amount, bool success);
-    event TrustedMarginAccountClosed(address owner, address protocol, address liquidator, address baseCurrency_);
-    event LiquidationStarted(
-        address indexed originalOwner, address indexed liquidator, address trustedCreditor, address baseCurrency
-    );
-    event AssetManagerSet(address indexed assetManager, bool value);
-    event VaultManagementAction(address indexed actionHandler, bytes actionData);
-    event Withdraw(
-        address indexed owner,
-        address[] assetAddresses,
-        uint256[] assetIds,
-        uint256[] assetAmounts,
-        uint256[] assetTypes
-    );
-    event Deposit(
-        address indexed owner,
-        address[] assetAddresses,
-        uint256[] assetIds,
-        uint256[] assetAmounts,
-        uint256[] assetTypes
-    );
 
     /**
      * @dev Throws if called by any account other than the factory address.
@@ -137,12 +111,7 @@
         owner = owner_;
         registry = registry_;
         vaultVersion = vaultVersion_;
-<<<<<<< HEAD
-        _setBaseCurrency(baseCurrency_);
-        emit Initialized(vaultVersion_, registry_, owner_, baseCurrency_);
-=======
         baseCurrency = baseCurrency_;
->>>>>>> d5601458
     }
 
     /**
@@ -211,13 +180,8 @@
      * @param baseCurrency_ the new baseCurrency for the vault.
      * @dev First checks if there is no locked value. If there is no value locked then a new baseCurrency is set.
      */
-<<<<<<< HEAD
-    function setBaseCurrency(address baseCurrency_) public onlyOwner {
-        emit BaseCurrencyUpdated(baseCurrency, baseCurrency_);
-=======
     function setBaseCurrency(address baseCurrency_) external onlyOwner {
         require(getUsedMargin() == 0, "V_SBC: Non-zero open position");
->>>>>>> d5601458
         _setBaseCurrency(baseCurrency_);
     }
 
@@ -257,7 +221,6 @@
             _setBaseCurrency(baseCurrency_);
         }
         isTrustedCreditorSet = true;
-        emit TrustedMarginAccountOpened(owner, protocol, liquidator, baseCurrency_);
     }
 
     /**
@@ -267,14 +230,9 @@
     function closeTrustedMarginAccount() external onlyOwner {
         require(isTrustedCreditorSet, "V_CTMA: NOT SET");
         //getOpenPosition() is a view function, cannot modify state.
-<<<<<<< HEAD
-        require(ITrustedCreditor(trustedCreditor).getOpenPosition(address(this)) == 0, "V_CMA: NON-ZERO OPEN POSITION");
-=======
         require(ITrustedCreditor(trustedCreditor).getOpenPosition(address(this)) == 0, "V_CTMA: NON-ZERO OPEN POSITION");
 
->>>>>>> d5601458
         isTrustedCreditorSet = false;
-        emit TrustedMarginAccountClosed(owner, trustedCreditor, liquidator, baseCurrency);
     }
 
     /* ///////////////////////////////////////////////////////////////
@@ -408,7 +366,6 @@
         originalOwner = owner;
         _transferOwnership(msg.sender);
 
-        emit LiquidationStarted(originalOwner, msg.sender, trustedCreditor_, baseCurrency);
         return (originalOwner, baseCurrency, trustedCreditor);
     }
 
@@ -428,7 +385,6 @@
      */
     function setAssetManager(address assetManager, bool value) external onlyOwner {
         isAssetManager[assetManager] = value;
-        emit AssetManagerSet(assetManager, value);
     }
 
     /**
@@ -455,16 +411,10 @@
         _deposit(incoming.assets, incoming.assetIds, incoming.assetAmounts, incoming.assetTypes, actionHandler);
 
         uint256 usedMargin = getUsedMargin();
-<<<<<<< HEAD
-        require(collValue >= usedMargin, "VMA: coll. value too low");
-
-        emit VaultManagementAction(actionHandler, actionData);
-=======
         if (usedMargin > 0) {
             uint256 collValue = getCollateralValue();
             require(collValue >= usedMargin, "V_VMA: coll. value too low");
         }
->>>>>>> d5601458
     }
 
     /* ///////////////////////////////////////////////////////////////
@@ -513,8 +463,6 @@
         );
 
         _deposit(assetAddresses, assetIds, assetAmounts, assetTypes, msg.sender);
-
-        emit Deposit(msg.sender, assetAddresses, assetIds, assetAmounts, assetTypes);
     }
 
     /**
@@ -617,8 +565,6 @@
         if (usedMargin != 0) {
             require(getCollateralValue() > usedMargin, "V_W: coll. value too low!");
         }
-
-        emit Withdraw(msg.sender, assetAddresses, assetIds, assetAmounts, assetTypes);
     }
 
     /**
