--- conflicted
+++ resolved
@@ -121,11 +121,8 @@
         owner = owner_;
         registry = registry_;
         vaultVersion = vaultVersion_;
-<<<<<<< HEAD
         isAssetManager[owner_] = true;
-=======
         _setBaseCurrency(baseCurrency_);
->>>>>>> 97933230
     }
 
     /**
