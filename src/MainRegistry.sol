/**
 * Created by Arcadia Finance
 * https://www.arcadia.finance
 *
 * SPDX-License-Identifier: BUSL-1.1
 */
pragma solidity ^0.8.13;

import { IChainLinkData } from "./interfaces/IChainLinkData.sol";
import { IFactory } from "./interfaces/IFactory.sol";
import { IPricingModule } from "./interfaces/IPricingModule.sol";
import { IMainRegistry } from "./interfaces/IMainRegistry.sol";
import { FixedPointMathLib } from "../lib/solmate/src/utils/FixedPointMathLib.sol";
import { RiskModule } from "./RiskModule.sol";
import { MainRegistryGuardian } from "./security/MainRegistryGuardian.sol";

/**
 * @title Main Asset registry
 * @author Arcadia Finance
 * @notice The Main Registry stores basic information for each token that can, or could at some point, be deposited in the vaults
 * @dev No end-user should directly interact with the Main Registry, only vaults, Pricing Modules or the contract owner
 */
contract MainRegistry is IMainRegistry, MainRegistryGuardian {
    using FixedPointMathLib for uint256;

    address immutable _this;

    uint256 public baseCurrencyCounter;

    address public immutable factory;

    address[] public pricingModules;
    address[] public assetsInMainRegistry;
    address[] public baseCurrencies;

    mapping(address => bool) public inMainRegistry;
    mapping(address => bool) public isPricingModule;
    mapping(address => bool) public isBaseCurrency;
    mapping(address => uint256) public assetToBaseCurrency;
    mapping(address => AssetInformation) public assetToAssetInformation;
    mapping(uint256 => BaseCurrencyInformation) public baseCurrencyToInformation;

    mapping(address => bool) public isActionAllowed;

    struct AssetInformation {
        uint96 assetType;
        address pricingModule;
    }

    struct BaseCurrencyInformation {
        uint64 baseCurrencyUnitCorrection;
        address assetAddress;
        uint64 baseCurrencyToUsdOracleUnit;
        address baseCurrencyToUsdOracle;
        bytes8 baseCurrencyLabel;
    }

    /**
     * @dev Only Pricing Modules can call functions mwith this modifier.
     */
    modifier onlyPricingModule() {
        require(isPricingModule[msg.sender], "MR: Only PriceMod.");
        _;
    }

    /**
     * @dev Only Vaults can call functions with this modifier.
     * @dev Cannot be called via delegatecalls.
     */
    modifier onlyVault() {
        require(IFactory(factory).isVault(msg.sender), "MR: Only Vaults.");
        require(address(this) == _this, "MR: No delegate.");
        _;
    }

    /**
     * @notice The Main Registry must always be initialised with the BaseCurrency USD
     * @param factory_ The factory address
     * @dev The mainRegistry must be initialised with baseCurrency USD, at baseCurrencyCounter of 0
     * Usd is initialised with the following BaseCurrencyInformation.
     * - baseCurrencyToUsdOracleUnit: Since there is no price oracle for usd to USD, this is 0 by default for USD
     * - baseCurrencyUnitCorrection: We use 18 decimals precision for USD, so Unitcorrection is 1 for USD
     * - assetAddress: Since there is no native token for usd, this is 0 address by default for USD
     * - baseCurrencyToUsdOracle: Since there is no price oracle for usd to USD, this is 0 address by default for USD
     * - baseCurrencyLabel: The symbol of the baseCurrency (only used for readability purpose)
     */
    constructor(address factory_) {
        _this = address(this);
        factory = factory_;

        //Main Registry must be initialised with usd, other values of baseCurrencyToInformation[0] are 0 or the zero-address.
        baseCurrencyToInformation[0].baseCurrencyLabel = "USD";
        baseCurrencyToInformation[0].baseCurrencyUnitCorrection = 1;

        //Usd is the first baseCurrency at index 0 of array baseCurrencies
        isBaseCurrency[address(0)] = true;
        baseCurrencies.push(address(0));
        baseCurrencyCounter = 1;
    }

    /* ///////////////////////////////////////////////////////////////
                        EXTERNAL CONTRACTS
    /////////////////////////////////////////////////////////////// */

    /**
     * @notice Sets an allowed action handler
     * @param action The address of the action handler
     * @param allowed Bool to indicate its status
     * @dev Can only be called by owner.
     */
    function setAllowedAction(address action, bool allowed) external onlyOwner {
        isActionAllowed[action] = allowed;
    }

    /* ///////////////////////////////////////////////////////////////
                        BASE CURRENCY MANAGEMENT
    /////////////////////////////////////////////////////////////// */

    /**
     * @notice Add a new baseCurrency (a unit in which price is measured, like USD or ETH) to the Main Registry
     * @param baseCurrencyInformation A Struct with information about the BaseCurrency
     * - baseCurrencyToUsdOracleUnit: The unit of the oracle, equal to 10 to the power of the number of decimals of the oracle
     * - baseCurrencyUnitCorrection: The unit correction needed to get the baseCurrency to 1e18 units
     * - assetAddress: The contract address of the baseCurrency,
     * - baseCurrencyToUsdOracle: The contract address of the price oracle of the baseCurrency in USD
     * - baseCurrencyLabel: The symbol of the baseCurrency (only used for readability purpose)
     * @dev If the BaseCurrency has no native token, baseCurrencyDecimals is 0 and assetAddress the null address.
     * Tokens pegged to the native token do not count as native tokens
     * - USDC is not a native token for USD as BaseCurrency
     * - WETH is a native token for ETH as BaseCurrency
     * @dev The list of Risk Variables (Collateral Factor and Liquidation Threshold) should either be set through the pricing modules!
     * @dev Risk variable have 2 decimals precision
     * @dev A baseCurrency cannot be added twice, as that would result in the ability to overwrite the baseCurrencyToUsdOracle
     */
    function addBaseCurrency(BaseCurrencyInformation calldata baseCurrencyInformation) external onlyOwner {
        require(!isBaseCurrency[baseCurrencyInformation.assetAddress], "MR_ABC: BaseCurrency exists");

        baseCurrencyToInformation[baseCurrencyCounter] = baseCurrencyInformation;
        assetToBaseCurrency[baseCurrencyInformation.assetAddress] = baseCurrencyCounter;
        isBaseCurrency[baseCurrencyInformation.assetAddress] = true;
        baseCurrencies.push(baseCurrencyInformation.assetAddress);

        unchecked {
            ++baseCurrencyCounter;
        }
    }

    /**
     * @notice Sets a new oracle for the rate baseCurrency-USD.
     * @param baseCurrency The identifier of the baseCurrency for which the new oracle is set.
     * @param newOracle The new oracle address.
     * @dev This function is part of an oracle failsafe mechanism.
     * New oracles can only be set if the current oracle is not performing as intended:
     * - A call to the oracle reverts
     * - The oracle returns the minimum value
     * - The oracle returns the maximum value
<<<<<<< HEAD
     * - The oracle didn't upadet for over a week
=======
     * - The oracle didn't update for over a week
>>>>>>> 48f11f10
     * @dev This function could be called to set an oracle address for the basecurrency USD (since it is initiated with the zero address).
     * This oracle is however never used, hence would not cause any problems (exept gas waste).
     */
    function setOracle(uint256 baseCurrency, address newOracle) external onlyOwner {
        require(baseCurrency < baseCurrencyCounter, "MR_SO: UNKNOWN_BASECURRENCY");

        bool oracleIsHealthy = true;
        address oldOracle = baseCurrencyToInformation[baseCurrency].baseCurrencyToUsdOracle;

        try IChainLinkData(oldOracle).latestRoundData() returns (
            uint80, int256 answer, uint256, uint256 updatedAt, uint80
        ) {
            if (answer <= IChainLinkData(IChainLinkData(oldOracle).aggregator()).minAnswer()) {
                oracleIsHealthy = false;
            } else if (answer >= IChainLinkData(IChainLinkData(oldOracle).aggregator()).maxAnswer()) {
                oracleIsHealthy = false;
            } else if (updatedAt <= block.timestamp - 1 weeks) {
                oracleIsHealthy = false;
            }
        } catch {
            oracleIsHealthy = false;
        }

        if (oracleIsHealthy) {
            revert("MR_SO: ORACLE_HEALTHY");
        } else {
            baseCurrencyToInformation[baseCurrency].baseCurrencyToUsdOracle = newOracle;
        }
    }

    /* ///////////////////////////////////////////////////////////////
                        PRICE MODULE MANAGEMENT
    /////////////////////////////////////////////////////////////// */

    /**
     * @notice Add a Pricing Module Address to the list of Pricing Modules
     * @param pricingModule Address of the Pricing Module
     */
    function addPricingModule(address pricingModule) external onlyOwner {
        require(!isPricingModule[pricingModule], "MR_APM: PriceMod. not unique");
        isPricingModule[pricingModule] = true;
        pricingModules.push(pricingModule);
    }

    /* ///////////////////////////////////////////////////////////////
                        ASSET MANAGEMENT
    /////////////////////////////////////////////////////////////// */

    /**
     * @notice Add a new asset to the Main Registry
     * @param assetAddress The address of the asset
     * @param assetType Identifier for the type of the asset.
     * 0 = ERC20
     * 1 = ERC721
     * 2 = ERC1155
     * @dev Assets that are already present in the mainreg cannot be updated,
     * as that would make it possible for devs to change the asset pricing.
     */
    function addAsset(address assetAddress, uint256 assetType) external onlyPricingModule {
        require(!inMainRegistry[assetAddress], "MR_AA: Asset already in mainreg");
        require(assetType <= type(uint96).max, "MR_AA: Invalid AssetType");

        inMainRegistry[assetAddress] = true;
        assetsInMainRegistry.push(assetAddress);
        assetToAssetInformation[assetAddress] =
            AssetInformation({ assetType: uint96(assetType), pricingModule: msg.sender });
    }

    /**
     * @notice Batch deposit multiple assets
     * @param assetAddresses An array of addresses of the assets
     * @param assetIds An array of asset ids
     * @param amounts An array of amounts to be deposited
     * @return assetTypes The identifiers of the types of the assets deposited.
     * 0 = ERC20
     * 1 = ERC721
     * 2 = ERC1155
     * @dev processDeposit in the pricing module checks whether
     *    it's allowlisted and updates the exposure
     */
    function batchProcessDeposit(
        address[] calldata assetAddresses,
        uint256[] calldata assetIds,
        uint256[] calldata amounts
    ) external whenDepositNotPaused onlyVault returns (uint256[] memory assetTypes) {
        uint256 addressesLength = assetAddresses.length;
        require(addressesLength == assetIds.length && addressesLength == amounts.length, "MR_BPD: LENGTH_MISMATCH");

        address assetAddress;
        assetTypes = new uint256[](addressesLength);
        for (uint256 i; i < addressesLength;) {
            assetAddress = assetAddresses[i];
            assetTypes[i] = assetToAssetInformation[assetAddress].assetType;

            IPricingModule(assetToAssetInformation[assetAddress].pricingModule).processDeposit(
                msg.sender, assetAddress, assetIds[i], amounts[i]
            );

            unchecked {
                ++i;
            }
        }
    }

    /**
     * @notice Batch withdrawal multiple assets
     * @param assetAddresses An array of addresses of the assets
     * @param amounts An array of amounts to be withdrawn
     * @return assetTypes The identifiers of the types of the assets withdrawn.
     * 0 = ERC20
     * 1 = ERC721
     * 2 = ERC1155
     * @dev batchProcessWithdrawal in the pricing module updates the exposure
     */
    function batchProcessWithdrawal(
        address[] calldata assetAddresses,
        uint256[] calldata assetIds,
        uint256[] calldata amounts
    ) external whenWithdrawNotPaused onlyVault returns (uint256[] memory assetTypes) {
        uint256 addressesLength = assetAddresses.length;
        require(addressesLength == assetIds.length && addressesLength == amounts.length, "MR_BPW: LENGTH_MISMATCH");

        address assetAddress;
        assetTypes = new uint256[](addressesLength);
        for (uint256 i; i < addressesLength;) {
            assetAddress = assetAddresses[i];
            assetTypes[i] = assetToAssetInformation[assetAddress].assetType;

            IPricingModule(assetToAssetInformation[assetAddress].pricingModule).processWithdrawal(
                msg.sender, assetAddress, assetIds[i], amounts[i]
            );

            unchecked {
                ++i;
            }
        }
    }

    /* ///////////////////////////////////////////////////////////////
                          PRICING LOGIC
    /////////////////////////////////////////////////////////////// */

    /**
     * @notice Calculate the value per asset of a list of assets denominated in a given BaseCurrency
     * @param assetAddresses The List of token addresses of the assets
     * @param assetIds The list of corresponding token Ids that needs to be checked
     * @dev For each token address, a corresponding id at the same index should be present,
     * for tokens without Id (ERC20 for instance), the Id should be set to 0
     * @param assetAmounts The list of corresponding amounts of each Token-Id combination
     * @param baseCurrency An identifier (uint256) of the BaseCurrency
     * @return valuesAndRiskVarPerAsset The list of values per assets denominated in BaseCurrency
     * @dev No checks of input parameters necessary, all generated by the Vault.
     * Additionally, unknown assetAddresses cause IPricingModule(assetAddresses) to revert,
     * Unknown baseCurrency will cause IChainLinkData(baseCurrency) to revert.
     * Non-equal lists will or or revert, or not take all assets into account -> lower value as actual.
     */
    function getListOfValuesPerAsset(
        address[] calldata assetAddresses,
        uint256[] calldata assetIds,
        uint256[] calldata assetAmounts,
        uint256 baseCurrency
    ) public view returns (RiskModule.AssetValueAndRiskVariables[] memory) {
        // Cache Output array
        uint256 assetAddressesLength = assetAddresses.length;
        RiskModule.AssetValueAndRiskVariables[] memory valuesAndRiskVarPerAsset =
            new RiskModule.AssetValueAndRiskVariables[](assetAddressesLength);

        // Cache variables
        IPricingModule.GetValueInput memory getValueInput;
        getValueInput.baseCurrency = baseCurrency;
        int256 rateBaseCurrencyToUsd;
        address assetAddress;
        uint256 valueInUsd;
        uint256 valueInBaseCurrency;

        //Get the BaseCurrency-USD rate if the BaseCurrency is different from USD
        if (baseCurrency > 0) {
            (, rateBaseCurrencyToUsd,,,) =
                IChainLinkData(baseCurrencyToInformation[baseCurrency].baseCurrencyToUsdOracle).latestRoundData();
        }

        //Loop over all assets
        for (uint256 i; i < assetAddressesLength;) {
            assetAddress = assetAddresses[i];

            //If the asset is identical to the base Currency, we do not need to get a rate
            //We only need to fetch the risk variables from the PricingModule
            if (assetAddress == baseCurrencyToInformation[baseCurrency].assetAddress) {
                valuesAndRiskVarPerAsset[i].valueInBaseCurrency = assetAmounts[i];
                (valuesAndRiskVarPerAsset[i].collateralFactor, valuesAndRiskVarPerAsset[i].liquidationFactor) =
                IPricingModule(assetToAssetInformation[assetAddress].pricingModule).getRiskVariables(
                    assetAddress, baseCurrency
                );

                //Else we need to fetch the value in the assets' PricingModule
            } else {
                //Prepare input
                getValueInput.asset = assetAddress;
                getValueInput.assetId = assetIds[i];
                getValueInput.assetAmount = assetAmounts[i];

                //Fetch the Value and the risk variables in the PricingModule
                (
                    valueInUsd,
                    valueInBaseCurrency,
                    valuesAndRiskVarPerAsset[i].collateralFactor,
                    valuesAndRiskVarPerAsset[i].liquidationFactor
                ) = IPricingModule(assetToAssetInformation[assetAddress].pricingModule).getValue(getValueInput);

                //If the baseCurrency is USD (identifier 0), IPricingModule().getValue will always return the value in USD (valueInBaseCurrency = 0).
                if (baseCurrency == 0) {
                    //USD has hardcoded precision of 18 decimals (baseCurrencyUnitCorrection set to 1)
                    //Since internal precision of value calculations is also 18 decimals, no need for a unit correction.
                    valuesAndRiskVarPerAsset[i].valueInBaseCurrency = valueInUsd;
                } else {
                    //If the baseCurrency is different from USD, both valueInUsd and valueInBaseCurrency can be non-zero.
                    //Calculate the equivalent of valueInUsd denominated in BaseCurrency and add it to valueInBaseCurrency.
                    //And bring the final valueInBaseCurrency from internal 18 decimals to the actual number of decimals of baseCurrency
                    unchecked {
                        valuesAndRiskVarPerAsset[i].valueInBaseCurrency = (
                            valueInUsd.mulDivDown(
                                baseCurrencyToInformation[baseCurrency].baseCurrencyToUsdOracleUnit,
                                uint256(rateBaseCurrencyToUsd)
                            ) + valueInBaseCurrency
                        ) / baseCurrencyToInformation[baseCurrency].baseCurrencyUnitCorrection;
                    }
                }
            }
            unchecked {
                ++i;
            }
        }
        return valuesAndRiskVarPerAsset;
    }

    /**
     * @notice Calculate the value per asset of a list of assets denominated in a given BaseCurrency
     * @param assetAddresses The List of token addresses of the assets
     * @param assetIds The list of corresponding token Ids that needs to be checked
     * @dev For each token address, a corresponding id at the same index should be present,
     * for tokens without Id (ERC20 for instance), the Id should be set to 0
     * @param assetAmounts The list of corresponding amounts of each Token-Id combination
     * @param baseCurrency The contract address of the BaseCurrency
     * @return valuesAndRiskVarPerAsset The list of values per assets denominated in BaseCurrency
     */
    function getListOfValuesPerAsset(
        address[] calldata assetAddresses,
        uint256[] calldata assetIds,
        uint256[] calldata assetAmounts,
        address baseCurrency
    ) external view returns (RiskModule.AssetValueAndRiskVariables[] memory valuesAndRiskVarPerAsset) {
        require(isBaseCurrency[baseCurrency], "MR_GLVA: UNKNOWN_BASECURRENCY");
        valuesAndRiskVarPerAsset =
            getListOfValuesPerAsset(assetAddresses, assetIds, assetAmounts, assetToBaseCurrency[baseCurrency]);
    }

    /**
     * @notice Calculate the total value of a list of assets denominated in a given BaseCurrency
     * @param assetAddresses The List of token addresses of the assets
     * @param assetIds The list of corresponding token Ids that needs to be checked
     * @dev For each token address, a corresponding id at the same index should be present,
     * for tokens without Id (ERC20 for instance), the Id should be set to 0
     * @param assetAmounts The list of corresponding amounts of each Token-Id combination
     * @param baseCurrency The contract address of the BaseCurrency
     * @return valueInBaseCurrency The total value of the list of assets denominated in BaseCurrency
     * @dev No need to check equality of length of arrays, since they are generated by the Vault.
     */
    function getTotalValue(
        address[] calldata assetAddresses,
        uint256[] calldata assetIds,
        uint256[] calldata assetAmounts,
        address baseCurrency
    ) public view returns (uint256 valueInBaseCurrency) {
        require(isBaseCurrency[baseCurrency], "MR_GTV: UNKNOWN_BASECURRENCY");

        RiskModule.AssetValueAndRiskVariables[] memory valuesAndRiskVarPerAsset =
            getListOfValuesPerAsset(assetAddresses, assetIds, assetAmounts, assetToBaseCurrency[baseCurrency]);

        for (uint256 i = 0; i < valuesAndRiskVarPerAsset.length;) {
            valueInBaseCurrency += valuesAndRiskVarPerAsset[i].valueInBaseCurrency;
            unchecked {
                ++i;
            }
        }
    }

    /**
     * @notice Calculate the collateralValue given the asset details in given baseCurrency
     * @param assetAddresses The List of token addresses of the assets
     * @param assetIds The list of corresponding token Ids that needs to be checked
     * @dev For each token address, a corresponding id at the same index should be present,
     * for tokens without Id (ERC20 for instance), the Id should be set to 0
     * @param assetAmounts The list of corresponding amounts of each Token-Id combination
     * @param baseCurrency An address of the BaseCurrency contract
     * @return collateralValue Collateral value of the given assets denominated in BaseCurrency.
     */
    function getCollateralValue(
        address[] calldata assetAddresses,
        uint256[] calldata assetIds,
        uint256[] calldata assetAmounts,
        address baseCurrency
    ) external view returns (uint256 collateralValue) {
        require(isBaseCurrency[baseCurrency], "MR_GCV: UNKNOWN_BASECURRENCY");

        RiskModule.AssetValueAndRiskVariables[] memory valuesAndRiskVarPerAsset =
            getListOfValuesPerAsset(assetAddresses, assetIds, assetAmounts, assetToBaseCurrency[baseCurrency]);

        collateralValue = RiskModule.calculateCollateralValue(valuesAndRiskVarPerAsset);
    }

    /**
     * @notice Calculate the getLiquidationValue given the asset details in given baseCurrency
     * @param assetAddresses The List of token addresses of the assets
     * @param assetIds The list of corresponding token Ids that needs to be checked
     * @dev For each token address, a corresponding id at the same index should be present,
     * for tokens without Id (ERC20 for instance), the Id should be set to 0
     * @param assetAmounts The list of corresponding amounts of each Token-Id combination
     * @param baseCurrency An address of the BaseCurrency contract
     * @return liquidationValue Liquidation value of the given assets denominated in BaseCurrency.
     */
    function getLiquidationValue(
        address[] calldata assetAddresses,
        uint256[] calldata assetIds,
        uint256[] calldata assetAmounts,
        address baseCurrency
    ) external view returns (uint256 liquidationValue) {
        require(isBaseCurrency[baseCurrency], "MR_GLV: UNKNOWN_BASECURRENCY");

        RiskModule.AssetValueAndRiskVariables[] memory valuesAndRiskVarPerAsset =
            getListOfValuesPerAsset(assetAddresses, assetIds, assetAmounts, assetToBaseCurrency[baseCurrency]);

        liquidationValue = RiskModule.calculateLiquidationValue(valuesAndRiskVarPerAsset);
    }
}<|MERGE_RESOLUTION|>--- conflicted
+++ resolved
@@ -154,11 +154,7 @@
      * - A call to the oracle reverts
      * - The oracle returns the minimum value
      * - The oracle returns the maximum value
-<<<<<<< HEAD
-     * - The oracle didn't upadet for over a week
-=======
      * - The oracle didn't update for over a week
->>>>>>> 48f11f10
      * @dev This function could be called to set an oracle address for the basecurrency USD (since it is initiated with the zero address).
      * This oracle is however never used, hence would not cause any problems (exept gas waste).
      */
