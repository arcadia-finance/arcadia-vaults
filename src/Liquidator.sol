/**
 * Created by Arcadia Finance
 * https://www.arcadia.finance
 *
 * SPDX-License-Identifier: BUSL-1.1
 */
pragma solidity ^0.8.13;

import {LogExpMath} from "./utils/LogExpMath.sol";
import {IFactory} from "./interfaces/IFactory.sol";
import {IERC20} from "./interfaces/IERC20.sol";
import {IVault} from "./interfaces/IVault.sol";
import {ILendingPool} from "./interfaces/ILendingPool.sol";
import {Owned} from "lib/solmate/src/auth/Owned.sol";

/**
 * @title The liquidator holds the execution logic and storage or all things related to liquidating Arcadia Vaults
 * @author Arcadia Finance
 * @notice Ensure your total value denomination remains above the liquidation threshold, or risk being liquidated!
 * @dev contact: dev at arcadia.finance
 */
contract Liquidator is Owned {
    uint16 public startPriceMultiplier; // 2 decimals
    // @dev 18 decimals
    // It is the discount for an auction, per second passed after the auction.
    // example: 999807477651317500, it is calculated based on the half-life of 1 hour
    uint64 public discountRate;
    uint16 public auctionCutoffTime; // maximum auction time in seconds that auction can run from the start of auction, max 18 hours

    address public factory;
    address public registry;

    mapping(address => AuctionInformation) public auctionInformation;
    mapping(address => mapping(address => uint256)) public openClaims;

    ClaimRatios public claimRatios;

    /**
     * @notice The ratios in which the liquidation fee is divided
     * @dev ratio's have 2 decimals precision (50 equals 0,5 or 50%)
     */
    struct ClaimRatios {
        uint64 penalty;
        uint64 initiatorReward;
    }

    struct AuctionInformation {
        uint128 openDebt;
        uint32 startTime;
        bool inAuction;
        uint88 maxInitiatorFee;
        address baseCurrency;
        address originalOwner;
        address trustedCreditor;
    }

    event FactorySet(address factory_);
    event ClaimRatiosSet(ClaimRatios claimRatios_);
    event DiscountRateSet(uint64 discountRate);
    event AuctionCutoffTimeSet(uint16 auctionCutoffTime_);
    event StartPriceMultiplierSet(uint16 startPriceMultiplier_);
    event AuctionStarted(address indexed vault, address indexed originalOwner, uint256 openDebt, address baseCurrency);
    event AuctionBought(address indexed vault, address indexed originalOwner, address indexed bidder, uint256 price);
    event AuctionExpired(address indexed vault, address indexed originalOwner, address indexed to);

    constructor(address factory_, address registry_) Owned(msg.sender) {
        factory = factory_;
        registry = registry_;
        claimRatios = ClaimRatios({penalty: 5, initiatorReward: 2});
        startPriceMultiplier = 110;
    }

    /*///////////////////////////////////////////////////////////////
                          EXTERNAL CONTRACTS
    ///////////////////////////////////////////////////////////////*/

    /**
     * @notice Sets the factory address on the liquidator.
     * @param factory_ the factory address.
     */
    function setFactory(address factory_) external onlyOwner {
        factory = factory_;
        emit FactorySet(factory_);
    }

    /*///////////////////////////////////////////////////////////////
                        MANAGE AUCTION SETTINGS
    ///////////////////////////////////////////////////////////////*/

    /**
     * @notice Sets the Claim Ratios.
     * @param claimRatios_ The new Claim ratios.
     * @dev Each claim ratio has 2 decimals precision (50 equals 0,5 or 50%)
     */
    function setClaimRatios(ClaimRatios memory claimRatios_) external onlyOwner {
        //ToDo: set upper bounds?
        claimRatios = claimRatios_;
        emit ClaimRatiosSet(claimRatios_);
    }

    /**
     * @notice Sets the discount rate (DR) for the liquidator.
     * @param halfLife The new half life time (T_hl), in seconds.
     * @dev The discount rate is a multiplier that is used to decrease the price of the auction over time.
     * @dev Exponential decay is defined as: P(t) = P(0) * (1/2)^(t/T_hl)
     * Or simplified: P(t) = P(O) * DR^t with DR = 1/[2^(1/T_hl)]
     */
    function setDiscountRate(uint256 halfLife) external onlyOwner {
        require(halfLife > 30 * 60, "LQ_DR: halfLife too low"); // 30 minutes
        require(halfLife < 8 * 60 * 60, "LQ_DR: halfLife too high"); // 8 hours
        //Both the base and exponent of LogExpMath.pow have 18 decimals, and its result has 18 decimals as well.
        //Since discountRate itself has 18 decimals and it is divided by a number with 18 decimals,
        //we need to multiply with another 10e18.
        discountRate = uint64(1e18 * 1e18 / LogExpMath.pow(2 * 1e18, uint256(1e18 / halfLife)));
        emit DiscountRateSet(discountRate);
    }

    /**
     * @notice Sets the max cutoff time for the liquidator.
     * @param auctionCutoffTime_ The new max cutoff time. It is seconds that auction can run from the start of auction.
     * @dev The max cutoff time is the maximum time an auction can run.
     * Setting a very short auctionCutoffTime can be used by rogue owners to rug the junior tranche!!
     * Therefore the auctionCutoffTime has hardcoded constraints.
     */
    function setAuctionCutoffTime(uint16 auctionCutoffTime_) external onlyOwner {
        require(auctionCutoffTime_ > 1 * 60 * 60, "LQ_ACT: cutoff too low"); // 1 hour
        require(auctionCutoffTime_ < 8 * 60 * 60, "LQ_ACT: cutoff too high"); // 8 hours
        auctionCutoffTime = auctionCutoffTime_;
        emit AuctionCutoffTimeSet(auctionCutoffTime_);
    }

    /**
     * @notice Sets the start price multiplier for the liquidator.
     * @param startPriceMultiplier_ The new start price multiplier, with 2 decimals precision.
     * @dev The start price multiplier is a multiplier that is used to increase the initial price of the auction.
     * Since the value of all assets is dicounted with the liquidation factor, and because pricing modules will take a conservative
     * approach to price assets (eg. floorprices for NFTs), the actual value of the assets being auctioned might be substantially higher
     * as the open debt. Hence the auction starts at a multiplier of the opendebt, but decreases rapidly (exponential decay).
     */
    function setStartPriceMultiplier(uint16 startPriceMultiplier_) external onlyOwner {
        require(startPriceMultiplier_ > 100, "LQ_SPM: multiplier too low");
        require(startPriceMultiplier_ < 301, "LQ_SPM: multiplier too high");
        startPriceMultiplier = startPriceMultiplier_;
        emit StartPriceMultiplierSet(startPriceMultiplier_);
    }

    /*///////////////////////////////////////////////////////////////
                            AUCTION LOGIC
    ///////////////////////////////////////////////////////////////*/

    /**
     * @notice Called by a Creditor to start an auction to liquidate collateral of a vault.
     * @param vault The contract address of the Vault to liquidate.
     * @param openDebt The open debt taken by `originalOwner`.
     * @dev This function is called by the Creditor who is owed the debt against the Vault.
     */
    function startAuction(address vault, uint256 openDebt, uint88 maxInitiatorFee) public {
        require(!auctionInformation[vault].inAuction, "LQ_SA: Auction already ongoing");

        //A malicious msg.sender can pass a self created contract as vault (not an actual Arcadia-Vault) that returns true on liquidateVault().
        //This would successfully start an auction, but as long as as no collision with an actual Arcadia-vault contract address is found, this is not an issue.
        //The malicious non-vault would be in auction indefinately, but does not block any 'real' auctions of Arcadia-Vaults.
        //One exception is if an attacker finds a pre-image of his custom contract with the same contract address of an Arcadia-Vault.
        //The attacker could in theory: start auction of malicious contract, self-destruct and create Arcadia-vault with identical contract address.
        //This Vault could never be auctioned since auctionInformation[vault].inAuction would return true.
        //Finding such a collision requires finding a collision of the keccak256 hash function.
        (address originalOwner, address baseCurrency, address trustedCreditor) = IVault(vault).liquidateVault(openDebt);

        //Check that msg.sender is indeed the Creditor of the Vault
        require(trustedCreditor == msg.sender, "LQ_SA: Unauthorised");

        auctionInformation[vault].openDebt = uint128(openDebt);
        auctionInformation[vault].startTime = uint32(block.timestamp);
        auctionInformation[vault].inAuction = true;
        auctionInformation[vault].maxInitiatorFee = maxInitiatorFee;
        auctionInformation[vault].baseCurrency = baseCurrency;
        auctionInformation[vault].originalOwner = originalOwner;
<<<<<<< HEAD
        auctionInformation[vault].trustedCreditor = trustedCreditor;
        emit AuctionStarted(vault, originalOwner, openDebt, baseCurrency);
=======
        auctionInformation[vault].trustedCreditor = msg.sender;
>>>>>>> 1c44bc03
    }

    /**
     * @notice Function returns the current auction price of a vault.
     * @param vault The contract address of the vault.
     * @return price the total price for which the vault can be purchased.
     * @return inAuction returns false when the vault is not being auctioned.
     * @dev We use a dutch auction: price constantly decreases and the first bidder buys the vault
     * And immediately ends the auction.
     */
    function getPriceOfVault(address vault) public view returns (uint256 price, bool inAuction) {
        inAuction = auctionInformation[vault].inAuction;

        if (!inAuction) {
            return (0, false);
        }

        uint256 timePassed;
        unchecked {
            timePassed = block.timestamp - auctionInformation[vault].startTime;
        }

        price = _calcPriceOfVault(timePassed, auctionInformation[vault].openDebt);
    }

    /**
     * @notice Function returns the current auction price given time passed and the openDebt.
     * @param timePassed delta between current time and auction start time.
     * @param openDebt The open debt taken by `originalOwner`.
     * @return price The total price for which the vault can be purchased.
     * @dev We use a dutch auction: price constantly decreases and the first bidder buys the vault
     * And immediately ends the auction.
     * @dev Price decreases exponentially: P(t) = P(O) * DR^t with P(O) = openDebt * startPriceMultiplier.
     */
    function _calcPriceOfVault(uint256 timePassed, uint256 openDebt) internal view returns (uint256 price) {
        uint256 auctionTime;
        unchecked {
            auctionTime = timePassed * 1e18;
        }
        //startPriceMultiplier has 2 decimals precision and LogExpMath.pow() has 18 decimals precision,
        //hence we need to divide the result by 1e20.
        price = openDebt * startPriceMultiplier * LogExpMath.pow(discountRate, auctionTime) / 1e20;
    }

    /**
     * @notice Function a user (the bidder) calls to buy the vault and end the auction.
     * @param vault The contract address of the vault.
     * @dev We use a dutch auction: price constantly decreases and the first bidder buys the vault
     * And immediately ends the auction.
     */
    function buyVault(address vault) external {
        AuctionInformation memory auctionInformation_ = auctionInformation[vault];
        require(auctionInformation_.inAuction, "LQ_BV: Not for sale");

        uint256 timePassed;
        unchecked {
            timePassed = block.timestamp - auctionInformation_.startTime;
        }

        uint256 priceOfVault = _calcPriceOfVault(timePassed, auctionInformation_.openDebt);
        //Stop the auction, this will prevent any possible reentrance attacks.
        auctionInformation[vault].inAuction = false;

        //Transfer funds, equal to the current auction price from the bidder to the Creditor contract.
        //The bidder should have approved the Liquidation contract for at least an amount of priceOfVault.
        require(
            IERC20(auctionInformation_.baseCurrency).transferFrom(
                msg.sender, auctionInformation_.trustedCreditor, priceOfVault
            ),
            "LQ_BV: transfer from failed"
        );

        (uint256 badDebt, uint256 liquidationInitiatorReward, uint256 liquidationPenalty, uint256 remainder) =
        calcLiquidationSettlementValues(auctionInformation_.openDebt, priceOfVault, auctionInformation_.maxInitiatorFee);

        ILendingPool(auctionInformation_.trustedCreditor).settleLiquidation(
            vault, auctionInformation_.originalOwner, badDebt, liquidationInitiatorReward, liquidationPenalty, remainder
        );

        //Change ownership of the auctioned vault to the bidder.
        IFactory(factory).safeTransferFrom(address(this), msg.sender, vault);
        emit AuctionBought(vault, auctionInformation_.originalOwner, msg.sender, priceOfVault);
    }

    /**
     * @notice End an unsuccessful auction after the auctionCutoffTime has passed.
     * @param vault The contract address of the vault.
     * @param to The address to which the vault will be transferred.
     * @dev This is an emergency process, and can not be triggered under normal operation.
     * The auction will be stopped and the vault will be transferred to the provided address.
     * The junior tranche of the liquidity pool will pay for the bad debt.
     * The protocol will sell/auction the vault in another way to recover the debt.
     * The protocol will later "donate" these proceeds back to the junior tranche and/or other
     * impacted Tranches, this last step is not enforced by the smart contract.
     * While this process is not fully trustless, it is only to solve an extreme unhappy flow,
     * where an auction did not end within auctionCutoffTime (due to market or technical reasons).
     */
    function endAuction(address vault, address to) external onlyOwner {
        AuctionInformation memory auctionInformation_ = auctionInformation[vault];
        require(auctionInformation_.inAuction, "LQ_EA: Not for sale");

        uint256 timePassed;
        unchecked {
            timePassed = block.timestamp - auctionInformation_.startTime;
        }
        require(timePassed > auctionCutoffTime, "LQ_EA: Auction not expired");

        //Stop the auction, this will prevent any possible reentrance attacks.
        auctionInformation[vault].inAuction = false;

        (uint256 badDebt, uint256 liquidationInitiatorReward, uint256 liquidationPenalty, uint256 remainder) =
            calcLiquidationSettlementValues(auctionInformation_.openDebt, 0, auctionInformation_.maxInitiatorFee); //priceOfVault is zero

        ILendingPool(auctionInformation_.trustedCreditor).settleLiquidation(
            vault, auctionInformation_.originalOwner, badDebt, liquidationInitiatorReward, liquidationPenalty, remainder
        );

        //Change ownership of the auctioned vault to the protocol owner.
        IFactory(factory).safeTransferFrom(address(this), to, vault);
        emit AuctionExpired(vault, auctionInformation_.originalOwner, to);
    }

    /**
     * @notice Calculates how the liquidation needs to be further settled with the Creditor, Original owner and Service providers.
     * @param openDebt The open debt taken by `originalOwner`.
     * @param priceOfVault The final selling price of the Vault.
     * @return badDebt The amount of liabilities that was not recouped by the auction.
     * @return liquidationInitiatorReward The Reward for the Liquidation Initiator.
     * @return liquidationPenalty The additional penalty the `originalOwner` has to pay to the protocol.
     * @return remainder Any funds remaining after the auction are returned back to the `originalOwner`.
     * @dev All values are denominated in the baseCurrency of the Vault
     * @dev We use a dutch auction: price constantly decreases and the first bidder buys the vault
     * And immediately ends the auction.
     */
    function calcLiquidationSettlementValues(uint256 openDebt, uint256 priceOfVault, uint88 maxInitiatorFee)
        public
        view
        returns (uint256 badDebt, uint256 liquidationInitiatorReward, uint256 liquidationPenalty, uint256 remainder)
    {
        ClaimRatios memory claimRatios_ = claimRatios;

        //openDebt is a uint128 -> all calculations can be unchecked
        unchecked {
            //Liquidation Initiator Reward is always paid out, independent of the final auction price.
            //The reward is calculated as a fixed percentage of open debt, but capped on the upside.
            liquidationInitiatorReward = openDebt * claimRatios_.initiatorReward / 100;
            liquidationInitiatorReward =
                liquidationInitiatorReward > maxInitiatorFee ? maxInitiatorFee : liquidationInitiatorReward;

            //Final Auction price should at least cover the original debt and Liquidation Initiator Reward.
            //Otherwise there is bad debt.
            if (priceOfVault < openDebt + liquidationInitiatorReward) {
                badDebt = openDebt + liquidationInitiatorReward - priceOfVault;
            } else {
                liquidationPenalty = openDebt * claimRatios_.penalty / 100;
                remainder = priceOfVault - openDebt - liquidationInitiatorReward;

                //Check if the remainder can cover the full liquidation penalty
                if (remainder > liquidationPenalty) {
                    //If yes, calculate the final remainder
                    remainder -= liquidationPenalty;
                } else {
                    //If not, there is no remainder for the originalOwner.
                    liquidationPenalty = remainder;
                    remainder = 0;
                }
            }
        }
    }
}<|MERGE_RESOLUTION|>--- conflicted
+++ resolved
@@ -175,12 +175,8 @@
         auctionInformation[vault].maxInitiatorFee = maxInitiatorFee;
         auctionInformation[vault].baseCurrency = baseCurrency;
         auctionInformation[vault].originalOwner = originalOwner;
-<<<<<<< HEAD
-        auctionInformation[vault].trustedCreditor = trustedCreditor;
+        auctionInformation[vault].trustedCreditor = msg.sender;
         emit AuctionStarted(vault, originalOwner, openDebt, baseCurrency);
-=======
-        auctionInformation[vault].trustedCreditor = msg.sender;
->>>>>>> 1c44bc03
     }
 
     /**
