--- conflicted
+++ resolved
@@ -98,9 +98,6 @@
         reserveFund = _reserveFund;
     }
 
-<<<<<<< HEAD
-    /**
-=======
     /** 
     @notice Sets the breakeven time on the liquidator.
     @dev The breakeven time is the time from starting an auction duration to
@@ -113,7 +110,6 @@
     }
 
     /** 
->>>>>>> 4d3ac08b
     @notice Starts an auction of a vault. Called by the vault itself.
     @param vaultAddress the vault address that undergoes the auction.
     @param life the life of the vault represents the amount of times a vault has been liquidated.
