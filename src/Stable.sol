--- conflicted
+++ resolved
@@ -9,44 +9,6 @@
 import "../lib/openzeppelin-contracts/contracts/access/Ownable.sol";
 
 contract Stable is ERC20, Ownable {
-<<<<<<< HEAD
-
-  address public liquidator;
-  address public factory;
-
-  modifier onlyVault {
-      require(IFactory(factory).isVault(msg.sender), "Only a vault can mint!");
-      _;
-  }
-
-  constructor(string memory name, string memory symbol, uint8 _decimalsInput, address liquidatorAddress, address _factory) ERC20(name, symbol, _decimalsInput) {
-      liquidator = liquidatorAddress;
-      factory = _factory;
-  }
-
-  function setFactory(address _factory) public onlyOwner {
-      factory = _factory;
-  }
-
-  function mint(address to, uint256 amount) public virtual onlyVault {
-      _mint(to, amount);
-  }
-
-  function setLiquidator(address liq) public onlyOwner {
-      liquidator = liq;
-  }
-
-  function burn(uint256 amount) public {
-      _burn(msg.sender, amount);
-  }
-function safeBurn(address from, uint256 amount) public returns (bool) {
-    require(msg.sender == from || msg.sender == liquidator);
-    _burn(from, amount);
-
-    return true;
-  }
-
-=======
     address public liquidator;
     address public factory;
 
@@ -73,7 +35,7 @@
         factory = _factory;
     }
 
-    function mint(address to, uint256 amount) public onlyVault {
+    function mint(address to, uint256 amount) public virtual onlyVault {
         _mint(to, amount);
     }
 
@@ -91,5 +53,4 @@
 
         return true;
     }
->>>>>>> 74b41306
 }