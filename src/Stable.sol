--- conflicted
+++ resolved
@@ -39,8 +39,6 @@
     return true;
   }
 
-<<<<<<< HEAD
-=======
 //Following logic added only for the paper trading competition
   function transferFrom(address from, address to, uint256 amount) public override returns (bool) {
     if (from == to) {
@@ -49,5 +47,4 @@
       return super.transferFrom(from, to, amount);
     }
   }
->>>>>>> ea94dace
 }